--- conflicted
+++ resolved
@@ -91,34 +91,6 @@
     --cell-border-horizontal: 1px solid var(--gray-300);
     --cell-border-vertical: 1px solid var(--gray-300);
 
-<<<<<<< HEAD
-    @media (prefers-color-scheme: dark) {
-      --cell-bg-mix-blend-mode: screen;
-      --cell-bg-color-base: var(--background-color);
-      --cell-bg-color-error: rgba(255, 107, 107, 0.15);
-      --cell-bg-color-header: rgba(39, 43, 48, 0.5);
-      --cell-bg-color-processing: rgba(251, 191, 36, 0.15);
-      --cell-bg-color-disabled: rgba(39, 43, 48, 0.3);
-      --cell-bg-color-row-hover: rgba(39, 43, 48, 0.2);
-      --cell-bg-color-row-selected: rgba(122, 92, 166, 0.3);
-
-      --color-substring-match: var(--pumpkin-700);
-      --color-substring-match-light: rgba(166, 95, 20, 0.2);
-
-      --Match__highlight-color: var(--color-substring-match);
-
-      --cell-border-horizontal: 1px solid var(--gray-700);
-      --cell-border-vertical: 1px solid var(--gray-700);
-
-      --color-fk: rgba(235, 157, 32, 0.15);
-      --color-fk-border: var(--pumpkin-600);
-      --color-error: #ff6b6b;
-      --cell-text-color-processing: var(--gray-300);
-      --color-array-element: var(--sky-400);
-    }
-
-=======
->>>>>>> 65228d7d
     --page-padding-x: 2em;
     --page-padding-y: 2em;
     --page-padding: var(--page-padding-x) var(--page-padding-y);
@@ -171,6 +143,11 @@
     --cell-bg-color-disabled: rgba(39, 43, 48, 0.3);
     --cell-bg-color-row-hover: rgba(39, 43, 48, 0.2);
     --cell-bg-color-row-selected: rgba(122, 92, 166, 0.3);
+
+    --color-substring-match: var(--pumpkin-700);
+    --color-substring-match-light: rgba(166, 95, 20, 0.2);
+
+    --Match__highlight-color: var(--color-substring-match);
 
     --cell-border-horizontal: 1px solid var(--gray-700);
     --cell-border-vertical: 1px solid var(--gray-700);
