--- conflicted
+++ resolved
@@ -62,7 +62,6 @@
     --text-size-x-large: 1.428rem;
     --display-size-large: 1.953rem;
 
-<<<<<<< HEAD
     /*********** RESTYLING ***********/
     // Idea here is to use the same token naming
     // between the Figma designs and the codebase
@@ -97,10 +96,8 @@
     --border-radius-s: 0.142rem; //2px
     --border-radius-m: 0.285rem; //4px
     --border-radius-l: 0.571rem; //8px
-=======
     --modal-z-index: 50;
     --modal-record-selector-z-index: 50;
->>>>>>> cf63ef98
   }
 
   body {
