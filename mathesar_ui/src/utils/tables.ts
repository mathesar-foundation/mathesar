--- conflicted
+++ resolved
@@ -33,19 +33,11 @@
       completeColumnOrder = columnOrder;
     }
   }
-<<<<<<< HEAD
-
-=======
->>>>>>> c2a6ad54
   allColumns.forEach((column) => {
     if (!completeColumnOrder.includes(column.id)) {
       completeColumnOrder.push(column.id);
     }
   });
-<<<<<<< HEAD
-
-=======
->>>>>>> c2a6ad54
   return completeColumnOrder;
 }
 
