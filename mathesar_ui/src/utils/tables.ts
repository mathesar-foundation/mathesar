--- conflicted
+++ resolved
@@ -1,12 +1,9 @@
 import type { TableEntry } from '@mathesar/api/types/tables';
-<<<<<<< HEAD
 import type { ProcessedColumn } from '@mathesar/stores/table-data';
-=======
 import {
   getImportPreviewPageUrl,
   getTablePageUrl,
 } from '@mathesar/routes/urls';
->>>>>>> 6a08a454
 
 export function isTableImportConfirmationRequired(
   table: Partial<Pick<TableEntry, 'import_verified' | 'data_files'>>,
@@ -23,7 +20,6 @@
   );
 }
 
-<<<<<<< HEAD
 export function getColumnOrder(
   processedColumns: ProcessedColumn[],
   table: Partial<Pick<TableEntry, 'settings'>>,
@@ -64,7 +60,8 @@
   });
 
   return orderedColumns;
-=======
+}
+
 export function getLinkForTableItem(
   databaseName: string,
   schemaId: number,
@@ -74,5 +71,4 @@
     return getImportPreviewPageUrl(databaseName, schemaId, table.id);
   }
   return getTablePageUrl(databaseName, schemaId, table.id);
->>>>>>> 6a08a454
 }