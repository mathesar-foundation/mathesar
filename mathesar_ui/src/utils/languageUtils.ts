--- conflicted
+++ resolved
@@ -97,37 +97,9 @@
 
 type Word = keyof typeof wordMap;
 
-<<<<<<< HEAD
-/**
- * - `'lower'` - e.g. "2 query parameters"
- * - `'title'` - e.g. "2 Query Parameters"
- * - `'sentence'` - e.g. "2 Query parameters"
- */
-type Casing = 'lower' | 'title' | 'sentence';
-
-/**
- * Makes text like "table", or "tables".
- *
- * @param countable A number, array, object with a size property, or iterable
- * @param word A word to pluralize. Must be in {@link wordMap}.
- * @param casing Specifies how the result will be capitalized. Defaults to
- * `'lower'`.
- *
- * @example
- * ```ts
- * pluralize(1, 'tables') // => "table"
- * pluralize(2, 'tables', 'title') // => "2 Tables"
- * ```
- */
-export function pluralize(
-  countable: Countable,
-  word: Word,
-  casing: Casing = 'lower',
-=======
 function caseString(
   value: string,
   casing: 'lower' | 'title' | 'sentence' = 'lower',
->>>>>>> 1b74a432
 ): string {
   switch (casing) {
     case 'title':
@@ -139,7 +111,36 @@
   }
 }
 
-<<<<<<< HEAD
+/**
+ * - `'lower'` - e.g. "2 query parameters"
+ * - `'title'` - e.g. "2 Query Parameters"
+ * - `'sentence'` - e.g. "2 Query parameters"
+ */
+type Casing = 'lower' | 'title' | 'sentence';
+
+/**
+ * Makes text like "table", or "tables".
+ *
+ * @param countable A number, array, object with a size property, or iterable
+ * @param word A word to pluralize. Must be in {@link wordMap}.
+ * @param casing Specifies how the result will be capitalized. Defaults to
+ * `'lower'`.
+ *
+ * @example
+ * ```ts
+ * pluralize(1, 'tables') // => "table"
+ * pluralize(2, 'tables', 'title') // => "2 Tables"
+ * ```
+ */
+export function pluralize(
+  countable: Countable,
+  word: Word,
+  casing: Casing = 'lower',
+): string {
+  const result = wordMap[word][getCountablePluralRule(countable)];
+  return caseString(result, casing);
+}
+
 /**
  * - `'numeric'` means show the count as a number
  *
@@ -206,17 +207,6 @@
  * labeledCount(2, 'tables') // => "2 tables"
  * ```
  */
-=======
-export function pluralize(
-  countable: Countable,
-  word: Word,
-  casing: 'lower' | 'title' | 'sentence' = 'lower',
-): string {
-  const result = wordMap[word][getCountablePluralRule(countable)];
-  return caseString(result, casing);
-}
-
->>>>>>> 1b74a432
 export function labeledCount(
   countable: Countable,
   word: Word,
@@ -233,15 +223,12 @@
   const count = getCount(countable);
   const countText = getCountText(count, countWhenZero, countWhenSingular);
   const label = pluralize(count, word, casing);
-<<<<<<< HEAD
   return [countText, label].filter(Boolean).join(' ');
-=======
-  return `${count} ${label}`;
 }
 
 export function labeledCountWithoutUnit(
   countable: Countable,
-  casing?: 'lower' | 'title' | 'sentence',
+  casing?: Casing,
 ): string {
   const count = getCount(countable);
   if (count === 1) {
@@ -253,6 +240,5 @@
   if (count === 3) {
     return 'thrice';
   }
-  return labeledCount(countable, 'times', casing);
->>>>>>> 1b74a432
+  return labeledCount(countable, 'times', { casing });
 }