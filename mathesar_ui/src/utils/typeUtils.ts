<<<<<<< HEAD
import type { Truthy } from '@mathesar/types';
=======
import type { Readable, Writable } from 'svelte/store';

>>>>>>> d52df991
import { MissingExhaustiveConditionError } from './errors';

/**
 * This function is used to assert that the value passed in has been narrowed
 * down to `never` by checking all possible variants.
 */
export function assertExhaustive(value: never): never {
  throw new MissingExhaustiveConditionError(value);
}

<<<<<<< HEAD
export function truthy<T>(value: T): value is Truthy<T> {
  return !!value;
}
=======
type ChangeWritableToReadable<T> = T extends Writable<infer U>
  ? Readable<U>
  : T;

/**
 * This makes all Svelte store properties Readable instead of Writable. With
 * this utility type, we can write a class that has privately writable stores
 * which are read-only publicly, and the the safety check is enforced by TS at
 * compile time.
 */
export type MakeWritablePropertiesReadable<T> = {
  [P in keyof T]: ChangeWritableToReadable<T[P]>;
};
>>>>>>> d52df991
<|MERGE_RESOLUTION|>--- conflicted
+++ resolved
@@ -1,9 +1,6 @@
-<<<<<<< HEAD
 import type { Truthy } from '@mathesar/types';
-=======
 import type { Readable, Writable } from 'svelte/store';
 
->>>>>>> d52df991
 import { MissingExhaustiveConditionError } from './errors';
 
 /**
@@ -14,11 +11,9 @@
   throw new MissingExhaustiveConditionError(value);
 }
 
-<<<<<<< HEAD
 export function truthy<T>(value: T): value is Truthy<T> {
   return !!value;
 }
-=======
 type ChangeWritableToReadable<T> = T extends Writable<infer U>
   ? Readable<U>
   : T;
@@ -31,5 +26,4 @@
  */
 export type MakeWritablePropertiesReadable<T> = {
   [P in keyof T]: ChangeWritableToReadable<T[P]>;
-};
->>>>>>> d52df991
+};