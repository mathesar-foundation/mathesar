import type {
<<<<<<< HEAD
  SuccessfullyConnectedDatabase,
=======
>>>>>>> 3edd0949
  SchemaResponse,
  AbstractTypeResponse,
  Database,
} from '@mathesar/AppTypes';
import type { TableEntry } from '@mathesar/api/types/tables';
import type { QueryInstance } from '@mathesar/api/types/queries';
import type { User } from '@mathesar/api/users';

export interface CommonData {
  databases: Database[];
  schemas: SchemaResponse[];
  tables: TableEntry[];
  queries: QueryInstance[];
  current_db: string;
  current_schema: number | null;
  abstract_types: AbstractTypeResponse[];
  user: User;
  live_demo_mode: boolean;
  current_release_tag_name: string;
  is_authenticated: boolean;
  routing_context: 'normal' | 'anonymous';
}

function getData<T>(selector: string): T | undefined {
  const preloadedData = document.querySelector<Element>(selector);
  if (!preloadedData?.textContent) {
    return undefined;
  }
  try {
    const data = JSON.parse(preloadedData.textContent) as T;
    return data;
  } catch (err) {
    console.error(err);
  }
  return undefined;
}

export function preloadRouteData<T>(routeName: string): T | undefined {
  return getData<T>(`#${routeName}`);
}

export function preloadCommonData(): CommonData | undefined {
  return getData('#common-data');
}

export const isSuccessfullyConnectedDatabase = (
  database: Database,
): database is SuccessfullyConnectedDatabase => !('error' in database);<|MERGE_RESOLUTION|>--- conflicted
+++ resolved
@@ -1,8 +1,4 @@
 import type {
-<<<<<<< HEAD
-  SuccessfullyConnectedDatabase,
-=======
->>>>>>> 3edd0949
   SchemaResponse,
   AbstractTypeResponse,
   Database,
@@ -46,8 +42,4 @@
 
 export function preloadCommonData(): CommonData | undefined {
   return getData('#common-data');
-}
-
-export const isSuccessfullyConnectedDatabase = (
-  database: Database,
-): database is SuccessfullyConnectedDatabase => !('error' in database);+}