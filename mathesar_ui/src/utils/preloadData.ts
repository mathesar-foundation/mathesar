import type {
  Database,
  SchemaResponse,
  AbstractTypeResponse,
} from '@mathesar/AppTypes';
import type { TableEntry } from '@mathesar/api/types/tables';
import type { QueryInstance } from '@mathesar/api/types/queries';
import type { User } from '@mathesar/api/users';

export interface CommonData {
  databases: Database[];
  schemas: SchemaResponse[];
  tables: TableEntry[];
  queries: QueryInstance[];
  current_db: string;
  current_schema: number | null;
  abstract_types: AbstractTypeResponse[];
  user: User;
  live_demo_mode: boolean;
  current_release_tag_name: string;
<<<<<<< HEAD
  supported_languages: Record<string, string>;
=======
  is_authenticated: boolean;
  routing_context: 'normal' | 'anonymous';
>>>>>>> b5c5bde9
}

function getData<T>(selector: string): T | undefined {
  const preloadedData = document.querySelector<Element>(selector);
  if (!preloadedData?.textContent) {
    return undefined;
  }
  try {
    const data = JSON.parse(preloadedData.textContent) as T;
    return data;
  } catch (err) {
    console.error(err);
  }
  return undefined;
}

export function preloadRouteData<T>(routeName: string): T | undefined {
  return getData<T>(`#${routeName}`);
}

export function preloadCommonData(): CommonData | undefined {
  return getData('#common-data');
}<|MERGE_RESOLUTION|>--- conflicted
+++ resolved
@@ -18,12 +18,9 @@
   user: User;
   live_demo_mode: boolean;
   current_release_tag_name: string;
-<<<<<<< HEAD
   supported_languages: Record<string, string>;
-=======
   is_authenticated: boolean;
   routing_context: 'normal' | 'anonymous';
->>>>>>> b5c5bde9
 }
 
 function getData<T>(selector: string): T | undefined {
