import { type Readable, derived, writable } from 'svelte/store';

import { api } from '@mathesar/api/rpc';
import type { Database } from '@mathesar/api/rpc/databases';
import { preloadCommonData } from '@mathesar/utils/preloadData';
import type { MakeWritablePropertiesReadable } from '@mathesar/utils/typeUtils';
import {
  ImmutableMap,
  WritableMap,
  defined,
} from '@mathesar-component-library';

const commonData = preloadCommonData();

function sortDatabases(c: Iterable<Database>): Database[] {
  return [...c].sort((a, b) => a.name.localeCompare(b.name));
}

class DatabasesStore {
  private readonly unsortedDatabases = new WritableMap<
    Database['id'],
    Database
  >();

  readonly databases: Readable<ImmutableMap<Database['id'], Database>>;

  readonly currentDatabaseId = writable<Database['id'] | undefined>();

  readonly currentDatabase: Readable<Database | undefined>;

  constructor() {
    this.unsortedDatabases.reconstruct(
      commonData.databases.map((d) => [d.id, d]),
    );
    this.databases = derived(
      this.unsortedDatabases,
      (ud) =>
        new ImmutableMap(sortDatabases(ud.values()).map((d) => [d.id, d])),
    );
    this.currentDatabaseId.set(commonData.current_database ?? undefined);
    this.currentDatabase = derived(
      [this.databases, this.currentDatabaseId],
      ([databases, id]) => defined(id, (v) => databases.get(v)),
    );
  }

  private addDatabase(database: Database) {
    this.unsortedDatabases.set(database.id, database);
  }

  async connectExistingDatabase(
    props: Parameters<typeof api.database_setup.connect_existing>[0],
  ) {
    const { database } = await api.database_setup.connect_existing(props).run();
    this.addDatabase(database);
    return database;
  }

  async createNewDatabase(
    props: Parameters<typeof api.database_setup.create_new>[0],
  ) {
    const { database } = await api.database_setup.create_new(props).run();
    this.addDatabase(database);
    return database;
  }

  setCurrentDatabaseId(databaseId: Database['id']) {
    this.currentDatabaseId.set(databaseId);
  }

  clearCurrentDatabaseId() {
    this.currentDatabaseId.set(undefined);
  }
}

<<<<<<< HEAD
export const connectionsStore: MakeWritablePropertiesReadable<ConnectionsStore> =
  new ConnectionsStore();

/**
 * @throws an error when used in a context where no current connection exists.
 * This behavior sacrifices some stability for the sake of developer ergonomics.
 * This sacrifice seems acceptable given that such a large part of the
 * application depends on the existence of one and only one connection.
 */
export const currentConnection = derived(
  connectionsStore.currentConnection,
  (c) => {
    if (!c) throw new Error('No current connection');
    return c;
  },
);

/** @deprecated Use connectionsStore.currentConnection instead */
export const currentDatabase = connectionsStore.currentConnection;
=======
export const databasesStore: MakeWritablePropertiesReadable<DatabasesStore> =
  new DatabasesStore();
>>>>>>> 30c75b39
<|MERGE_RESOLUTION|>--- conflicted
+++ resolved
@@ -73,9 +73,8 @@
   }
 }
 
-<<<<<<< HEAD
-export const connectionsStore: MakeWritablePropertiesReadable<ConnectionsStore> =
-  new ConnectionsStore();
+export const databasesStore: MakeWritablePropertiesReadable<DatabasesStore> =
+  new DatabasesStore();
 
 /**
  * @throws an error when used in a context where no current connection exists.
@@ -84,16 +83,9 @@
  * application depends on the existence of one and only one connection.
  */
 export const currentConnection = derived(
-  connectionsStore.currentConnection,
+  databasesStore.currentDatabase,
   (c) => {
     if (!c) throw new Error('No current connection');
     return c;
   },
-);
-
-/** @deprecated Use connectionsStore.currentConnection instead */
-export const currentDatabase = connectionsStore.currentConnection;
-=======
-export const databasesStore: MakeWritablePropertiesReadable<DatabasesStore> =
-  new DatabasesStore();
->>>>>>> 30c75b39
+);