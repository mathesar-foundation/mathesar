--- conflicted
+++ resolved
@@ -15,32 +15,12 @@
 import { _ } from 'svelte-i18n';
 
 import type { JoinableTablesResult } from '@mathesar/api/rest/types/tables/joinable_tables';
-<<<<<<< HEAD
 import type { SplitTableResponse } from '@mathesar/api/rest/types/tables/split_table';
 import type { RequestStatus } from '@mathesar/api/rest/utils/requestUtils';
 import { api } from '@mathesar/api/rpc';
 import type { Connection } from '@mathesar/api/rpc/connections';
 import type { Schema } from '@mathesar/api/rpc/schemas';
 import type { Table } from '@mathesar/api/rpc/tables';
-=======
-import type {
-  SplitTableRequest,
-  SplitTableResponse,
-} from '@mathesar/api/rest/types/tables/split_table';
-import type {
-  PaginatedResponse,
-  RequestStatus,
-} from '@mathesar/api/rest/utils/requestUtils';
-import {
-  deleteAPI,
-  getAPI,
-  patchAPI,
-  postAPI,
-} from '@mathesar/api/rest/utils/requestUtils';
-import type { Database } from '@mathesar/api/rpc/databases';
-import type { Schema } from '@mathesar/api/rpc/schemas';
-import type { DBObjectEntry } from '@mathesar/AppTypes';
->>>>>>> 30c75b39
 import { invalidIf } from '@mathesar/components/form';
 import { TupleMap } from '@mathesar/packages/tuple-map';
 import { preloadCommonData } from '@mathesar/utils/preloadData';
@@ -215,11 +195,7 @@
 }
 
 export function deleteTable(
-<<<<<<< HEAD
-  connection: Connection,
-=======
-  database: Pick<Database, 'id'>,
->>>>>>> 30c75b39
+  connection: Pick<Connection, 'id'>,
   schema: Schema,
   tableOid: Table['oid'],
 ): CancellablePromise<void> {
@@ -290,11 +266,7 @@
 }
 
 export function createTable(
-<<<<<<< HEAD
-  connection: Connection,
-=======
-  database: Pick<Database, 'id'>,
->>>>>>> 30c75b39
+  connection: Pick<Connection, 'id'>,
   schema: Schema,
   tableArgs: {
     name?: string;
