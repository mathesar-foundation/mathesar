--- conflicted
+++ resolved
@@ -111,13 +111,9 @@
 
   filtering: Writable<Filtering>;
 
-<<<<<<< HEAD
   searchFuzzy: Writable<SearchFuzzy>;
 
-  selectedRows = new WritableSet<RowKey>();
-=======
   // selectedRows = new WritableSet<RowKey>();
->>>>>>> 2a910c0d
 
   cellClientSideErrors = new WritableMap<CellKey, string[]>();
 
