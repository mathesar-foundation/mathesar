--- conflicted
+++ resolved
@@ -19,12 +19,8 @@
 import type { TerseSorting } from './sorting';
 import { Sorting } from './sorting';
 import type { CellKey, RowKey } from './utils';
-<<<<<<< HEAD
-import { getRowStatus, getSheetState, extractRowKeyFromCellKey } from './utils';
+import { extractRowKeyFromCellKey, getRowStatus, getSheetState } from './utils';
 import { SearchFuzzy } from './searchFuzzy';
-=======
-import { extractRowKeyFromCellKey, getRowStatus, getSheetState } from './utils';
->>>>>>> 776fe0cf
 
 /**
  * Unlike in `RequestStatus`, here the state and the error messages are
@@ -207,11 +203,7 @@
         }),
     );
 
-<<<<<<< HEAD
-    this.props = derived(
-=======
     this.serialization = derived(
->>>>>>> 776fe0cf
       [this.pagination, this.sorting, this.grouping, this.filtering],
       ([pagination, sorting, grouping, filtering]) => {
         const serialization = serializeMetaProps({
