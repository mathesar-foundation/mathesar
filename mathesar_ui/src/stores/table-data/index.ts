--- conflicted
+++ resolved
@@ -20,16 +20,11 @@
 export { getRowKey } from './records';
 export { getCellKey } from './utils';
 
-<<<<<<< HEAD
 export { initTabularData, removeTabularData } from './manager';
-export { makeTabularDataProps, makeTerseTabularDataProps } from './tabularData';
-=======
-export { getTabularContent, removeTabularContent } from './manager';
 export {
   makeTabularDataProps,
   makeTerseTabularDataProps,
   setTabularDataStoreInContext,
   getTabularDataStoreFromContext,
 } from './tabularData';
->>>>>>> cc1bc8c0
 export { TabularType } from './TabularType';