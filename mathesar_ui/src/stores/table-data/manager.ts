--- conflicted
+++ resolved
@@ -1,11 +1,7 @@
-<<<<<<< HEAD
+import { get } from 'svelte/store';
 import type { DBObjectEntry, ViewEntry } from '@mathesar/AppTypes';
 import type { TableEntry } from '@mathesar/api/tables/tableList';
-=======
-import { get } from 'svelte/store';
-import type { DBObjectEntry, TableEntry, ViewEntry } from '@mathesar/AppTypes';
 import { currentDbAbstractTypes } from '@mathesar/stores/abstract-types';
->>>>>>> 018e8667
 import type { TabularDataProps } from './tabularData';
 import { TabularData } from './tabularData';
 import { TabularType } from './TabularType';
