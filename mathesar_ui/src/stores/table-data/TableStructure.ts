import { type Readable, derived } from 'svelte/store';

import { api } from '@mathesar/api/rpc';
import type { RawConstraint } from '@mathesar/api/rpc/constraints';
import {
  type TableLink,
  getLinksInThisTable,
  getLinksToThisTable,
} from '@mathesar/api/rpc/tables';
import type { DBObjectEntry } from '@mathesar/AppTypes';
<<<<<<< HEAD
import type { Schema } from '@mathesar/models/Schema';
import { Table } from '@mathesar/models/Table';
import { batchRun } from '@mathesar/packages/json-rpc-client-builder';
import AsyncStore from '@mathesar/stores/AsyncStore';
=======
import type { Database } from '@mathesar/models/Database';
import type { Table } from '@mathesar/models/Table';
import { orderProcessedColumns } from '@mathesar/utils/tables';
>>>>>>> ec5b591f

import {
  ProcessedColumn,
  type ProcessedColumns,
  type ProcessedColumnsStore,
} from './processedColumns';

export interface TableStructureProps {
<<<<<<< HEAD
  schema: Schema;
  oid: Table['oid'];
=======
  database: Pick<Database, 'id'>;
  table: {
    oid: Table['oid'];
    metadata?: Table['metadata'];
  };
>>>>>>> ec5b591f
}

export interface TableStructureSubstance {
  table: Table;
  processedColumns: ProcessedColumns;
  constraints: RawConstraint[];
  linksInTable: TableLink[];
  linksToTable: TableLink[];
}

export function getTableStructureAsyncStore(tableProps: TableStructureProps) {
  const databaseId = tableProps.schema.database.id;
  const tableOid = tableProps.oid;
  const apiRequest = { database_id: databaseId, table_oid: tableOid };
  return new AsyncStore(() =>
    batchRun([
      api.tables.get_with_metadata(apiRequest),
      api.columns.list_with_metadata(apiRequest),
      api.constraints.list(apiRequest),
      api.tables.list_joinable({
        ...apiRequest,
        max_depth: 1,
      }),
    ]).transformResolved(
      ([
        rawTableWithMetadata,
        columns,
        constraints,
        joinableTableResult,
      ]): TableStructureSubstance => {
        const processedColumns: ProcessedColumns = new Map(
          columns.map((c, index) => [
            c.id,
            new ProcessedColumn({
              tableOid,
              column: c,
              columnIndex: index,
              constraints,
            }),
          ]),
        );

<<<<<<< HEAD
        return {
          table: new Table({ schema: tableProps.schema, rawTableWithMetadata }),
          processedColumns,
          constraints,
          linksInTable: Array.from(
            getLinksInThisTable(
              joinableTableResult,
              new Map(columns.map((c) => [c.id, c])),
            ),
          ),
          linksToTable: Array.from(getLinksToThisTable(joinableTableResult)),
        };
      },
    ),
  );
}
=======
  metadata;

  columnsDataStore: ColumnsDataStore;
>>>>>>> ec5b591f

export class TableStructure {
  oid: DBObjectEntry['id'];

  processedColumns: ProcessedColumnsStore;

  isLoading: Readable<boolean>;

  asyncStore: ReturnType<typeof getTableStructureAsyncStore>;

  constructor(props: TableStructureProps) {
<<<<<<< HEAD
    this.oid = props.oid;
    this.asyncStore = getTableStructureAsyncStore(props);
    void this.asyncStore.run();

    this.processedColumns = derived(
      this.asyncStore,
      (tableStructureStoreValue) =>
        tableStructureStoreValue.resolvedValue?.processedColumns ??
        (new Map() as ProcessedColumns),
=======
    this.oid = props.table.oid;
    this.metadata = props.table.metadata;
    this.columnsDataStore = new ColumnsDataStore(props);
    this.constraintsDataStore = new ConstraintsDataStore(props);
    this.processedColumns = derived(
      [this.columnsDataStore.columns, this.constraintsDataStore],
      ([columns, constraintsData]) =>
        orderProcessedColumns(
          new Map(
            columns.map((column, columnIndex) => [
              column.id,
              new ProcessedColumn({
                tableOid: this.oid,
                column,
                columnIndex,
                constraints: constraintsData.constraints,
              }),
            ]),
          ),
          { metadata: this.metadata },
        ),
>>>>>>> ec5b591f
    );
    this.isLoading = derived(
      this.asyncStore,
      (tableStructureStoreValue) => tableStructureStoreValue.isLoading,
    );
  }
}<|MERGE_RESOLUTION|>--- conflicted
+++ resolved
@@ -8,16 +8,11 @@
   getLinksToThisTable,
 } from '@mathesar/api/rpc/tables';
 import type { DBObjectEntry } from '@mathesar/AppTypes';
-<<<<<<< HEAD
 import type { Schema } from '@mathesar/models/Schema';
 import { Table } from '@mathesar/models/Table';
 import { batchRun } from '@mathesar/packages/json-rpc-client-builder';
 import AsyncStore from '@mathesar/stores/AsyncStore';
-=======
-import type { Database } from '@mathesar/models/Database';
-import type { Table } from '@mathesar/models/Table';
 import { orderProcessedColumns } from '@mathesar/utils/tables';
->>>>>>> ec5b591f
 
 import {
   ProcessedColumn,
@@ -26,16 +21,8 @@
 } from './processedColumns';
 
 export interface TableStructureProps {
-<<<<<<< HEAD
   schema: Schema;
   oid: Table['oid'];
-=======
-  database: Pick<Database, 'id'>;
-  table: {
-    oid: Table['oid'];
-    metadata?: Table['metadata'];
-  };
->>>>>>> ec5b591f
 }
 
 export interface TableStructureSubstance {
@@ -66,19 +53,21 @@
         constraints,
         joinableTableResult,
       ]): TableStructureSubstance => {
-        const processedColumns: ProcessedColumns = new Map(
-          columns.map((c, index) => [
-            c.id,
-            new ProcessedColumn({
-              tableOid,
-              column: c,
-              columnIndex: index,
-              constraints,
-            }),
-          ]),
+        const processedColumns: ProcessedColumns = orderProcessedColumns(
+          new Map(
+            columns.map((c, index) => [
+              c.id,
+              new ProcessedColumn({
+                tableOid,
+                column: c,
+                columnIndex: index,
+                constraints,
+              }),
+            ]),
+          ),
+          { metadata: rawTableWithMetadata.metadata },
         );
 
-<<<<<<< HEAD
         return {
           table: new Table({ schema: tableProps.schema, rawTableWithMetadata }),
           processedColumns,
@@ -95,11 +84,6 @@
     ),
   );
 }
-=======
-  metadata;
-
-  columnsDataStore: ColumnsDataStore;
->>>>>>> ec5b591f
 
 export class TableStructure {
   oid: DBObjectEntry['id'];
@@ -111,7 +95,6 @@
   asyncStore: ReturnType<typeof getTableStructureAsyncStore>;
 
   constructor(props: TableStructureProps) {
-<<<<<<< HEAD
     this.oid = props.oid;
     this.asyncStore = getTableStructureAsyncStore(props);
     void this.asyncStore.run();
@@ -121,29 +104,6 @@
       (tableStructureStoreValue) =>
         tableStructureStoreValue.resolvedValue?.processedColumns ??
         (new Map() as ProcessedColumns),
-=======
-    this.oid = props.table.oid;
-    this.metadata = props.table.metadata;
-    this.columnsDataStore = new ColumnsDataStore(props);
-    this.constraintsDataStore = new ConstraintsDataStore(props);
-    this.processedColumns = derived(
-      [this.columnsDataStore.columns, this.constraintsDataStore],
-      ([columns, constraintsData]) =>
-        orderProcessedColumns(
-          new Map(
-            columns.map((column, columnIndex) => [
-              column.id,
-              new ProcessedColumn({
-                tableOid: this.oid,
-                column,
-                columnIndex,
-                constraints: constraintsData.constraints,
-              }),
-            ]),
-          ),
-          { metadata: this.metadata },
-        ),
->>>>>>> ec5b591f
     );
     this.isLoading = derived(
       this.asyncStore,
