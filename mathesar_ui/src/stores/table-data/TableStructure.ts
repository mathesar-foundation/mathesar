import { tick as svelteTick } from 'svelte';
import { type Readable, derived } from 'svelte/store';

import { api } from '@mathesar/api/rpc';
import type { RawConstraint } from '@mathesar/api/rpc/constraints';
import {
  type TableLink,
  getLinksInThisTable,
  getLinksToThisTable,
} from '@mathesar/api/rpc/tables';
import type { DBObjectEntry } from '@mathesar/AppTypes';
import type { Schema } from '@mathesar/models/Schema';
import { Table } from '@mathesar/models/Table';
<<<<<<< HEAD
import { batchRun } from '@mathesar/packages/json-rpc-client-builder';
import AsyncStore from '@mathesar/stores/AsyncStore';
=======
import {
  batchRun,
  type RpcError,
} from '@mathesar/packages/json-rpc-client-builder';
import AsyncStore, { type AsyncStoreValue } from '@mathesar/stores/AsyncStore';
>>>>>>> 8f748b82
import { orderProcessedColumns } from '@mathesar/utils/tables';

import {
  ProcessedColumn,
  type ProcessedColumns,
  type ProcessedColumnsStore,
} from './processedColumns';

export interface TableStructureProps {
  schema: Schema;
  oid: Table['oid'];
<<<<<<< HEAD
=======
}

export interface TableStructureSubstance {
  table: Table;
  processedColumns: ProcessedColumns;
  constraints: RawConstraint[];
  linksInTable: TableLink[];
  linksToTable: TableLink[];
}

function getTableStructureAsyncStore(tableProps: TableStructureProps) {
  const databaseId = tableProps.schema.database.id;
  const tableOid = tableProps.oid;
  const apiRequest = { database_id: databaseId, table_oid: tableOid };
  return new AsyncStore<void, TableStructureSubstance, RpcError>(() =>
    batchRun([
      api.tables.get_with_metadata(apiRequest),
      api.columns.list_with_metadata(apiRequest),
      api.constraints.list(apiRequest),
      api.tables.list_joinable({
        ...apiRequest,
        max_depth: 1,
      }),
    ]).transformResolved(
      ([
        rawTableWithMetadata,
        columns,
        constraints,
        joinableTableResult,
      ]): TableStructureSubstance => {
        const processedColumns: ProcessedColumns = orderProcessedColumns(
          new Map(
            columns.map((c, index) => [
              c.id,
              new ProcessedColumn({
                tableOid,
                column: c,
                columnIndex: index,
                constraints,
              }),
            ]),
          ),
          { metadata: rawTableWithMetadata.metadata },
        );

        return {
          table: new Table({ schema: tableProps.schema, rawTableWithMetadata }),
          processedColumns,
          constraints,
          linksInTable: Array.from(
            getLinksInThisTable(
              joinableTableResult,
              new Map(columns.map((c) => [c.id, c])),
            ),
          ),
          linksToTable: Array.from(getLinksToThisTable(joinableTableResult)),
        };
      },
    ),
  );
>>>>>>> 8f748b82
}

export interface TableStructureSubstance {
  table: Table;
  processedColumns: ProcessedColumns;
  constraints: RawConstraint[];
  linksInTable: TableLink[];
  linksToTable: TableLink[];
}

<<<<<<< HEAD
function getTableStructureAsyncStore(tableProps: TableStructureProps) {
  const databaseId = tableProps.schema.database.id;
  const tableOid = tableProps.oid;
  const apiRequest = { database_id: databaseId, table_oid: tableOid };
  return new AsyncStore(() =>
    batchRun([
      api.tables.get_with_metadata(apiRequest),
      api.columns.list_with_metadata(apiRequest),
      api.constraints.list(apiRequest),
      api.tables.list_joinable({
        ...apiRequest,
        max_depth: 1,
      }),
    ]).transformResolved(
      ([
        rawTableWithMetadata,
        columns,
        constraints,
        joinableTableResult,
      ]): TableStructureSubstance => {
        const processedColumns: ProcessedColumns = orderProcessedColumns(
          new Map(
            columns.map((c, index) => [
              c.id,
              new ProcessedColumn({
                tableOid,
                column: c,
                columnIndex: index,
                constraints,
              }),
            ]),
          ),
          { metadata: rawTableWithMetadata.metadata },
        );

        return {
          table: new Table({ schema: tableProps.schema, rawTableWithMetadata }),
          processedColumns,
          constraints,
          linksInTable: Array.from(
            getLinksInThisTable(
              joinableTableResult,
              new Map(columns.map((c) => [c.id, c])),
            ),
          ),
          linksToTable: Array.from(getLinksToThisTable(joinableTableResult)),
        };
      },
    ),
  );
}

export class TableStructure {
  oid: DBObjectEntry['id'];
=======
  processedColumns: ProcessedColumnsStore;

  table: Readable<Table | undefined>;

  constraints: Readable<RawConstraint[]>;

  linksInTable: Readable<TableLink[]>;
>>>>>>> 8f748b82

  linksToTable: Readable<TableLink[]>;

  table: Readable<Table | undefined>;

  isLoading: Readable<boolean>;

<<<<<<< HEAD
=======
  errors: Readable<RpcError[]>;

>>>>>>> 8f748b82
  private asyncStore: ReturnType<typeof getTableStructureAsyncStore>;

  constructor(props: TableStructureProps) {
    this.oid = props.oid;
    this.asyncStore = getTableStructureAsyncStore(props);
    void this.asyncStore.run();

    this.processedColumns = derived(
      this.asyncStore,
      (tableStructureStoreValue) =>
        tableStructureStoreValue.resolvedValue?.processedColumns ??
        (new Map() as ProcessedColumns),
    );
    this.isLoading = derived(
      this.asyncStore,
      (tableStructureStoreValue) => tableStructureStoreValue.isLoading,
    );
    this.table = derived(
      this.asyncStore,
      (tableStructureStoreValue) =>
        tableStructureStoreValue.resolvedValue?.table,
<<<<<<< HEAD
    );
  }

  async tick(): Promise<TableStructureSubstance | undefined> {
    const result = await this.asyncStore.tick();
    return result.resolvedValue;
=======
    );
    this.constraints = derived(
      this.asyncStore,
      (tableStructureStoreValue) =>
        tableStructureStoreValue.resolvedValue?.constraints ?? [],
    );
    this.linksInTable = derived(
      this.asyncStore,
      (tableStructureStoreValue) =>
        tableStructureStoreValue.resolvedValue?.linksInTable ?? [],
    );
    this.linksToTable = derived(
      this.asyncStore,
      (tableStructureStoreValue) =>
        tableStructureStoreValue.resolvedValue?.linksToTable ?? [],
    );
    this.errors = derived(this.asyncStore, (tableStructureStoreValue) =>
      tableStructureStoreValue.error ? [tableStructureStoreValue.error] : [],
    );
  }

  async tick(): Promise<AsyncStoreValue<TableStructureSubstance, RpcError>> {
    const result = await this.asyncStore.tick();
    await svelteTick();
    return result;
>>>>>>> 8f748b82
  }
}<|MERGE_RESOLUTION|>--- conflicted
+++ resolved
@@ -11,16 +11,11 @@
 import type { DBObjectEntry } from '@mathesar/AppTypes';
 import type { Schema } from '@mathesar/models/Schema';
 import { Table } from '@mathesar/models/Table';
-<<<<<<< HEAD
-import { batchRun } from '@mathesar/packages/json-rpc-client-builder';
-import AsyncStore from '@mathesar/stores/AsyncStore';
-=======
 import {
+  type RpcError,
   batchRun,
-  type RpcError,
 } from '@mathesar/packages/json-rpc-client-builder';
 import AsyncStore, { type AsyncStoreValue } from '@mathesar/stores/AsyncStore';
->>>>>>> 8f748b82
 import { orderProcessedColumns } from '@mathesar/utils/tables';
 
 import {
@@ -32,8 +27,6 @@
 export interface TableStructureProps {
   schema: Schema;
   oid: Table['oid'];
-<<<<<<< HEAD
-=======
 }
 
 export interface TableStructureSubstance {
@@ -94,73 +87,11 @@
       },
     ),
   );
->>>>>>> 8f748b82
-}
-
-export interface TableStructureSubstance {
-  table: Table;
-  processedColumns: ProcessedColumns;
-  constraints: RawConstraint[];
-  linksInTable: TableLink[];
-  linksToTable: TableLink[];
-}
-
-<<<<<<< HEAD
-function getTableStructureAsyncStore(tableProps: TableStructureProps) {
-  const databaseId = tableProps.schema.database.id;
-  const tableOid = tableProps.oid;
-  const apiRequest = { database_id: databaseId, table_oid: tableOid };
-  return new AsyncStore(() =>
-    batchRun([
-      api.tables.get_with_metadata(apiRequest),
-      api.columns.list_with_metadata(apiRequest),
-      api.constraints.list(apiRequest),
-      api.tables.list_joinable({
-        ...apiRequest,
-        max_depth: 1,
-      }),
-    ]).transformResolved(
-      ([
-        rawTableWithMetadata,
-        columns,
-        constraints,
-        joinableTableResult,
-      ]): TableStructureSubstance => {
-        const processedColumns: ProcessedColumns = orderProcessedColumns(
-          new Map(
-            columns.map((c, index) => [
-              c.id,
-              new ProcessedColumn({
-                tableOid,
-                column: c,
-                columnIndex: index,
-                constraints,
-              }),
-            ]),
-          ),
-          { metadata: rawTableWithMetadata.metadata },
-        );
-
-        return {
-          table: new Table({ schema: tableProps.schema, rawTableWithMetadata }),
-          processedColumns,
-          constraints,
-          linksInTable: Array.from(
-            getLinksInThisTable(
-              joinableTableResult,
-              new Map(columns.map((c) => [c.id, c])),
-            ),
-          ),
-          linksToTable: Array.from(getLinksToThisTable(joinableTableResult)),
-        };
-      },
-    ),
-  );
 }
 
 export class TableStructure {
   oid: DBObjectEntry['id'];
-=======
+
   processedColumns: ProcessedColumnsStore;
 
   table: Readable<Table | undefined>;
@@ -168,19 +99,13 @@
   constraints: Readable<RawConstraint[]>;
 
   linksInTable: Readable<TableLink[]>;
->>>>>>> 8f748b82
 
   linksToTable: Readable<TableLink[]>;
 
-  table: Readable<Table | undefined>;
-
   isLoading: Readable<boolean>;
 
-<<<<<<< HEAD
-=======
   errors: Readable<RpcError[]>;
 
->>>>>>> 8f748b82
   private asyncStore: ReturnType<typeof getTableStructureAsyncStore>;
 
   constructor(props: TableStructureProps) {
@@ -202,14 +127,6 @@
       this.asyncStore,
       (tableStructureStoreValue) =>
         tableStructureStoreValue.resolvedValue?.table,
-<<<<<<< HEAD
-    );
-  }
-
-  async tick(): Promise<TableStructureSubstance | undefined> {
-    const result = await this.asyncStore.tick();
-    return result.resolvedValue;
-=======
     );
     this.constraints = derived(
       this.asyncStore,
@@ -235,6 +152,5 @@
     const result = await this.asyncStore.tick();
     await svelteTick();
     return result;
->>>>>>> 8f748b82
   }
 }