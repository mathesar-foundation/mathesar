import { writable, get as getStoreValue } from 'svelte/store';
import {
  States,
  getAPI,
  deleteAPI,
  patchAPI,
  postAPI,
} from '@mathesar/utils/api';
import { TabularType } from '@mathesar/App.d';
import type {
  Writable,
  Unsubscriber,
} from 'svelte/store';
import type { PaginatedResponse } from '@mathesar/utils/api';
import type { CancellablePromise } from '@mathesar/components';
import type { DBObjectEntry } from '@mathesar/App.d';
import type { Meta } from './meta';
import type { ColumnsDataStore, Column } from './columns';

interface TableRecordInResponse {
  [key: string]: unknown,
}
export interface TableRecord extends TableRecordInResponse {
  __identifier: string,
  __isAddPlaceholder?: boolean,
  __isNew?: boolean,
  __isGroupHeader?: boolean,
  __rowIndex?: number,
  __state?: string, // TODO: Remove __state in favour of _recordsInProcess
  __groupValues?: Record<string, unknown>,
}

export interface GroupCount {
  [key: string]: GroupCount | number
}

interface GroupInfo {
  counts: GroupCount,
  columns: Column['name'][]
}

<<<<<<< HEAD
export interface TableRecordData {
=======
interface TableRecordsData {
>>>>>>> 26676a98
  state: States,
  error?: string,
  savedRecords: TableRecord[],
  totalCount: number,
  groupCounts?: GroupCount,
  groupColumns?: string[],
}

interface TableRecordResponse extends PaginatedResponse<TableRecordInResponse> {
  group_count?: {
    group_count_by?: Column['name'][],
    results?: {
      count: number,
      values: string[]
    }[]
  }
}

export function getRowKey(
  row: TableRecord,
  primaryKeyColumn?: Column['name'],
): unknown {
  let key = row?.[primaryKeyColumn];
  if (!key && row?.__isNew) {
    key = row?.__identifier;
  }
  return key;
}

function generateRowIdentifier(
  type: 'groupHeader' | 'normal' | 'dummy' | 'new',
  offset: number,
  index: number,
): string {
  return `__${offset}_${type}_${index}`;
}

function mapGroupCounts(groupInfo: TableRecordResponse['group_count']): GroupCount {
  const groupResults = groupInfo.results;
  const groupMap: GroupCount = {};
  groupResults?.forEach((result) => {
    let group = groupMap;
    for (let i = 0; i < result.values.length - 1; i += 1) {
      const value = result.values[i];
      if (!group[value]) {
        group[value] = {};
      }
      group = group[value] as GroupCount;
    }
    group[result.values[result.values.length - 1]] = result.count;
  });
  return groupMap;
}

function preprocessRecords(
  offset: number,
  records?: TableRecordInResponse[],
  groupColumns?: string[],
): TableRecord[] {
  const isResultGrouped = groupColumns?.length > 0;
  const combinedRecords: TableRecord[] = [];
  let index = 0;
  let groupIndex = 0;
  let existingRecordIndex = 0;

  records?.forEach((record) => {
    if (!record.__isGroupHeader && !record.__isAddPlaceholder) {
      if (isResultGrouped) {
        let isGroup = false;
        if (index === 0) {
          isGroup = true;
        } else {
          // eslint-disable-next-line no-restricted-syntax
          for (const column of groupColumns) {
            if (records[index - 1][column] !== records[index][column]) {
              isGroup = true;
              break;
            }
          }
        }

        if (isGroup) {
          combinedRecords.push({
            __isGroupHeader: true,
            __identifier: generateRowIdentifier('groupHeader', offset, groupIndex),
            __groupValues: record,
            __state: 'done',
          });
          groupIndex += 1;
        }
      }

      combinedRecords.push({
        ...record,
        __identifier: generateRowIdentifier('normal', offset, existingRecordIndex),
        __rowIndex: index,
        __state: 'done',
      });
      index += 1;
      existingRecordIndex += 1;
    }
  });
  return combinedRecords;
}

function prepareRowForRequest(row: TableRecord): TableRecordInResponse {
  const rowForRequest: TableRecordInResponse = {};
  Object.keys(row).forEach((key) => {
    if (key.indexOf('__') !== 0) {
      rowForRequest[key] = row[key];
    }
  });
  return rowForRequest;
}

export class RecordsData {
  private type: TabularType;

  private parentId: DBObjectEntry['id'];

  private url: string;

  private meta: Meta;

  private columnsDataStore: ColumnsDataStore;

  state: Writable<States>;

  savedRecords: Writable<TableRecord[]>;

  newRecords: Writable<TableRecord[]>;

  groupInfo: Writable<GroupInfo>;

  totalCount: Writable<number>;

  error: Writable<string>;

  private promise: CancellablePromise<TableRecordResponse>;

  private createPromises: Map<unknown, CancellablePromise<TableRecordResponse>>;

  private updatePromises: Map<unknown, CancellablePromise<TableRecordResponse>>;

  private fetchCallback?: (storeData: TableRecordsData) => void;

  private requestParamsUnsubscriber: Unsubscriber;

  constructor(
    type: TabularType,
    parentId: number,
    meta: Meta,
    columnsDataStore: ColumnsDataStore,
    fetchCallback?: (storeData: TableRecordsData) => void,
  ) {
    this.type = type;
    this.parentId = parentId;

    this.state = writable(States.Loading);
    this.savedRecords = writable([] as TableRecord[]);
    this.newRecords = writable([] as TableRecord[]);
    this.groupInfo = writable(null as GroupInfo);
    this.totalCount = writable(null as number);
    this.error = writable(null as string);

    this.meta = meta;
    this.columnsDataStore = columnsDataStore;
    this.url = `/${this.type === TabularType.Table ? 'tables' : 'views'}/${this.parentId}/records/`;
    this.fetchCallback = fetchCallback;
    void this.fetch();

    // subscribers
    this.requestParamsUnsubscriber = this.meta.recordRequestParams.subscribe(() => {
      void this.fetch();
    });
  }

  async fetch(retainExistingRows = false): Promise<TableRecordsData> {
    this.promise?.cancel();
    const offset = getStoreValue(this.meta.offset);

    this.savedRecords.update((existingData) => {
      let data = [...existingData];
      data.length = getStoreValue(this.meta.pageSize);

      let index = -1;
      data = data.map((entry) => {
        index += 1;
        if (!retainExistingRows || !entry) {
          return { __state: 'loading', __identifier: generateRowIdentifier('dummy', offset, index) };
        }
        return entry;
      });

      return data;
    });
    this.error.set(null);
    this.state.set(States.Loading);
    if (!retainExistingRows) {
      this.newRecords.set([]);
      this.meta.clearAllRecordModificationStates();
    }

    try {
      const params = getStoreValue(this.meta.recordRequestParams);
      this.promise = getAPI<TableRecordResponse>(`${this.url}?${params ?? ''}`);

      const response = await this.promise;
      const totalCount = response.count || 0;

      const groupColumns = response?.group_count?.group_count_by;
      const isResultGrouped = groupColumns?.length > 0;
      let groupCounts: GroupCount = null;
      if (isResultGrouped) {
        groupCounts = mapGroupCounts(response.group_count);
      }

      const records = preprocessRecords(
        offset,
        response.results,
        groupColumns,
      );

      const storeData: TableRecordsData = {
        state: States.Done,
        savedRecords: records,
        groupCounts,
        groupColumns,
        totalCount,
      };
      this.savedRecords.set(records);
      this.state.set(States.Done);
      this.groupInfo.set({
        counts: groupCounts,
        columns: groupColumns,
      });
      this.totalCount.set(totalCount);
      this.error.set(null);

      this.fetchCallback?.(storeData);
      return storeData;
    } catch (err) {
      this.state.set(States.Error);
      this.error.set(err instanceof Error ? err.message : 'Unable to load records');
    }
    return null;
  }

  async deleteSelected(): Promise<void> {
    const pkSet = getStoreValue(this.meta.selectedRecords);

    if (pkSet.size > 0) {
      this.meta.setMultipleRecordModificationStates([...pkSet], 'delete');

      try {
        const successSet: Set<unknown> = new Set();
        const failed: unknown[] = [];
        // TODO: Convert this to single request
        const promises = [...pkSet].map((pk) => deleteAPI<unknown>(`${this.url}${pk as string}/`)
          .then(() => {
            successSet.add(pk);
            return successSet;
          })
          .catch(() => {
            failed.push(pk);
            return failed;
          }));
        await Promise.all(promises);
        await this.fetch(true);

        const offset = getStoreValue(this.meta.offset);
        const savedRecords = getStoreValue(this.savedRecords);
        const savedRecordsLength = savedRecords?.length || 0;

        this.newRecords.update((existing) => {
          let retained = existing.filter(
            (entry) => !successSet.has(getRowKey(entry, this.columnsDataStore.get()?.primaryKey)),
          );
          if (retained.length === existing.length) {
            return existing;
          }
          let index = -1;
          retained = retained.map((entry) => {
            index += 1;
            return {
              ...entry,
              __rowIndex: savedRecordsLength + index,
              __identifier: generateRowIdentifier(
                'new',
                offset,
                index,
              ),
            };
          });
          return retained;
        });
        this.meta.clearMultipleRecordModificationStates([...successSet]);
        this.meta.setMultipleRecordModificationStates(failed, 'deleteFailed');
      } catch (err) {
        this.meta.setMultipleRecordModificationStates([...pkSet], 'deleteFailed');
      } finally {
        this.meta.clearSelectedRecords();
      }
    }
  }

  // TODO: Handle states where cell update and row update happen in parallel
  async updateCell(row: TableRecord, column: Column): Promise<void> {
    const { primaryKey } = this.columnsDataStore.get();
    if (primaryKey && row[primaryKey]) {
      const rowKey = getRowKey(row, primaryKey);
      const cellKey = `${rowKey.toString()}::${column.name}`;
      this.meta.setCellUpdateState(rowKey, cellKey, 'update');
      this.updatePromises?.get(cellKey)?.cancel();
      const promise = patchAPI<TableRecordResponse>(
        `${this.url}${row[primaryKey] as string}/`,
        { [column.name]: row[column.name] },
      );
      if (!this.updatePromises) {
        this.updatePromises = new Map();
      }
      this.updatePromises.set(cellKey, promise);

      try {
        await promise;
        this.meta.setCellUpdateState(rowKey, cellKey, 'updated');
      } catch (err) {
        this.meta.setCellUpdateState(rowKey, cellKey, 'updateFailed');
      } finally {
        if (this.updatePromises.get(cellKey) === promise) {
          this.updatePromises.delete(cellKey);
        }
      }
    }
  }

  async updateRecord(row: TableRecord): Promise<void> {
    const { primaryKey } = this.columnsDataStore.get();
    if (primaryKey && row[primaryKey]) {
      const rowKey = getRowKey(row, primaryKey);
      this.meta.setRecordModificationState(rowKey, 'update');
      this.updatePromises?.get(rowKey)?.cancel();
      const promise = patchAPI<TableRecordResponse>(
        `${this.url}${row[primaryKey] as string}/`,
        prepareRowForRequest(row),
      );
      if (!this.updatePromises) {
        this.updatePromises = new Map();
      }
      this.updatePromises.set(rowKey, promise);

      try {
        await promise;
        this.meta.setRecordModificationState(rowKey, 'updated');
      } catch (err) {
        this.meta.setRecordModificationState(rowKey, 'updateFailed');
      } finally {
        if (this.updatePromises.get(rowKey) === promise) {
          this.updatePromises.delete(rowKey);
        }
      }
    }
  }

  getNewEmptyRecord(): TableRecord {
    const offset = getStoreValue(this.meta.offset);
    const savedRecords = getStoreValue(this.savedRecords);
    const savedRecordsLength = savedRecords?.length || 0;
    const existingNewRecords = getStoreValue(this.newRecords);
    const identifier = generateRowIdentifier('new', offset, existingNewRecords.length);
    const newRecord: TableRecord = {
      __identifier: identifier,
      __state: States.Done,
      __isNew: true,
      __rowIndex: existingNewRecords.length + savedRecordsLength,
    };
    return newRecord;
  }

  async createRecord(row: TableRecord): Promise<void> {
    const { primaryKey } = this.columnsDataStore.get();
    const rowKey = getRowKey(row, primaryKey);
    this.meta.setRecordModificationState(rowKey, 'create');
    this.createPromises?.get(rowKey)?.cancel();
    const promise = postAPI<TableRecordResponse>(
      this.url,
      prepareRowForRequest(row),
    );
    if (!this.createPromises) {
      this.createPromises = new Map();
    }
    this.createPromises.set(rowKey, promise);

    try {
      const result = await promise;
      const newRow = {
        ...row,
        ...result,
        __isAddPlaceholder: false,
      };
      const updatedRowKey = getRowKey(newRow, primaryKey);
      this.meta.clearRecordModificationState(rowKey);
      this.meta.setRecordModificationState(updatedRowKey, 'created');
      this.newRecords.update((existing) => existing.map((entry) => {
        if (entry.__identifier === row.__identifier) {
          return newRow;
        }
        return entry;
      }));
      this.totalCount.update((count) => count + 1);
    } catch (err) {
      this.meta.setRecordModificationState(rowKey, 'creationFailed');
    } finally {
      if (this.createPromises.get(rowKey) === promise) {
        this.createPromises.delete(rowKey);
      }
    }
  }

  async createOrUpdateRecord(row: TableRecord, column?: Column): Promise<void> {
    const { primaryKey } = this.columnsDataStore.get();

    // Row may not have been updated yet in view when additional request is made.
    // So check current values to ensure another row has not been created.
    const existingNewRecordRow = getStoreValue(this.newRecords)
      ?.find((entry) => entry.__identifier === row.__identifier);

    if (!existingNewRecordRow && row.__isAddPlaceholder) {
      this.newRecords.update((existing) => {
        existing.push({
          ...row,
          __isAddPlaceholder: false,
        });
        return existing;
      });
    }

    if (!existingNewRecordRow?.[primaryKey] && row.__isNew && !row[primaryKey]) {
      await this.createRecord(row);
    } else if (column) {
      await this.updateCell(row, column);
    } else {
      await this.updateRecord(row);
    }
  }

  async addEmptyRecord(): Promise<void> {
    const newRecord = this.getNewEmptyRecord();
    this.newRecords.update((existing) => existing.concat(newRecord));
    await this.createRecord(newRecord);
  }

  getIterationKey(index: number): string {
    const savedRecords = getStoreValue(this.savedRecords);
    if (savedRecords?.[index]) {
      return savedRecords[index].__identifier;
    }
    const savedLength = savedRecords?.length || 0;
    const newRecordsData = getStoreValue(this.newRecords);
    if (newRecordsData?.[index + savedLength]) {
      return newRecordsData[index + savedLength].__identifier;
    }
    return `__index_${index}`;
  }

  destroy(): void {
    this.promise?.cancel();
    this.promise = null;

    this.requestParamsUnsubscriber();
  }
}<|MERGE_RESOLUTION|>--- conflicted
+++ resolved
@@ -39,11 +39,7 @@
   columns: Column['name'][]
 }
 
-<<<<<<< HEAD
-export interface TableRecordData {
-=======
-interface TableRecordsData {
->>>>>>> 26676a98
+export interface TableRecordsData {
   state: States,
   error?: string,
   savedRecords: TableRecord[],
