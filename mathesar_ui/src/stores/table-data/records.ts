--- conflicted
+++ resolved
@@ -29,12 +29,7 @@
   getQueryStringFromParams,
   patchAPI,
   postAPI,
-<<<<<<< HEAD
-} from '@mathesar/api/utils/requestUtils';
-=======
-  getQueryStringFromParams,
 } from '@mathesar/api/rest/utils/requestUtils';
->>>>>>> 63f6dd1f
 import type Pagination from '@mathesar/utils/Pagination';
 import { getErrorMessage } from '@mathesar/utils/errors';
 import { pluralize } from '@mathesar/utils/languageUtils';
