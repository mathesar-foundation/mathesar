import {
  writable,
  type Readable,
  type Writable,
  type Unsubscriber,
  derived,
  get,
} from 'svelte/store';
import {
  States,
  getAPI,
  deleteAPI,
  patchAPI,
  postAPI,
} from '@mathesar/api/utils/requestUtils';
import {
  isDefinedNonNullable,
  type CancellablePromise,
  getGloballyUniqueId,
} from '@mathesar-component-library';
import type { DBObjectEntry } from '@mathesar/AppTypes';
import type {
  Result as ApiRecord,
  Response as ApiRecordsResponse,
  Group as ApiGroup,
  Grouping as ApiGrouping,
  GroupingMode,
  GetRequestParams as ApiGetRequestParams,
} from '@mathesar/api/types/tables/records';
import type { Column } from '@mathesar/api/types/tables/columns';
import { getErrorMessage } from '@mathesar/utils/errors';
import type Pagination from '@mathesar/utils/Pagination';
import { buildRecordSummariesForSheet } from './record-summaries/recordSummaryUtils';
import type { Meta } from './meta';
import type { RowKey } from './utils';
import { validateRow, getCellKey } from './utils';
import type { ColumnsDataStore } from './columns';
import type { Sorting } from './sorting';
import type { Grouping as GroupingRequest } from './grouping';
import type { Filtering } from './filtering';
import type { SearchFuzzy } from './searchFuzzy';
import RecordSummaryStore from './record-summaries/RecordSummaryStore';

export interface RecordsRequestParamsData {
  pagination: Pagination;
  sorting: Sorting;
  grouping: GroupingRequest;
  filtering: Filtering;
  searchFuzzy: SearchFuzzy;
}

function buildFetchQueryString(data: RecordsRequestParamsData): string {
  const params: ApiGetRequestParams = {
    ...data.pagination.recordsRequestParams(),
    ...data.sorting.recordsRequestParamsIncludingGrouping(data.grouping),
    ...data.grouping.recordsRequestParams(),
    ...data.filtering.recordsRequestParams(),
    ...data.searchFuzzy.recordsRequestParams(),
  };
  const entries: [string, string][] = Object.entries(params).map(([k, v]) => {
    const value = typeof v === 'string' ? v : JSON.stringify(v);
    return [k, value];
  });
  return new URLSearchParams(entries).toString();
}

export interface RecordGroup {
  count: number;
  eqValue: ApiGroup['eq_value'];
  firstValue: ApiGroup['first_value'];
  lastValue: ApiGroup['last_value'];
  resultIndices: number[];
}

export interface RecordGrouping {
  columnIds: number[];
  preprocIds: (string | null)[];
  mode: GroupingMode;
  groups: RecordGroup[];
}

function buildGroup(apiGroup: ApiGroup): RecordGroup {
  return {
    count: apiGroup.count,
    eqValue: apiGroup.eq_value,
    firstValue: apiGroup.first_value,
    lastValue: apiGroup.last_value,
    resultIndices: apiGroup.result_indices,
  };
}

function buildGrouping(apiGrouping: ApiGrouping): RecordGrouping {
  return {
    columnIds: apiGrouping.columns,
    preprocIds: apiGrouping.preproc ?? [],
    mode: apiGrouping.mode,
    groups: (apiGrouping.groups ?? []).map(buildGroup),
  };
}

interface BaseRow {
  identifier: string;
}

export interface RecordRow extends BaseRow {
  rowIndex: number;
  record: ApiRecord;
}

export interface NewRecordRow extends RecordRow {
  isNew: true;
}

export interface GroupHeaderRow extends BaseRow {
  group: RecordGroup;
  groupValues: ApiGroup['first_value'];
}

export interface HelpTextRow extends BaseRow {
  isNewHelpText: true;
}

export interface PlaceholderRow extends NewRecordRow {
  isAddPlaceholder: true;
}

export type Row =
  | RecordRow
  | NewRecordRow
  | GroupHeaderRow
  | HelpTextRow
  | PlaceholderRow;

export function rowHasRecord(
  row: Row,
): row is RecordRow | NewRecordRow | PlaceholderRow {
  return 'record' in row;
}

export function rowHasNewRecord(
  row: Row,
): row is NewRecordRow | PlaceholderRow {
  return 'record' in row && 'isNew' in row && row.isNew;
}

export function isHelpTextRow(row: Row): row is HelpTextRow {
  return 'isNewHelpText' in row;
}

export function isGroupHeaderRow(row: Row): row is GroupHeaderRow {
  return 'group' in row;
}

export function isPlaceholderRow(row: Row): row is PlaceholderRow {
  return 'isAddPlaceholder' in row;
}

export function isNewRecordRow(row: Row): row is NewRecordRow {
  return rowHasNewRecord(row) && !isPlaceholderRow(row);
}

export function filterRecordRows(rows: Row[]): RecordRow[] {
  return rows.filter((row): row is RecordRow => rowHasRecord(row));
}

export function rowHasSavedRecord(row: Row): row is RecordRow {
  return rowHasRecord(row) && Object.entries(row.record).length > 0;
}

export interface TableRecordsData {
  state: States;
  error?: string;
  savedRecordRowsWithGroupHeaders: Row[];
  totalCount: number;
  grouping?: RecordGrouping;
}

export function getRowKey(row: Row, primaryKeyColumnId?: Column['id']): string {
  if (rowHasRecord(row) && primaryKeyColumnId !== undefined) {
    const primaryKeyCellValue = row.record[primaryKeyColumnId];
    if (isDefinedNonNullable(primaryKeyCellValue)) {
      return String(primaryKeyCellValue);
    }
  }
  return row.identifier;
}

export function getPkValueInRecord(
  record: ApiRecord,
  columns: Column[],
): string | number {
  const pkColumn = columns.find((c) => c.primary_key);
  if (!pkColumn) {
    throw new Error('No primary key column found.');
  }
  const pkValue = record[pkColumn.id];
  if (!(typeof pkValue === 'string' || typeof pkValue === 'number')) {
    throw new Error('Primary key value is not a string or number.');
  }
  return pkValue;
}

function generateRowIdentifier(
  type: 'groupHeader' | 'normal' | 'dummy' | 'new',
  offset: number,
  reference: number | string,
): string {
  return `__${offset}_${type}_${reference}`;
}

function getProcessedRecordRow(
  record: ApiRecord,
  recordIndex: number,
  offset: number,
): RecordRow {
  return {
    record,
    identifier: generateRowIdentifier('normal', offset, recordIndex),
    rowIndex: recordIndex,
  };
}

function preprocessRecords({
  records,
  offset,
  grouping,
}: {
  records: ApiRecord[];
  offset: number;
  grouping?: RecordGrouping;
}): (RecordRow | GroupHeaderRow)[] {
  const groupingColumnIds = grouping?.columnIds ?? [];
  const isResultGrouped = groupingColumnIds.length > 0;

  if (isResultGrouped) {
    const combinedRecords: (RecordRow | GroupHeaderRow)[] = [];
    let recordIndex = 0;

    grouping?.groups.forEach((group, groupIndex) => {
      const groupValues: ApiRecord = {};
      grouping.columnIds.forEach((columnId) => {
        if (group.eqValue[columnId] !== undefined) {
          groupValues[columnId] = group.eqValue[columnId];
        } else {
          groupValues[columnId] = group.firstValue[columnId];
        }
      });
      combinedRecords.push({
        group,
        identifier: generateRowIdentifier('groupHeader', offset, groupIndex),
        groupValues,
      });
      group.resultIndices.forEach((resultIndex) => {
        const record = records[resultIndex];
        combinedRecords.push(
          getProcessedRecordRow(record, recordIndex, offset),
        );
        recordIndex += 1;
      });
    });
    return combinedRecords;
  }

  return records.map((record, index) =>
    getProcessedRecordRow(record, index, offset),
  );
}

export class RecordsData {
  private parentId: DBObjectEntry['id'];

  private url: string;

  private meta: Meta;

  private columnsDataStore: ColumnsDataStore;

  state: Writable<States>;

  savedRecords: Readable<RecordRow[]>;

  savedRecordRowsWithGroupHeaders: Writable<(RecordRow | GroupHeaderRow)[]>;

  newRecords: Writable<NewRecordRow[]>;

  recordSummaries = new RecordSummaryStore();

  grouping: Writable<RecordGrouping | undefined>;

  totalCount: Writable<number | undefined>;

  error: Writable<string | undefined>;

  private promise: CancellablePromise<ApiRecordsResponse> | undefined;

  // @ts-ignore: https://github.com/centerofci/mathesar/issues/1055
  private createPromises: Map<unknown, CancellablePromise<unknown>>;

  // @ts-ignore: https://github.com/centerofci/mathesar/issues/1055
  private updatePromises: Map<unknown, CancellablePromise<unknown>>;

  private fetchCallback?: (storeData: TableRecordsData) => void;

  private requestParamsUnsubscriber: Unsubscriber;

  /**
   * This maps column ids to cell values. It is used to supply default values
   * for the cells within hidden columns when creating new records.
   */
  private contextualFilters: Map<number, number | string>;

  constructor(
    parentId: number,
    meta: Meta,
    columnsDataStore: ColumnsDataStore,
    contextualFilters: Map<number, number | string>,
  ) {
    this.parentId = parentId;

    this.state = writable(States.Loading);
    this.savedRecordRowsWithGroupHeaders = writable([]);
    this.newRecords = writable([]);
    this.savedRecords = derived(
      this.savedRecordRowsWithGroupHeaders,
      ($savedRecordRowsWithGroupHeaders) =>
        $savedRecordRowsWithGroupHeaders.filter(
          (row): row is RecordRow => !isGroupHeaderRow(row),
        ),
    );
    this.grouping = writable(undefined);
    this.totalCount = writable(undefined);
    this.error = writable(undefined);

    this.meta = meta;
    this.columnsDataStore = columnsDataStore;
    this.contextualFilters = contextualFilters;
    this.url = `/api/db/v0/tables/${this.parentId}/records/`;
    void this.fetch();

    // TODO: Create base class to abstract subscriptions and unsubscriptions
    this.requestParamsUnsubscriber =
      this.meta.recordsRequestParamsData.subscribe(() => {
        void this.fetch();
      });
  }

  async fetch(
    retainExistingRows = false,
  ): Promise<TableRecordsData | undefined> {
    this.promise?.cancel();
    const { offset } = get(this.meta.pagination);

    this.savedRecordRowsWithGroupHeaders.update((existingData) => {
      let data = [...existingData];
      data.length = Math.min(data.length, get(this.meta.pagination).size);

      let index = -1;
      data = data.map((entry) => {
        index += 1;
        if (!retainExistingRows || !entry) {
          return {
            state: 'loading',
            identifier: generateRowIdentifier('dummy', offset, index),
            rowIndex: index,
            record: {},
          };
        }
        return entry;
      });

      return data;
    });
    this.error.set(undefined);
    if (!retainExistingRows) {
      this.state.set(States.Loading);
      this.newRecords.set([]);
      this.meta.clearAllStatusesAndErrors();
    }

    try {
      const params = get(this.meta.recordsRequestParamsData);
      const contextualFilterEntries = [...this.contextualFilters].map(
        ([columnId, value]) => ({ columnId, conditionId: 'equal', value }),
      );
      const queryString = buildFetchQueryString({
        ...params,
        filtering: params.filtering.withEntries(contextualFilterEntries),
      });
      this.promise = getAPI<ApiRecordsResponse>(`${this.url}?${queryString}`);
      const response = await this.promise;
      const totalCount = response.count || 0;
      const grouping = response.grouping
        ? buildGrouping(response.grouping)
        : undefined;
      if (response.preview_data) {
        this.recordSummaries.setFetchedSummaries(
          buildRecordSummariesForSheet(response.preview_data),
        );
      }
      const records = preprocessRecords({
        records: response.results,
        offset,
        grouping,
      });

      const tableRecordsData: TableRecordsData = {
        state: States.Done,
        savedRecordRowsWithGroupHeaders: records,
        grouping,
        totalCount,
      };
      this.savedRecordRowsWithGroupHeaders.set(records);
      this.state.set(States.Done);
      this.grouping.set(grouping);
      this.totalCount.set(totalCount);
      this.error.set(undefined);
      this.fetchCallback?.(tableRecordsData);
      return tableRecordsData;
    } catch (err) {
      this.state.set(States.Error);
      this.error.set(
        err instanceof Error ? err.message : 'Unable to load records',
      );
    }
    return undefined;
  }

  async deleteSelected(selectedRowIndices: number[]): Promise<void> {
    const recordRows = this.getRecordRows();
    const pkColumn = get(this.columnsDataStore.pkColumn);
    const primaryKeysOfSavedRows: string[] = [];
    const identifiersOfUnsavedRows: string[] = [];
    selectedRowIndices.forEach((index) => {
      const row = recordRows[index];
      if (row) {
        const rowKey = getRowKey(row, pkColumn?.id);
        if (pkColumn?.id && isDefinedNonNullable(row.record[pkColumn?.id])) {
          primaryKeysOfSavedRows.push(rowKey);
        } else {
          identifiersOfUnsavedRows.push(rowKey);
        }
      }
    });
    const rowKeys = [...primaryKeysOfSavedRows, ...identifiersOfUnsavedRows];

    if (rowKeys.length === 0) {
      return;
    }

    this.meta.rowDeletionStatus.setMultiple(rowKeys, { state: 'processing' });

    const successRowKeys = new Set<RowKey>();
    /** Values are error messages */
    const failures = new Map<RowKey, string>();

    if (identifiersOfUnsavedRows.length > 0) {
      identifiersOfUnsavedRows.forEach((identifier) =>
        successRowKeys.add(identifier),
      );
    }

    let shouldReFetchRecords = successRowKeys.size > 0;
    if (primaryKeysOfSavedRows.length > 0) {
      // TODO: Convert this to single request
      const promises = primaryKeysOfSavedRows.map((pk) =>
        deleteAPI<RowKey>(`${this.url}${pk}/`)
          .then(() => {
            successRowKeys.add(pk);
            return successRowKeys;
          })
          .catch((error: unknown) => {
            failures.set(pk, getErrorMessage(error));
            return failures;
          }),
      );
<<<<<<< HEAD

      if (failures.size > 0) {
        if (successRowKeys.size === 0) {
          throw Error('Unable to delete row!');
        } else {
          throw Error('Unable to delete some rows!');
        }
=======
      await Promise.all(promises);
      shouldReFetchRecords = true;
    }

    const savedRecords = get(this.savedRecords);
    const savedRecordKeys = new Set(
      savedRecords.map((row) => getRowKey(row, pkColumn?.id)),
    );

    // We clear all records from the new records section because we expect that
    // those records will be re-fetched and end up in the main table area. This
    // expectation doesn't always hold though. Sometimes the new record section
    // contains records that haven't yet been saved (e.g. when a record has a
    // NOT NULL constraint). In that case we delete the unsaved records anyway,
    // just because that's simpler. We have some opportunity for UX improvement
    // here, and we should discuss the subtleties of our desired behavior when
    // deleting records.
    this.newRecords.set([]);

    // It's important that we update `newRecords` before we re-fetch, otherwise
    // we could end up with duplicate records that cause JS errors due to
    // svelte's keyed each block. Duplicates can occur if the user creates two
    // records and then deletes one of them, leaving a new records in the
    // `newRecords` array that also gets re-fetched. It's also important that we
    // update `newRecords` regardless of wether we had any _saved_ records to
    // delete, because sometimes the user is just deleting an unsaved record.
    // These reasons together are why we're using this `shouldReFetchRecords`
    // flag instead of just re-fetching the records immediately after deleting
    // the saved records.
    if (shouldReFetchRecords) {
      await this.fetch(true);
    }

    this.meta.rowCreationStatus.delete([...savedRecordKeys]);
    this.meta.clearAllStatusesAndErrorsForRows([...successRowKeys]);
    this.meta.rowDeletionStatus.setEntries(
      [...failures.entries()].map(([rowKey, errorMsg]) => [
        rowKey,
        { state: 'failure', errors: [errorMsg] },
      ]),
    );

    if (failures.size > 0) {
      if (failures.size === 1) {
        throw Error('Unable to delete row!');
      } else {
        throw Error('Unable to delete some rows!');
>>>>>>> da0c40e9
      }
    }
  }

  // TODO: It would be better to throw errors instead of silently failing
  // and returning a value.
  async updateCell(
    row: RecordRow | NewRecordRow | PlaceholderRow,
    column: Column,
  ): Promise<RecordRow> {
    // TODO compute and validate client side errors before saving
    const { record } = row;
    const pkColumn = get(this.columnsDataStore.pkColumn);
    if (pkColumn === undefined) {
      // eslint-disable-next-line no-console
      console.error('Unable to update record for a row without a primary key');
      return row;
    }
    const primaryKeyValue = record[pkColumn.id];
    if (primaryKeyValue === undefined) {
      // eslint-disable-next-line no-console
      console.error(
        'Unable to update record for a row with a missing primary key value',
      );
      return row;
    }
    const rowKey = getRowKey(row, pkColumn.id);
    const cellKey = getCellKey(rowKey, column.id);
    this.meta.cellModificationStatus.set(cellKey, { state: 'processing' });
    this.updatePromises?.get(cellKey)?.cancel();
    const promise = patchAPI<ApiRecordsResponse>(
      `${this.url}${String(primaryKeyValue)}/`,
      { [column.id]: record[column.id] },
    );
    if (!this.updatePromises) {
      this.updatePromises = new Map();
    }
    this.updatePromises.set(cellKey, promise);

    try {
      const result = await promise;
      this.meta.cellModificationStatus.set(cellKey, { state: 'success' });
      return {
        ...row,
        record: result.results[0],
      };
    } catch (err) {
      this.meta.cellModificationStatus.set(cellKey, {
        state: 'failure',
        errors: [`Unable to save cell. ${getErrorMessage(err)}`],
      });
    } finally {
      if (this.updatePromises.get(cellKey) === promise) {
        this.updatePromises.delete(cellKey);
      }
    }
    return row;
  }

  getNewEmptyRecord(): NewRecordRow {
    const { offset } = get(this.meta.pagination);
    const existingRecordRows = this.getRecordRows();
    const identifier = generateRowIdentifier(
      'new',
      offset,
      getGloballyUniqueId(),
    );
    const record = Object.fromEntries(
      get(this.columnsDataStore.columns)
        .filter((column) => column.default === null)
        .map((column) => [String(column.id), null]),
    );
    const newRow: Row = {
      record,
      identifier,
      isNew: true,
      rowIndex: existingRecordRows.length,
    };
    return newRow;
  }

  private async createRecord(
    row: NewRecordRow | PlaceholderRow,
  ): Promise<NewRecordRow> {
    const pkColumn = get(this.columnsDataStore.pkColumn);
    const columns = get(this.columnsDataStore.columns);
    const rowKey = getRowKey(row, pkColumn?.id);
    validateRow({
      row,
      rowKey,
      columns,
      cellClientSideErrors: this.meta.cellClientSideErrors,
    });
    if (get(this.meta.rowsWithClientSideErrors).has(rowKey)) {
      return row;
    }

    const rowKeyOfBlankRow = getRowKey(row, pkColumn?.id);
    this.meta.rowCreationStatus.set(rowKeyOfBlankRow, { state: 'processing' });
    this.createPromises?.get(rowKeyOfBlankRow)?.cancel();
    const requestRecord = {
      ...Object.fromEntries(this.contextualFilters),
      ...row.record,
    };
    const promise = postAPI<ApiRecordsResponse>(this.url, requestRecord);
    if (!this.createPromises) {
      this.createPromises = new Map();
    }
    this.createPromises.set(rowKeyOfBlankRow, promise);

    try {
      const response = await promise;
      const record = response.results[0];
      let newRow: NewRecordRow = {
        ...row,
        record,
      };
      if (isPlaceholderRow(newRow)) {
        const { isAddPlaceholder, ...newRecordRow } = newRow;
        newRow = newRecordRow;
      }

      const rowKeyWithRecord = getRowKey(newRow, pkColumn?.id);
      this.meta.rowCreationStatus.delete(rowKeyOfBlankRow);
      this.meta.rowCreationStatus.set(rowKeyWithRecord, { state: 'success' });
      this.newRecords.update((existing) =>
        existing.map((entry) => {
          if (entry.identifier === row.identifier) {
            return newRow;
          }
          return entry;
        }),
      );
      this.totalCount.update((count) => (count ?? 0) + 1);
      return newRow;
    } catch (err) {
      this.meta.rowCreationStatus.set(rowKeyOfBlankRow, {
        state: 'failure',
        errors: [getErrorMessage(err)],
      });
    } finally {
      if (this.createPromises.get(rowKeyOfBlankRow) === promise) {
        this.createPromises.delete(rowKeyOfBlankRow);
      }
    }
    return row;
  }

  async createOrUpdateRecord(
    row: RecordRow | NewRecordRow | PlaceholderRow,
    column: Column,
  ): Promise<RecordRow | NewRecordRow> {
    const pkColumn = get(this.columnsDataStore.pkColumn);

    // Row may not have been updated yet in view when additional request is made.
    // So check current values to ensure another row has not been created.
    const existingNewRecordRow = get(this.newRecords).find(
      (entry) => entry.identifier === row.identifier,
    );

    if (!existingNewRecordRow && isPlaceholderRow(row)) {
      this.newRecords.update((existing) => {
        const { isAddPlaceholder: unused, ...newRow } = row;
        return [...existing, newRow];
      });
    }

    let result: RecordRow;
    if (
      pkColumn?.id &&
      rowHasNewRecord(row) &&
      row.record[pkColumn?.id] === undefined
    ) {
      result = await this.createRecord(row);
    } else {
      result = await this.updateCell(row, column);
    }
    return result;
  }

  async addEmptyRecord(): Promise<void> {
    const row = this.getNewEmptyRecord();
    this.newRecords.update((existing) => existing.concat(row));
    await this.createRecord(row);
  }

  getRecordRows(): RecordRow[] {
    return [...get(this.savedRecords), ...get(this.newRecords)];
  }

  destroy(): void {
    this.promise?.cancel();
    this.promise = undefined;

    this.requestParamsUnsubscriber();
  }
}<|MERGE_RESOLUTION|>--- conflicted
+++ resolved
@@ -473,15 +473,6 @@
             return failures;
           }),
       );
-<<<<<<< HEAD
-
-      if (failures.size > 0) {
-        if (successRowKeys.size === 0) {
-          throw Error('Unable to delete row!');
-        } else {
-          throw Error('Unable to delete some rows!');
-        }
-=======
       await Promise.all(promises);
       shouldReFetchRecords = true;
     }
@@ -529,7 +520,6 @@
         throw Error('Unable to delete row!');
       } else {
         throw Error('Unable to delete some rows!');
->>>>>>> da0c40e9
       }
     }
   }
