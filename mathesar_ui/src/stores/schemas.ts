import { writable, derived, get } from 'svelte/store';
import type { Writable, Readable, Unsubscriber } from 'svelte/store';

import { preloadCommonData } from '@mathesar/utils/preloadData';
import {
<<<<<<< HEAD
  deleteAPI,
  getAPI,
  patchAPI,
  postAPI,
=======
  States,
>>>>>>> 2b6f8557
  type PaginatedResponse,
  type RequestStatus,
} from '@mathesar/api/utils/requestUtils';
import schemasApi from '@mathesar/api/schemas';
import type { Connection } from '@mathesar/api/connections';

import type { SchemaEntry, SchemaResponse } from '@mathesar/AppTypes';
import type { CancellablePromise } from '@mathesar-component-library';

import { connectionsStore } from './databases';

const commonData = preloadCommonData();

export const currentSchemaId: Writable<SchemaEntry['id'] | undefined> =
  writable(commonData.current_schema ?? undefined);

export interface DBSchemaStoreData {
  requestStatus: RequestStatus;
  data: Map<SchemaEntry['id'], SchemaEntry>;
}

const dbSchemaStoreMap: Map<
  Connection['id'],
  Writable<DBSchemaStoreData>
> = new Map();
const dbSchemasRequestMap: Map<
  Connection['id'],
  CancellablePromise<PaginatedResponse<SchemaResponse> | undefined>
> = new Map();

function findStoreBySchemaId(id: SchemaEntry['id']) {
  return [...dbSchemaStoreMap.values()].find((entry) =>
    get(entry).data.has(id),
  );
}

function setDBSchemaStore(
  connectionId: Connection['id'],
  schemas: SchemaResponse[],
): Writable<DBSchemaStoreData> {
  const schemaMap: DBSchemaStoreData['data'] = new Map();
  schemas.forEach((schema) => {
    schemaMap.set(schema.id, schema);
  });
  const storeValue: DBSchemaStoreData = {
    requestStatus: { state: 'success' },
    data: schemaMap,
  };

  let store = dbSchemaStoreMap.get(connectionId);
  if (!store) {
    store = writable(storeValue);
    dbSchemaStoreMap.set(connectionId, store);
  } else {
    store.set(storeValue);
  }
  return store;
}

function updateSchemaInDBSchemaStore(
  connectionId: Connection['id'],
  schema: SchemaResponse,
) {
  const store = dbSchemaStoreMap.get(connectionId);
  if (store) {
    store.update((value) => {
      value.data?.set(schema.id, schema);
      return {
        ...value,
        data: new Map(value.data),
      };
    });
  }
}

function removeSchemaInDBSchemaStore(
  connectionId: Connection['id'],
  schemaId: SchemaEntry['id'],
) {
  const store = dbSchemaStoreMap.get(connectionId);
  if (store) {
    store.update((value) => {
      value.data?.delete(schemaId);
      return {
        ...value,
        data: new Map(value.data),
      };
    });
  }
}

export function addCountToSchemaNumTables(
  connection: Connection,
  schema: SchemaEntry,
  count: number,
) {
  const store = dbSchemaStoreMap.get(connection.id);
  if (store) {
    store.update((value) => {
      const schemaToModify = value.data.get(schema.id);
      if (schemaToModify) {
        schemaToModify.num_tables += count;
        value.data.set(schema.id, schemaToModify);
      }
      return {
        ...value,
        data: new Map(value.data),
      };
    });
  }
}

export function addCountToSchemaNumExplorations(
  schemaId: SchemaEntry['id'],
  count: number,
) {
  const store = findStoreBySchemaId(schemaId);
  if (store) {
    store.update((value) => {
      const schemaToModify = value.data.get(schemaId);
      if (schemaToModify) {
        schemaToModify.num_queries += count;
        value.data.set(schemaId, schemaToModify);
      }
      return {
        ...value,
        data: new Map(value.data),
      };
    });
  }
}

async function refetchSchemasForDB(
  connectionId: Connection['id'],
): Promise<DBSchemaStoreData | undefined> {
  const store = dbSchemaStoreMap.get(connectionId);
  if (!store) {
    console.error(
      `DB Schemas store for connection: ${connectionId} not found.`,
    );
    return undefined;
  }

  try {
    store.update((currentData) => ({
      ...currentData,
      requestStatus: { state: 'processing' },
    }));

    dbSchemasRequestMap.get(connectionId)?.cancel();

    const schemaRequest = schemasApi.list(connectionId);
    dbSchemasRequestMap.set(connectionId, schemaRequest);
    const response = await schemaRequest;
    const schemas = response?.results || [];

    const dbSchemasStore = setDBSchemaStore(connectionId, schemas);

    return get(dbSchemasStore);
  } catch (err) {
    store.update((currentData) => ({
      ...currentData,
      requestStatus: {
        state: 'failure',
        errors: [
          err instanceof Error ? err.message : 'Error in fetching schemas',
        ],
      },
    }));
    return undefined;
  }
}

export async function refetchSchema(
  connectionId: Connection['id'],
  schemaId: SchemaEntry['id'],
): Promise<SchemaResponse | undefined> {
  const store = dbSchemaStoreMap.get(connectionId);
  if (!store) {
    console.error(`DB Schemas store for db: ${connectionId} not found.`);
    return undefined;
  }

  try {
    const schemaRequest = schemasApi.get(schemaId);
    const response = await schemaRequest;
    if (!response) {
      return undefined;
    }
    updateSchemaInDBSchemaStore(connectionId, response);
    return response;
  } catch (err) {
    return undefined;
  }
}

let preload = true;

function getSchemasStoreForDB(
  connectionId: Connection['id'],
): Writable<DBSchemaStoreData> {
  let store = dbSchemaStoreMap.get(connectionId);
  if (!store) {
    store = writable({
      requestStatus: { state: 'processing' },
      data: new Map(),
    });
    dbSchemaStoreMap.set(connectionId, store);
    if (preload && commonData.current_connection === connectionId) {
      store = setDBSchemaStore(connectionId, commonData.schemas ?? []);
    } else {
      void refetchSchemasForDB(connectionId);
    }
    preload = false;
<<<<<<< HEAD
  } else if (get(store).requestStatus.state === 'failure') {
    void refetchSchemasForDB(database);
=======
  } else if (get(store).error) {
    void refetchSchemasForDB(connectionId);
>>>>>>> 2b6f8557
  }
  return store;
}

export function getSchemaInfo(
  connectionId: Connection['id'],
  schemaId: SchemaEntry['id'],
): SchemaEntry | undefined {
  const store = dbSchemaStoreMap.get(connectionId);
  if (!store) {
    return undefined;
  }
  return get(store).data.get(schemaId);
}

export async function createSchema(
  connectionId: Connection['id'],
  schemaName: SchemaEntry['name'],
  description: SchemaEntry['description'],
): Promise<SchemaResponse> {
  const response = await schemasApi.add({
    name: schemaName,
    description,
    connectionId,
  });
  updateSchemaInDBSchemaStore(connectionId, response);
  return response;
}

export async function updateSchema(
  connectionId: Connection['id'],
  schema: SchemaEntry,
): Promise<SchemaResponse> {
  const response = await schemasApi.update(schema);
  updateSchemaInDBSchemaStore(connectionId, response);
  return response;
}

export async function deleteSchema(
  connectionId: Connection['id'],
  schemaId: SchemaEntry['id'],
): Promise<void> {
  await schemasApi.delete(schemaId);
  removeSchemaInDBSchemaStore(connectionId, schemaId);
}

export const schemas: Readable<DBSchemaStoreData> = derived(
  connectionsStore.currentConnectionId,
  ($currentConnectionName, set) => {
    let unsubscribe: Unsubscriber;

    if (!$currentConnectionName) {
      set({
        requestStatus: { state: 'success' },
        data: new Map(),
      });
    } else {
      const store = getSchemasStoreForDB($currentConnectionName);
      unsubscribe = store.subscribe((dbSchemasData) => {
        set(dbSchemasData);
      });
    }

    return () => {
      unsubscribe?.();
    };
  },
);

export const currentSchema: Readable<SchemaEntry | undefined> = derived(
  [currentSchemaId, schemas],
  ([$currentSchemaId, $schemas]) =>
    $currentSchemaId ? $schemas.data.get($currentSchemaId) : undefined,
);<|MERGE_RESOLUTION|>--- conflicted
+++ resolved
@@ -3,14 +3,11 @@
 
 import { preloadCommonData } from '@mathesar/utils/preloadData';
 import {
-<<<<<<< HEAD
   deleteAPI,
   getAPI,
   patchAPI,
-  postAPI,
-=======
+  postAPI
   States,
->>>>>>> 2b6f8557
   type PaginatedResponse,
   type RequestStatus,
 } from '@mathesar/api/utils/requestUtils';
@@ -225,13 +222,8 @@
       void refetchSchemasForDB(connectionId);
     }
     preload = false;
-<<<<<<< HEAD
   } else if (get(store).requestStatus.state === 'failure') {
-    void refetchSchemasForDB(database);
-=======
-  } else if (get(store).error) {
-    void refetchSchemasForDB(connectionId);
->>>>>>> 2b6f8557
+    void refetchSchemasForDB(connectionId)
   }
   return store;
 }
