--- conflicted
+++ resolved
@@ -3,11 +3,8 @@
 import Text from './type-configs/text';
 import Number from './type-configs/number';
 import Boolean from './type-configs/boolean';
-<<<<<<< HEAD
 import Uri from './type-configs/uri';
-=======
 import Duration from './type-configs/duration';
->>>>>>> 00c0ef9a
 import Fallback from './type-configs/fallback';
 import type {
   AbstractType,
@@ -27,11 +24,8 @@
   [abstractTypeCategory.Text]: Text,
   [abstractTypeCategory.Number]: Number,
   [abstractTypeCategory.Boolean]: Boolean,
-<<<<<<< HEAD
   [abstractTypeCategory.Uri]: Uri,
-=======
   [abstractTypeCategory.Duration]: Duration,
->>>>>>> 00c0ef9a
   [abstractTypeCategory.Other]: Fallback,
 };
 
