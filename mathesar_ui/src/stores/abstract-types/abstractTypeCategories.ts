--- conflicted
+++ resolved
@@ -282,11 +282,7 @@
 function getDefaultFileBackend() {
   const commonData = preloadCommonData();
   if (isDefinedNonNullable(commonData.file_backends)) {
-<<<<<<< HEAD
-    return commonData.file_backends[0] ?? null;
-=======
     return commonData.file_backends[0]?.backend ?? null;
->>>>>>> 5a5862be
   }
   return null;
 }
