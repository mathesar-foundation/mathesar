--- conflicted
+++ resolved
@@ -1,11 +1,8 @@
 import type { DbType } from '@mathesar/AppTypes';
 import { abstractTypeCategory } from './constants';
 import Text from './type-configs/text';
-<<<<<<< HEAD
 import Money from './type-configs/money';
-=======
 import Email from './type-configs/email';
->>>>>>> 86a49493
 import Number from './type-configs/number';
 import Boolean from './type-configs/boolean';
 import Uri from './type-configs/uri';
@@ -30,11 +27,8 @@
   Record<AbstractTypeCategoryIdentifier, AbstractTypeConfiguration>
 > = {
   [abstractTypeCategory.Text]: Text,
-<<<<<<< HEAD
   [abstractTypeCategory.Money]: Money,
-=======
   [abstractTypeCategory.Email]: Email,
->>>>>>> 86a49493
   [abstractTypeCategory.Number]: Number,
   [abstractTypeCategory.Boolean]: Boolean,
   [abstractTypeCategory.Uri]: Uri,
