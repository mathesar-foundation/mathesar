--- conflicted
+++ resolved
@@ -1,12 +1,7 @@
 <script lang="ts">
-<<<<<<< HEAD
-  import type { TableEntry } from '@mathesar/api/types/tables';
-  import type { Database, SchemaEntry } from '@mathesar/AppTypes';
-=======
->>>>>>> 1875f7b0
   import AppendBreadcrumb from '@mathesar/components/breadcrumb/AppendBreadcrumb.svelte';
   import RecordPage from '@mathesar/pages/record/RecordPage.svelte';
-  import type { TableEntry } from '@mathesar/api/tables';
+  import type { TableEntry } from '@mathesar/api/types/tables';
   import type { Database, SchemaEntry } from '@mathesar/AppTypes';
   import RecordStore from '@mathesar/pages/record/RecordStore';
 
