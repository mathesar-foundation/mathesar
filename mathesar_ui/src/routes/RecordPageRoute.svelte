--- conflicted
+++ resolved
@@ -1,13 +1,7 @@
 <script lang="ts">
-<<<<<<< HEAD
+  import type { Database } from '@mathesar/api/rpc/databases';
   import type { Schema } from '@mathesar/api/rpc/schemas';
   import type { Table } from '@mathesar/api/rpc/tables';
-  import type { Database } from '@mathesar/AppTypes';
-=======
-  import type { TableEntry } from '@mathesar/api/rest/types/tables';
-  import type { Database } from '@mathesar/api/rpc/databases';
-  import type { Schema } from '@mathesar/api/rpc/schemas';
->>>>>>> 30c75b39
   import AppendBreadcrumb from '@mathesar/components/breadcrumb/AppendBreadcrumb.svelte';
   import RecordPage from '@mathesar/pages/record/RecordPage.svelte';
   import RecordStore from '@mathesar/pages/record/RecordStore';
