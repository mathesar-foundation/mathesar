--- conflicted
+++ resolved
@@ -1,11 +1,5 @@
 <script lang="ts">
-  import { readable } from 'svelte/store';
   import { router } from 'tinro';
-<<<<<<< HEAD
-=======
-  import type { TinroRouteMeta } from 'tinro';
-
->>>>>>> 8411736b
   import type { Database, SchemaEntry } from '@mathesar/AppTypes';
   import QueryManager from '@mathesar/systems/query-builder/QueryManager';
   import QueryModel from '@mathesar/systems/query-builder/QueryModel';
@@ -17,6 +11,7 @@
   import { getAvailableName } from '@mathesar/utils/db';
   import DataExplorerPage from '@mathesar/pages/data-explorer/DataExplorerPage.svelte';
   import ErrorPage from '@mathesar/pages/ErrorPage.svelte';
+  import { getDataExplorerPageUrl } from '@mathesar/routes/urls';
   import { constructQueryModelFromTerseSummarizationHash } from '@mathesar/systems/query-builder/urlSerializationUtils';
   import AppendBreadcrumb from '@mathesar/components/breadcrumb/AppendBreadcrumb.svelte';
   import { iconExploration } from '@mathesar/icons';
@@ -29,9 +24,6 @@
 
   let queryManager: QueryManager | undefined;
   let queryLoadPromise: CancellablePromise<QueryInstance>;
-
-  $: queryStore = queryManager ? queryManager.query : readable(undefined);
-  $: query = $queryStore;
 
   function createQueryManager(queryInstance: UnsavedQueryInstance) {
     queryManager?.destroy();
@@ -114,7 +106,6 @@
     }
   }
 
-<<<<<<< HEAD
   function createOrLoadQuery(_queryId?: number) {
     if (_queryId) {
       void loadSavedQuery(_queryId);
@@ -125,27 +116,15 @@
 
   $: createOrLoadQuery(queryId);
 </script>
-=======
+
 <AppendBreadcrumb
   item={{
     type: 'simple',
-    href: getDataExplorerPageUrl(database.name, schema.id, query?.id),
-    label: query?.name || 'Data Explorer',
+    href: getDataExplorerPageUrl(database.name, schema.id),
+    label: 'Data Explorer',
     icon: iconExploration,
   }}
 />
-
-<EventfulRoute
-  path="/:queryId"
-  on:routeUpdated={(e) => loadSavedQuery(e.detail)}
-  on:routeLoaded={(e) => loadSavedQuery(e.detail)}
-/>
-<EventfulRoute
-  path="/"
-  on:routeUpdated={createNewQuery}
-  on:routeLoaded={createNewQuery}
-/>
->>>>>>> 8411736b
 
 <!--TODO: Add loading state-->
 
