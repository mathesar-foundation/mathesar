--- conflicted
+++ resolved
@@ -36,20 +36,15 @@
   />
   <AdminPageLayout cssVariables={{ '--max-layout-width': PAGE_MAX_WIDTH }}>
     <AdminNavigation slot="sidebar" />
-<<<<<<< HEAD
-    <Route path="/general">
+    <Route path="/update">
       <AppendBreadcrumb
         item={{
           type: 'simple',
-          href: ADMIN_GENERAL_PAGE_URL,
+          href: ADMIN_UPDATE_PAGE_URL,
           label: 'General',
         }}
       />
-      <h1>General</h1>
-=======
-    <Route path="/update">
       <SoftwareUpdate />
->>>>>>> 25e2a98b
     </Route>
 
     <Route path="/users/*" firstmatch>
