import { rpcMethodTypeContainer } from '@mathesar/packages/json-rpc-client-builder';

import type { SummarizedRecordReference } from './_common/commonTypes';
import type { RawColumnWithMetadata } from './columns';
import type { RawDatabase } from './databases';
import type { RawConfiguredRole } from './roles';
import type { RawTable } from './tables';

export interface RichTextJson {
  text: string;
}

export const fkFieldInteractionRules = [
  'must_pick',
  'can_pick_or_create',
  'must_create',
] as const;

export const dataFormStructureVersion = 1;

interface RawDataFormBaseField {
  key: string;
  index: number;
  label?: string | null;
  help?: string | null;
  styling?: {
    size?: 'regular' | 'large';
  } | null;
  is_required: boolean;
}

export interface RawScalarDataFormField extends RawDataFormBaseField {
  kind: 'scalar_column';
  column_attnum: number;
}

export interface RawForeignKeyDataFormField extends RawDataFormBaseField {
  kind: 'foreign_key';
  column_attnum: number;
  related_table_oid: number;
  fk_interaction_rule: (typeof fkFieldInteractionRules)[number];
  child_fields: RawDataFormField[] | null;
}

export type RawDataFormField =
  | RawScalarDataFormField
  | RawForeignKeyDataFormField;

export interface RawDataFormStructure {
  name: string;
  description: string | null;
  fields: RawDataFormField[];
  submit_message: RichTextJson | null;
  submit_redirect_url: string | null;
  submit_button_label: string | null;
  associated_role_id: RawConfiguredRole['id'] | null;
}

export interface RawEphemeralDataForm extends RawDataFormStructure {
  database_id: number;
  base_table_oid: number;
  schema_oid: number;
  version: number;
}

export interface RawDataForm extends RawEphemeralDataForm {
  id: number;
  token: string;
  publish_public: boolean;
}

interface AddRawDataFormRequest extends RawEphemeralDataForm {
  header_title: RichTextJson;
  header_subtitle: RichTextJson | null;
}

interface UpdateRawDataFormRequest extends RawDataFormStructure {
  id: number;
  version: number;
  header_title: RichTextJson;
  header_subtitle: RichTextJson | null;
}

interface RawDataFormResponse extends RawDataForm {
  created_at: string;
  updated_at: string;
}

export type RawDataFormSource = Record<
  string,
  {
    table_info: RawTable;
    columns: Record<string, RawColumnWithMetadata>;
  }
>;

<<<<<<< HEAD
export interface RecordsSummaryListResponse {
  count: number;
  results: SummarizedRecordReference[];
=======
/**
 * We have these constructRequest methods to add `header_title` & `header_subtitle` to requests.
 *
 * These properties are stored on the Form model on the backend. However, the frontend does not use them,
 * and instead uses the name & description directly.
 * See this comment: https://github.com/mathesar-foundation/mathesar/pull/4609#pullrequestreview-3079427817
 *
 * We have not removed them from the backend since we might want to separate them on the frontend in the future.
 */

export function constructRequestToAddForm(dataFormDef: RawEphemeralDataForm): {
  form_def: AddRawDataFormRequest;
} {
  return {
    form_def: {
      ...dataFormDef,
      header_title: { text: dataFormDef.name },
      header_subtitle: dataFormDef.description
        ? { text: dataFormDef.description }
        : null,
    },
  };
}

export function constructRequestToUpdateForm(
  updateFormDef: RawDataFormStructure & { id: number },
): { update_form_def: UpdateRawDataFormRequest } {
  return {
    update_form_def: {
      ...updateFormDef,
      version: dataFormStructureVersion,
      header_title: { text: updateFormDef.name },
      header_subtitle: updateFormDef.description
        ? { text: updateFormDef.description }
        : null,
    },
  };
>>>>>>> e19b5723
}

export const forms = {
  get: rpcMethodTypeContainer<
    {
      form_token: RawDataForm['token'];
    },
    RawDataFormResponse
  >(),
  get_source_info: rpcMethodTypeContainer<
    {
      form_token: RawDataForm['token'];
    },
    RawDataFormSource
  >(),
  list: rpcMethodTypeContainer<
    {
      database_id: RawDatabase['id'];
      schema_oid: RawDataForm['schema_oid'];
    },
    RawDataFormResponse[]
  >(),
  add: rpcMethodTypeContainer<
    {
      form_def: AddRawDataFormRequest;
    },
    RawDataFormResponse
  >(),
  patch: rpcMethodTypeContainer<
    {
      update_form_def: UpdateRawDataFormRequest;
    },
    RawDataFormResponse
  >(),
  delete: rpcMethodTypeContainer<
    {
      form_id: RawDataForm['id'];
    },
    void
  >(),
<<<<<<< HEAD
  list_related_records: rpcMethodTypeContainer<
    {
      form_token: string;
      field_key: string;
      limit?: number | null;
      offset?: number | null;
      search?: string | null;
    },
    RecordsSummaryListResponse
=======
  submit: rpcMethodTypeContainer<
    {
      form_token: RawDataForm['token'];
      values: Record<string, unknown>;
    },
    void
  >(),
  regenerate_token: rpcMethodTypeContainer<
    {
      form_id: RawDataForm['id'];
    },
    string
  >(),
  set_publish_public: rpcMethodTypeContainer<
    {
      form_id: RawDataForm['id'];
      publish_public: boolean;
    },
    boolean
>>>>>>> e19b5723
  >(),
};<|MERGE_RESOLUTION|>--- conflicted
+++ resolved
@@ -94,11 +94,11 @@
   }
 >;
 
-<<<<<<< HEAD
 export interface RecordsSummaryListResponse {
   count: number;
   results: SummarizedRecordReference[];
-=======
+}
+
 /**
  * We have these constructRequest methods to add `header_title` & `header_subtitle` to requests.
  *
@@ -136,7 +136,6 @@
         : null,
     },
   };
->>>>>>> e19b5723
 }
 
 export const forms = {
@@ -177,7 +176,6 @@
     },
     void
   >(),
-<<<<<<< HEAD
   list_related_records: rpcMethodTypeContainer<
     {
       form_token: string;
@@ -187,7 +185,7 @@
       search?: string | null;
     },
     RecordsSummaryListResponse
-=======
+  >(),
   submit: rpcMethodTypeContainer<
     {
       form_token: RawDataForm['token'];
@@ -207,6 +205,5 @@
       publish_public: boolean;
     },
     boolean
->>>>>>> e19b5723
   >(),
 };