import Cookies from 'js-cookie';

import { buildRpcApi } from '@mathesar/packages/json-rpc-client-builder';

import { configured_roles } from './configured_roles';
import { database_setup } from './database_setup';
import { databases } from './databases';
import { schemas } from './schemas';
<<<<<<< HEAD
import { tables } from './tables';
=======
import { servers } from './servers';
>>>>>>> 30c75b39

/** Mathesar's JSON-RPC API */
export const api = buildRpcApi({
  endpoint: '/api/rpc/v0/',
  getHeaders: () => ({ 'X-CSRFToken': Cookies.get('csrftoken') }),
  methodTree: {
    configured_roles,
    database_setup,
    databases,
    schemas,
<<<<<<< HEAD
    tables,
=======
    servers,
>>>>>>> 30c75b39
  },
});<|MERGE_RESOLUTION|>--- conflicted
+++ resolved
@@ -6,11 +6,8 @@
 import { database_setup } from './database_setup';
 import { databases } from './databases';
 import { schemas } from './schemas';
-<<<<<<< HEAD
+import { servers } from './servers';
 import { tables } from './tables';
-=======
-import { servers } from './servers';
->>>>>>> 30c75b39
 
 /** Mathesar's JSON-RPC API */
 export const api = buildRpcApi({
@@ -21,10 +18,7 @@
     database_setup,
     databases,
     schemas,
-<<<<<<< HEAD
+    servers,
     tables,
-=======
-    servers,
->>>>>>> 30c75b39
   },
 });