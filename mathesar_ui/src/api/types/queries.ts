--- conflicted
+++ resolved
@@ -34,13 +34,9 @@
   'distinct_aggregate_to_array',
   'count',
   'sum',
-<<<<<<< HEAD
-  'max',
-=======
   'median',
   'mode',
   'percentage_true',
->>>>>>> 162bea24
 ] as const;
 
 export type QuerySummarizationFunctionId =
