<script lang="ts">
  import { _ } from 'svelte-i18n';

  import type { QueryInstance } from '@mathesar/api/rest/types/queries';
  import type { Schema } from '@mathesar/api/rpc/schemas';
  import type { Database } from '@mathesar/AppTypes';
  import EntityPageHeader from '@mathesar/components/EntityPageHeader.svelte';
  import { iconExploration, iconInspector } from '@mathesar/icons';
  import { getExplorationEditorPageUrl } from '@mathesar/routes/urls';
  import { Button, Icon } from '@mathesar-component-library';

  import ShareExplorationDropdown from './ShareExplorationDropdown.svelte';

  export let database: Database;
  export let schema: Schema;
  export let query: QueryInstance;
  export let isInspectorOpen = true;
  export let context: 'page' | 'shared-consumer-page' = 'page';
</script>

<EntityPageHeader
  title={{
    icon: iconExploration,
    name: query.name,
    description: query.description,
  }}
>
  <svelte:fragment slot="actions-right">
    {#if context !== 'shared-consumer-page'}
<<<<<<< HEAD
      <a
        class="btn btn-primary"
        href={getExplorationEditorPageUrl(database.id, schema.id, query.id)}
      >
        <span>{$_('edit_in_data_explorer')}</span>
      </a>
=======
      {#if canEditMetadata}
        <a
          class="btn btn-primary"
          href={getExplorationEditorPageUrl(database.id, schema.oid, query.id)}
        >
          <span>{$_('edit_in_data_explorer')}</span>
        </a>
      {/if}
>>>>>>> 3a9e51c4
      <ShareExplorationDropdown id={query.id} />
    {/if}
    <Button
      appearance="secondary"
      on:click={() => {
        isInspectorOpen = !isInspectorOpen;
      }}
    >
      <Icon {...iconInspector} />
      <span>{$_('inspector')}</span>
    </Button>
  </svelte:fragment>
</EntityPageHeader><|MERGE_RESOLUTION|>--- conflicted
+++ resolved
@@ -27,23 +27,12 @@
 >
   <svelte:fragment slot="actions-right">
     {#if context !== 'shared-consumer-page'}
-<<<<<<< HEAD
       <a
         class="btn btn-primary"
-        href={getExplorationEditorPageUrl(database.id, schema.id, query.id)}
+        href={getExplorationEditorPageUrl(database.id, schema.oid, query.id)}
       >
         <span>{$_('edit_in_data_explorer')}</span>
       </a>
-=======
-      {#if canEditMetadata}
-        <a
-          class="btn btn-primary"
-          href={getExplorationEditorPageUrl(database.id, schema.oid, query.id)}
-        >
-          <span>{$_('edit_in_data_explorer')}</span>
-        </a>
-      {/if}
->>>>>>> 3a9e51c4
       <ShareExplorationDropdown id={query.id} />
     {/if}
     <Button
