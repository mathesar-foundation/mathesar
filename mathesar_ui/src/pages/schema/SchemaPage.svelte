--- conflicted
+++ resolved
@@ -3,21 +3,11 @@
   import { queries } from '@mathesar/stores/queries';
   import { tables as tablesStore } from '@mathesar/stores/tables';
   import { makeSimplePageTitle } from '@mathesar/pages/pageTitleUtils';
-<<<<<<< HEAD
   import LayoutWithHeader2 from '@mathesar/layouts/LayoutWithHeader2.svelte';
   import AppSecondaryHeader from '@mathesar/components/AppSecondaryHeader.svelte';
   import { iconSchema, iconEdit } from '@mathesar/icons';
   import { modal } from '@mathesar/stores/modal';
   import { Button, TabContainer, Icon } from '@mathesar-component-library';
-=======
-  import Button from '@mathesar/component-library/button/Button.svelte';
-  import LayoutWithHeader2 from '@mathesar/layouts/LayoutWithHeader2.svelte';
-  import AppSecondaryHeader from '@mathesar/components/AppSecondaryHeader.svelte';
-  import { iconSchema, iconEdit } from '@mathesar/icons';
-  import Icon from '@mathesar-component-library-dir/icon/Icon.svelte';
-  import { modal } from '@mathesar/stores/modal';
-  import TabContainer from '@mathesar/component-library/tabs/TabContainer.svelte';
->>>>>>> f41a642d
   import AddEditSchemaModal from '../database/AddEditSchemaModal.svelte';
   import SchemaOverview from './SchemaOverview.svelte';
   import SchemaTables from './SchemaTables.svelte';
@@ -41,27 +31,6 @@
   const addEditModal = modal.spawnModalController();
 
   type TabsKey = 'overview' | 'tables' | 'explorations';
-<<<<<<< HEAD
-  type TabItem = { label: string; id: TabsKey };
-  const tabs: TabItem[] = [
-    {
-      label: 'Overview',
-      id: 'overview',
-    },
-    {
-      label: 'Tables',
-      id: 'tables',
-    },
-    {
-      label: 'Explorations',
-      id: 'explorations',
-    },
-  ];
-  let activeTab: TabItem;
-  $: tablesMap = $tablesStore.data;
-  $: explorationsMap = $queries.data;
-
-=======
   type TabItem = { label: string; id: TabsKey; count?: number };
 
   let activeTab: TabItem;
@@ -85,7 +54,6 @@
     },
   ];
 
->>>>>>> f41a642d
   function handleEditSchema() {
     addEditModal.open();
   }
@@ -117,23 +85,6 @@
   </AppSecondaryHeader>
 
   <TabContainer bind:activeTab {tabs}>
-<<<<<<< HEAD
-    <slot>
-      {#if activeTab?.id === 'overview'}
-        <div class="tab-container">
-          <SchemaOverview {tablesMap} {explorationsMap} {database} {schema} />
-        </div>
-      {:else if activeTab?.id === 'tables'}
-        <div class="tab-container">
-          <SchemaTables {tablesMap} {database} {schema} />
-        </div>
-      {:else}
-        <div class="tab-container">
-          <SchemaExplorations {explorationsMap} {database} {schema} />
-        </div>
-      {/if}
-    </slot>
-=======
     <div slot="tab" let:tab class="tab-header-container">
       <span>{tab.label}</span>
       {#if tab.count !== undefined}
@@ -158,7 +109,6 @@
         />
       </div>
     {/if}
->>>>>>> f41a642d
   </TabContainer>
 </LayoutWithHeader2>
 
@@ -166,10 +116,7 @@
 
 <style lang="scss">
   .tab-container {
-<<<<<<< HEAD
     padding-top: 2rem;
-=======
-    padding-top: 1rem;
   }
 
   .tab-header-container {
@@ -185,6 +132,5 @@
       background: var(--slate-100);
       padding: 0.071rem 0.14rem;
     }
->>>>>>> f41a642d
   }
 </style>