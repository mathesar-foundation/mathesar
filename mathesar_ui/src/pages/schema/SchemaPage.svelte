--- conflicted
+++ resolved
@@ -14,15 +14,7 @@
   } from '@mathesar/routes/urls';
   import { modal } from '@mathesar/stores/modal';
   import { queries } from '@mathesar/stores/queries';
-<<<<<<< HEAD
-  import {
-    importVerifiedTables as importVerifiedTablesStore,
-    currentTablesData as tablesStore,
-  } from '@mathesar/stores/tables';
-  import { getUserProfileStoreFromContext } from '@mathesar/stores/userProfile';
-=======
-  import { tables as tablesStore } from '@mathesar/stores/tables';
->>>>>>> 3f1e2f85
+  import { currentTablesData as tablesStore } from '@mathesar/stores/tables';
   import { logEvent } from '@mathesar/utils/telemetry';
   import { Button, Icon, TabContainer } from '@mathesar-component-library';
 
@@ -49,13 +41,7 @@
     href: string;
   };
 
-<<<<<<< HEAD
-  $: tablesMap = canExecuteDDL
-    ? $tablesStore.tablesMap
-    : $importVerifiedTablesStore;
-=======
-  $: tablesMap = $tablesStore.data;
->>>>>>> 3f1e2f85
+  $: tablesMap = $tablesStore.tablesMap;
   $: explorationsMap = $queries.data;
   $: tablesRequestStatus = $tablesStore.requestStatus;
   $: explorationsRequestStatus = $queries.requestStatus;
