--- conflicted
+++ resolved
@@ -18,7 +18,6 @@
   } from '@mathesar/routes/urls';
   import { States } from '@mathesar/api/utils/requestUtils';
   import { getUserProfileStoreFromContext } from '@mathesar/stores/userProfile';
-  import { onMount } from 'svelte';
   import { logEvent } from '@mathesar/utils/telemetry';
   import AddEditSchemaModal from '../database/AddEditSchemaModal.svelte';
   import SchemaOverview from './SchemaOverview.svelte';
@@ -89,18 +88,16 @@
   }
 
   $: isDefault = schema.name === 'public';
-<<<<<<< HEAD
+
+  function manageAccess() {
+    accessControlModal.open();
+  }
+
   logEvent('opened_schema', {
     database_name: database.name,
     schema_name: schema.name,
     source: 'schema_page',
   });
-=======
-
-  function manageAccess() {
-    accessControlModal.open();
-  }
->>>>>>> 2988864d
 </script>
 
 <svelte:head><title>{makeSimplePageTitle(schema.name)}</title></svelte:head>
