<script lang="ts">
  import { _ } from 'svelte-i18n';

  import EntityListItem from '@mathesar/components/EntityListItem.svelte';
  import {
    iconDeleteMajor,
    iconEdit,
    iconExploration,
    iconPermissions,
    iconSelectRecord,
    iconTable,
  } from '@mathesar/icons';
  import type { Database } from '@mathesar/models/Database';
  import type { Schema } from '@mathesar/models/Schema';
  import type { Table } from '@mathesar/models/Table';
  import {
    getImportPreviewPageUrl,
    getTablePageUrl,
  } from '@mathesar/routes/urls';
  import { confirmDelete } from '@mathesar/stores/confirmation';
  import { deleteTable } from '@mathesar/stores/tables';
  import { createDataExplorerUrlToExploreATable } from '@mathesar/systems/data-explorer';
  import { getRecordSelectorFromContext } from '@mathesar/systems/record-selector/RecordSelectorController';
  import TableDeleteConfirmationBody from '@mathesar/systems/table-view/table-inspector/table/TableDeleteConfirmationBody.svelte';
  import { tableRequiresImportConfirmation } from '@mathesar/utils/tables';
  import {
    Button,
    ButtonMenuItem,
    Icon,
    LinkMenuItem,
    Tooltip,
  } from '@mathesar-component-library';

  const recordSelector = getRecordSelectorFromContext();

  export let table: Table;
  export let database: Database;
  export let schema: Schema;
  export let openEditTableModal: (_table: Table) => void;
  export let openTablePermissionsModal: (_table: Table) => void;
  export let condensed = false;

  $: ({ currentRoleOwns, currentRolePrivileges } = table.currentAccess);
  $: requiresImportConfirmation = tableRequiresImportConfirmation(table);
  $: tablePageUrl = requiresImportConfirmation
    ? getImportPreviewPageUrl(database.id, schema.oid, table.oid, {
        useColumnTypeInference: true,
      })
    : getTablePageUrl(database.id, schema.oid, table.oid);
  $: explorationPageUrl = createDataExplorerUrlToExploreATable(
    database.id,
    schema.oid,
    table,
  );
  $: pendingMessage = requiresImportConfirmation
    ? $_('needs_import_confirmation')
    : undefined;

  function handleDeleteTable() {
    void confirmDelete({
      identifierType: $_('table'),
      body: {
        component: TableDeleteConfirmationBody,
        props: {
          tableName: table.name,
        },
      },
      onProceed: async () => {
        await deleteTable(schema, table.oid);
      },
    });
  }

  function handleFindRecord() {
    recordSelector.navigateToRecordPage({ tableId: table.oid });
  }
</script>

<EntityListItem
  href={tablePageUrl}
  name={table.name}
  description={table.description ?? undefined}
  icon={iconTable}
  {pendingMessage}
<<<<<<< HEAD
  largeName
=======
  primary
>>>>>>> 3975665b
>
  <svelte:fragment slot="action-buttons">
    {#if !requiresImportConfirmation}
      <Tooltip enabled={condensed}>
        <Button
          slot="trigger"
          on:click={handleFindRecord}
          appearance="secondary"
          size="small"
          disabled={!$currentRolePrivileges.has('SELECT')}
          class="action-button"
        >
          <Icon {...iconSelectRecord} />
          {#if !condensed}
            <span>{$_('find_record')}</span>
          {/if}
        </Button>
        <span slot="content">{$_('find_record')}</span>
      </Tooltip>
    {/if}
  </svelte:fragment>
  <svelte:fragment slot="menu">
    {#if !requiresImportConfirmation}
      <LinkMenuItem
        href={explorationPageUrl}
        icon={iconExploration}
        disabled={!$currentRolePrivileges.has('SELECT')}
      >
        {$_('explore_table')}
      </LinkMenuItem>
      <ButtonMenuItem
        on:click={() => openEditTableModal(table)}
        icon={iconEdit}
        disabled={!$currentRoleOwns}
      >
        {$_('edit_table')}
      </ButtonMenuItem>
      <ButtonMenuItem
        on:click={() => openTablePermissionsModal(table)}
        icon={iconPermissions}
      >
        {$_('table_permissions')}
      </ButtonMenuItem>
    {/if}
    <ButtonMenuItem
      on:click={handleDeleteTable}
      danger
      icon={iconDeleteMajor}
      disabled={!$currentRoleOwns}
    >
      {$_('delete_table')}
    </ButtonMenuItem>
  </svelte:fragment>
</EntityListItem><|MERGE_RESOLUTION|>--- conflicted
+++ resolved
@@ -82,11 +82,7 @@
   description={table.description ?? undefined}
   icon={iconTable}
   {pendingMessage}
-<<<<<<< HEAD
-  largeName
-=======
   primary
->>>>>>> 3975665b
 >
   <svelte:fragment slot="action-buttons">
     {#if !requiresImportConfirmation}
