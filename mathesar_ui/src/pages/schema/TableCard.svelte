<script lang="ts">
  import { _ } from 'svelte-i18n';

  import EntityListItem from '@mathesar/components/EntityListItem.svelte';
  import {
    iconDeleteMajor,
    iconEdit,
    iconExploration,
    iconPermissions,
    iconSelectRecord,
    iconTable,
  } from '@mathesar/icons';
  import type { Database } from '@mathesar/models/Database';
  import type { Schema } from '@mathesar/models/Schema';
  import type { Table } from '@mathesar/models/Table';
  import {
    getImportPreviewPageUrl,
    getTablePageUrl,
  } from '@mathesar/routes/urls';
  import { confirmDelete } from '@mathesar/stores/confirmation';
  import { deleteTable } from '@mathesar/stores/tables';
  import { createDataExplorerUrlToExploreATable } from '@mathesar/systems/data-explorer';
  import { getRecordSelectorFromContext } from '@mathesar/systems/record-selector/RecordSelectorController';
  import TableDeleteConfirmationBody from '@mathesar/systems/table-view/table-inspector/table/TableDeleteConfirmationBody.svelte';
  import { tableRequiresImportConfirmation } from '@mathesar/utils/tables';
  import {
    Button,
    ButtonMenuItem,
    Icon,
    LinkMenuItem,
    Tooltip,
  } from '@mathesar-component-library';

  const recordSelector = getRecordSelectorFromContext();

  export let table: Table;
  export let database: Database;
  export let schema: Schema;
  export let openEditTableModal: (_table: Table) => void;
  export let openTablePermissionsModal: (_table: Table) => void;
  export let condensed = false;

  $: ({ currentRoleOwns, currentRolePrivileges } = table.currentAccess);
  $: requiresImportConfirmation = tableRequiresImportConfirmation(table);
  $: tablePageUrl = requiresImportConfirmation
    ? getImportPreviewPageUrl(database.id, schema.oid, table.oid, {
        useColumnTypeInference: true,
      })
    : getTablePageUrl(database.id, schema.oid, table.oid);
  $: explorationPageUrl = createDataExplorerUrlToExploreATable(
    database.id,
    schema.oid,
    table,
  );
  $: pendingMessage = requiresImportConfirmation
    ? $_('needs_import_confirmation')
    : undefined;

  function handleDeleteTable() {
    void confirmDelete({
      identifierType: $_('table'),
      body: {
        component: TableDeleteConfirmationBody,
        props: {
          tableName: table.name,
        },
      },
      onProceed: async () => {
        await deleteTable(schema, table.oid);
      },
    });
  }

  function handleFindRecord() {
    recordSelector.navigateToRecordPage({ tableId: table.oid });
  }
</script>

<EntityListItem
  href={tablePageUrl}
  name={table.name}
  description={table.description ?? undefined}
  icon={iconTable}
  {pendingMessage}
  primary
>
  <svelte:fragment slot="action-buttons">
    {#if !requiresImportConfirmation}
      <Tooltip enabled={condensed}>
        <Button
          slot="trigger"
          on:click={handleFindRecord}
          appearance="secondary"
          size="small"
          disabled={!$currentRolePrivileges.has('SELECT')}
          class="action-button"
        >
          <Icon {...iconSelectRecord} />
          {#if !condensed}
            <span>{$_('find_record')}</span>
          {/if}
        </Button>
        <span slot="content">{$_('find_record')}</span>
      </Tooltip>
    {/if}
  </svelte:fragment>
  <svelte:fragment slot="menu">
    {#if !requiresImportConfirmation}
      <LinkMenuItem
        href={explorationPageUrl}
        icon={iconExploration}
        disabled={!$currentRolePrivileges.has('SELECT')}
      >
<<<<<<< HEAD
        {#if !requiresImportConfirmation}
          <LinkMenuItem
            href={explorationPageUrl}
            icon={iconExploration}
            disabled={!$currentRolePrivileges.has('SELECT')}
          >
            {$_('explore_table')}
          </LinkMenuItem>
          <ButtonMenuItem
            on:click={() => openEditTableModal(table)}
            icon={iconEdit}
            disabled={!$currentRoleOwns}
          >
            {$_('edit_table')}
          </ButtonMenuItem>
          <ButtonMenuItem
            on:click={() => openTablePermissionsModal(table)}
            icon={iconPermissions}
          >
            {$_('table_permissions')}
          </ButtonMenuItem>
        {/if}
        <ButtonMenuItem
          on:click={handleDeleteTable}
          danger
          icon={iconDeleteMajor}
          disabled={!$currentRoleOwns}
        >
          {$_('delete_table')}
        </ButtonMenuItem>
      </DropdownMenu>
    </div>
  </div>
</div>

<style lang="scss">
  .table-row {
    position: relative;
    display: flex;
    align-items: center;
    border: 1px solid var(--border-card);
    background-color: var(--surface-card);
    overflow: hidden;
    border-radius: var(--corner-tl) var(--corner-tr) var(--corner-br)
      var(--corner-bl);
    --corner-tl: 0;
    --corner-tr: 0;
    --corner-br: 0;
    --corner-bl: 0;
  }

  .table-row + :global(.table-row) {
    border-top: 1px solid transparent;
  }

  .table-row:first-child {
    --corner-tl: var(--border-radius-l);
    --corner-tr: var(--border-radius-l);
  }
  .table-row:last-child {
    --corner-br: var(--border-radius-l);
    --corner-bl: var(--border-radius-l);
  }

  .table-row.focus:not(:hover) {
    outline: 1px solid var(--border-card-focused);
    outline-offset: -1px;
  }

  .table-row:hover {
    border: 1px solid var(--color-table-15);
    box-shadow: 0 1px 2px 0 var(--color-table-hover-15);
    background: var(--color-table-hover-10);
    padding-left: 0;
    &::before {
      content: '';
      border-radius: var(--corner-tl) var(--corner-tr) var(--corner-br)
        var(--corner-bl);
      border-left: solid 3px var(--color-table-40);
      position: absolute;
      height: 100%;
      width: 10px;
      top: 0;
      left: 0;
      pointer-events: none;
    }
  }

  .table-row:active {
    border: 1px solid var(--color-table-20);
    box-shadow: 0 1px 2px 0 var(--color-table-active-20);
    background: var(--color-table-active-15);
  }

  .table-row.unconfirmed-import {
    color: var(--text-disabled);
    background-color: var(--surface-card-disabled);
  }

  .row-content {
    display: flex;
    align-items: center;
    flex: 1;
    gap: 1.5rem;
    cursor: pointer;
    overflow: hidden;
    padding: var(--sm2) var(--lg1);
  }

  .table-info {
    display: flex;
    flex-direction: column;
    gap: 0.25rem;
    min-width: 200px;
    max-width: 300px;
    flex: 0 0 auto;
  }

  .table-name {
    font-size: var(--lg1);
    font-weight: var(--font-weight-medium);
    color: var(--text-primary);
  }

  .description {
    font-size: 1rem;
    color: var(--text-secondary);
    font-weight: var(--font-weight-normal);
    overflow: hidden;
    line-height: 1.2;
  }

  .status {
    margin-left: auto;
    padding-right: 1rem;
  }

  .import-status {
    font-size: var(--sm1);
    color: var(--semantic-warning-text);
    background: var(--semantic-warning-bg);
    padding: 0.25rem 0.5rem;
    border-radius: var(--border-radius-m);
  }

  .actions {
    display: flex;
    align-items: center;
    gap: 0.75rem;
    padding: 0.75rem 1rem;
  }

  .menu-container {
    display: flex;
  }
</style>
=======
        {$_('explore_table')}
      </LinkMenuItem>
      <ButtonMenuItem
        on:click={() => openEditTableModal(table)}
        icon={iconEdit}
        disabled={!$currentRoleOwns}
      >
        {$_('edit_table')}
      </ButtonMenuItem>
      <ButtonMenuItem
        on:click={() => openTablePermissionsModal(table)}
        icon={iconPermissions}
      >
        {$_('table_permissions')}
      </ButtonMenuItem>
    {/if}
    <ButtonMenuItem
      on:click={handleDeleteTable}
      danger
      icon={iconDeleteMajor}
      disabled={!$currentRoleOwns}
    >
      {$_('delete_table')}
    </ButtonMenuItem>
  </svelte:fragment>
</EntityListItem>
>>>>>>> f984c593
<|MERGE_RESOLUTION|>--- conflicted
+++ resolved
@@ -111,164 +111,6 @@
         icon={iconExploration}
         disabled={!$currentRolePrivileges.has('SELECT')}
       >
-<<<<<<< HEAD
-        {#if !requiresImportConfirmation}
-          <LinkMenuItem
-            href={explorationPageUrl}
-            icon={iconExploration}
-            disabled={!$currentRolePrivileges.has('SELECT')}
-          >
-            {$_('explore_table')}
-          </LinkMenuItem>
-          <ButtonMenuItem
-            on:click={() => openEditTableModal(table)}
-            icon={iconEdit}
-            disabled={!$currentRoleOwns}
-          >
-            {$_('edit_table')}
-          </ButtonMenuItem>
-          <ButtonMenuItem
-            on:click={() => openTablePermissionsModal(table)}
-            icon={iconPermissions}
-          >
-            {$_('table_permissions')}
-          </ButtonMenuItem>
-        {/if}
-        <ButtonMenuItem
-          on:click={handleDeleteTable}
-          danger
-          icon={iconDeleteMajor}
-          disabled={!$currentRoleOwns}
-        >
-          {$_('delete_table')}
-        </ButtonMenuItem>
-      </DropdownMenu>
-    </div>
-  </div>
-</div>
-
-<style lang="scss">
-  .table-row {
-    position: relative;
-    display: flex;
-    align-items: center;
-    border: 1px solid var(--border-card);
-    background-color: var(--surface-card);
-    overflow: hidden;
-    border-radius: var(--corner-tl) var(--corner-tr) var(--corner-br)
-      var(--corner-bl);
-    --corner-tl: 0;
-    --corner-tr: 0;
-    --corner-br: 0;
-    --corner-bl: 0;
-  }
-
-  .table-row + :global(.table-row) {
-    border-top: 1px solid transparent;
-  }
-
-  .table-row:first-child {
-    --corner-tl: var(--border-radius-l);
-    --corner-tr: var(--border-radius-l);
-  }
-  .table-row:last-child {
-    --corner-br: var(--border-radius-l);
-    --corner-bl: var(--border-radius-l);
-  }
-
-  .table-row.focus:not(:hover) {
-    outline: 1px solid var(--border-card-focused);
-    outline-offset: -1px;
-  }
-
-  .table-row:hover {
-    border: 1px solid var(--color-table-15);
-    box-shadow: 0 1px 2px 0 var(--color-table-hover-15);
-    background: var(--color-table-hover-10);
-    padding-left: 0;
-    &::before {
-      content: '';
-      border-radius: var(--corner-tl) var(--corner-tr) var(--corner-br)
-        var(--corner-bl);
-      border-left: solid 3px var(--color-table-40);
-      position: absolute;
-      height: 100%;
-      width: 10px;
-      top: 0;
-      left: 0;
-      pointer-events: none;
-    }
-  }
-
-  .table-row:active {
-    border: 1px solid var(--color-table-20);
-    box-shadow: 0 1px 2px 0 var(--color-table-active-20);
-    background: var(--color-table-active-15);
-  }
-
-  .table-row.unconfirmed-import {
-    color: var(--text-disabled);
-    background-color: var(--surface-card-disabled);
-  }
-
-  .row-content {
-    display: flex;
-    align-items: center;
-    flex: 1;
-    gap: 1.5rem;
-    cursor: pointer;
-    overflow: hidden;
-    padding: var(--sm2) var(--lg1);
-  }
-
-  .table-info {
-    display: flex;
-    flex-direction: column;
-    gap: 0.25rem;
-    min-width: 200px;
-    max-width: 300px;
-    flex: 0 0 auto;
-  }
-
-  .table-name {
-    font-size: var(--lg1);
-    font-weight: var(--font-weight-medium);
-    color: var(--text-primary);
-  }
-
-  .description {
-    font-size: 1rem;
-    color: var(--text-secondary);
-    font-weight: var(--font-weight-normal);
-    overflow: hidden;
-    line-height: 1.2;
-  }
-
-  .status {
-    margin-left: auto;
-    padding-right: 1rem;
-  }
-
-  .import-status {
-    font-size: var(--sm1);
-    color: var(--semantic-warning-text);
-    background: var(--semantic-warning-bg);
-    padding: 0.25rem 0.5rem;
-    border-radius: var(--border-radius-m);
-  }
-
-  .actions {
-    display: flex;
-    align-items: center;
-    gap: 0.75rem;
-    padding: 0.75rem 1rem;
-  }
-
-  .menu-container {
-    display: flex;
-  }
-</style>
-=======
         {$_('explore_table')}
       </LinkMenuItem>
       <ButtonMenuItem
@@ -294,5 +136,4 @@
       {$_('delete_table')}
     </ButtonMenuItem>
   </svelte:fragment>
-</EntityListItem>
->>>>>>> f984c593
+</EntityListItem>