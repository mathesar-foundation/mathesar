--- conflicted
+++ resolved
@@ -45,100 +45,6 @@
         {/if}
       </RichText>
     {/if}
-<<<<<<< HEAD
-  </div>
-  <div class="caret-container">
-    <Icon {...iconExpandRight} size="0.875rem" />
-  </div>
-</a>
-
-<style lang="scss">
-  .link-container {
-    position: relative;
-    text-decoration: none;
-    color: inherit;
-    padding: var(--sm1) var(--sm2);
-    display: flex;
-    align-items: center;
-    border: 1px solid transparent;
-    border-radius: var(--border-radius-m);
-
-    &:hover {
-      border: 1px solid var(--color-exploration-20);
-      box-shadow: 0 1px 2px 0 var(--color-exploration-20);
-      background: var(--color-exploration-active-10);
-
-      .caret-container {
-        opacity: 1;
-      }
-    }
-
-    &:focus {
-      border: 1px solid var(--color-exploration-40);
-      box-shadow: 0 1px 2px 0 var(--color-exploration-40);
-      background: var(--color-exploration-active-20);
-    }
-  }
-
-  .icon-container {
-    background: transparent;
-    color: var(--color-exploration);
-    border-radius: var(--border-radius-m);
-    width: 1.25rem;
-    height: 1.25rem;
-    display: flex;
-    align-items: center;
-    justify-content: center;
-    flex-shrink: 0;
-  }
-
-  .content {
-    display: flex;
-    flex-direction: column;
-    gap: 0.125rem;
-    flex-grow: 1;
-    min-width: 0;
-  }
-
-  .title-and-meta {
-    display: flex;
-    flex-direction: row;
-    justify-content: space-between;
-    align-items: center;
-    width: 100%;
-  }
-
-  .title-container {
-    display: flex;
-    align-items: center;
-    gap: 0.375rem;
-  }
-
-  .name {
-    font-size: var(--lg1);
-    font-weight: var(--font-weight-medium);
-    color: var(--text-primary);
-    line-height: 1.2;
-    transition: color 0.2s ease;
-  }
-
-  .detail {
-    font-size: 1rem;
-    color: var(--text-secondary);
-    display: flex;
-    gap: 0.5rem;
-    align-items: center;
-  }
-
-  .caret-container {
-    margin-left: auto;
-    opacity: 0;
-    transition: opacity 0.2s ease;
-    display: flex;
-    align-items: center;
-  }
-</style>
-=======
   </svelte:fragment>
   <svelte:fragment slot="menu">
     <ButtonMenuItem
@@ -151,5 +57,4 @@
       {$_('delete_exploration')}
     </ButtonMenuItem>
   </svelte:fragment>
-</EntityListItem>
->>>>>>> f984c593
+</EntityListItem>