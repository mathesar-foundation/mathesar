--- conflicted
+++ resolved
@@ -119,21 +119,6 @@
             />
           </div>
         {/if}
-<<<<<<< HEAD
-
-        {#if canExplore}
-          <div class="explore-cta">
-            <h3 class="explore-title">{$_('explore_your_data')}</h3>
-            <p class="explore-description">
-              {$_('what_is_an_exploration_mini')}
-            </p>
-            <div>
-              <AnchorButton
-                href={getDataExplorerPageUrl(database.id, schema.oid)}
-                size="small"
-                appearance="tip"
-              >
-=======
         {#if hasExplorations}
           <ExploreYourData href={dataExplorerPageUrl} />
         {:else}
@@ -146,7 +131,6 @@
             </div>
             <div slot="footer">
               <AnchorButton href={dataExplorerPageUrl} size="small">
->>>>>>> f984c593
                 {$_('open_data_explorer')}
               </AnchorButton>
             </div>
@@ -175,84 +159,6 @@
     gap: var(--lg5);
     display: grid;
 
-<<<<<<< HEAD
-    > :global(* + *) {
-      margin-top: var(--container-gap);
-    }
-  }
-
-  .vertical-container {
-    display: flex;
-    flex-direction: column;
-    gap: 2rem;
-  }
-
-  .sidebar-section {
-    > :global(* + *) {
-      margin-top: var(--sm2);
-    }
-  }
-
-  .explore-cta {
-    padding: var(--lg1);
-    background: color-mix(in srgb, var(--semantic-tip-bg), transparent 60%);
-    box-shadow: 0 4px 8px
-      color-mix(in srgb, var(--border-shadow), transparent 8%);
-    border: 1px solid var(--semantic-tip-border);
-    border-radius: var(--sm1);
-    position: relative;
-    overflow: hidden;
-
-    &::before {
-      content: '';
-      position: absolute;
-      top: 0;
-      left: 0;
-      right: 0;
-      bottom: 0;
-      pointer-events: none;
-    }
-
-    .explore-title {
-      font-size: var(--lg1);
-      font-weight: var(--font-weight-bold);
-      color: var(--semantic-tip-text);
-      margin: 0 0 0.75rem 0;
-      position: relative;
-    }
-
-    .explore-description {
-      color: var(--semantic-tip-inner-text);
-      font-size: 1rem;
-      margin: 0 0 1.5rem 0;
-      position: relative;
-      line-height: 1.5;
-    }
-
-    > div {
-      position: relative;
-    }
-  }
-
-  @media screen and (min-width: 64rem) {
-    .container {
-      flex-direction: row;
-
-      > :global(* + *) {
-        margin-left: var(--container-gap);
-        margin-top: 0;
-      }
-    }
-
-    .tables {
-      flex: 1;
-      min-width: 0;
-    }
-
-    .sidebar {
-      width: 24rem;
-      flex-shrink: 0;
-=======
     .sidebar {
       display: grid;
       align-content: start;
@@ -289,7 +195,6 @@
   @media screen and (min-width: 55rem) {
     .schema-overview.has-tables {
       grid-template: auto / 1fr 25rem;
->>>>>>> f984c593
     }
   }
 </style>