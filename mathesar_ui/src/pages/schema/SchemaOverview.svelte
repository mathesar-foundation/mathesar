<script lang="ts">
  import type { QueryInstance } from '@mathesar/api/types/queries';
  import type { TableEntry } from '@mathesar/api/types/tables';
  import type { Database, SchemaEntry } from '@mathesar/AppTypes';
  import { AnchorButton } from '@mathesar-component-library';
  import { getDataExplorerPageUrl } from '@mathesar/routes/urls';
  import OverviewHeader from './OverviewHeader.svelte';
  import TablesList from './TablesList.svelte';
  import ExplorationsList from './ExplorationsList.svelte';
  import CreateNewTableTutorial from './CreateNewTableTutorial.svelte';
  import CreateNewExplorationTutorial from './CreateNewExplorationTutorial.svelte';
  import CreateNewTableButton from './CreateNewTableButton.svelte';
  import TableSkeleton from './TableSkeleton.svelte';
  import ExplorationSkeleton from './ExplorationSkeleton.svelte';

  export let tablesMap: Map<number, TableEntry>;
  export let explorationsMap: Map<number, QueryInstance>;
  export let isTablesLoading = false;
  export let isExplorationsLoading = false;

  export let canExecuteDDL: boolean;
  export let canEditMetadata: boolean;

  export let database: Database;
  export let schema: SchemaEntry;

  $: hasTables = tablesMap.size > 0;
  $: hasExplorations = explorationsMap.size > 0;
  $: showTableCreationTutorial = !hasTables && canExecuteDDL;
  $: showExplorationTutorial = hasTables && !hasExplorations && canEditMetadata;

  // Viewers can explore, they cannot save explorations
  $: canExplore = hasTables && hasExplorations && !isExplorationsLoading;
</script>

<div class="container">
  <div class="vertical-container tables">
    <OverviewHeader title="Tables">
      <svelte:fragment slot="action">
        {#if canExecuteDDL}
          <CreateNewTableButton {database} {schema} />
        {/if}
      </svelte:fragment>
    </OverviewHeader>
    {#if isTablesLoading}
<<<<<<< HEAD
      <TableSkeleton numTables={schema.num_tables}/>
    {:else if tablesMap.size}
      <TablesList tables={[...tablesMap.values()]} {database} {schema} />
    {:else}
=======
      <TableSkeleton />
    {:else if showTableCreationTutorial}
>>>>>>> b3a12ae7
      <CreateNewTableTutorial {database} {schema} />
    {:else}
      <TablesList
        {canExecuteDDL}
        tables={[...tablesMap.values()]}
        {database}
        {schema}
      />
    {/if}
  </div>
  <div class="vertical-container explorations">
    <div class="vertical-container">
      <OverviewHeader title="Saved Explorations" />
      {#if isExplorationsLoading}
        <ExplorationSkeleton />
      {:else if showExplorationTutorial}
        <CreateNewExplorationTutorial {database} {schema} />
      {:else}
        <ExplorationsList
          bordered={false}
          explorations={[...explorationsMap.values()]}
          {database}
          {schema}
        />
      {/if}
    </div>

    {#if canExplore}
      <div class="vertical-container">
        <OverviewHeader title="Explore your Data" />
        <span>
          Explorations let you query your data to uncover trends and insights.
        </span>
        <div>
          <AnchorButton href={getDataExplorerPageUrl(database.name, schema.id)}>
            Open Data Explorer
          </AnchorButton>
        </div>
      </div>
    {/if}
  </div>
</div>

<style lang="scss">
  .container {
    --container-gap: 2rem;
    display: flex;
    flex-direction: column;

    > :global(* + *) {
      margin-top: var(--container-gap);
    }
  }

  .vertical-container {
    display: flex;
    flex-direction: column;

    > :global(* + *) {
      margin-top: 1rem;
    }
  }

  .explorations {
    > :global(* + *) {
      margin-top: 2rem;
    }
  }

  @media screen and (min-width: 64rem) {
    .container {
      flex-direction: row;

      > :global(* + *) {
        margin-left: var(--container-gap);
        margin-top: 0rem;
      }
    }
    .tables {
      flex-basis: 65%;
    }
    .explorations {
      flex-basis: 35%;
    }
  }
</style><|MERGE_RESOLUTION|>--- conflicted
+++ resolved
@@ -43,15 +43,8 @@
       </svelte:fragment>
     </OverviewHeader>
     {#if isTablesLoading}
-<<<<<<< HEAD
       <TableSkeleton numTables={schema.num_tables}/>
-    {:else if tablesMap.size}
-      <TablesList tables={[...tablesMap.values()]} {database} {schema} />
-    {:else}
-=======
-      <TableSkeleton />
     {:else if showTableCreationTutorial}
->>>>>>> b3a12ae7
       <CreateNewTableTutorial {database} {schema} />
     {:else}
       <TablesList
