<script lang="ts">
  import { _ } from 'svelte-i18n';

  import type { QueryInstance } from '@mathesar/api/rest/types/queries';
  import type { RequestStatus } from '@mathesar/api/rest/utils/requestUtils';
  import type { Database } from '@mathesar/api/rpc/databases';
  import type { Schema } from '@mathesar/api/rpc/schemas';
<<<<<<< HEAD
  import type { Table } from '@mathesar/api/rpc/tables';
  import type { Database } from '@mathesar/AppTypes';
=======
>>>>>>> 30c75b39
  import SpinnerButton from '@mathesar/component-library/spinner-button/SpinnerButton.svelte';
  import ErrorBox from '@mathesar/components/message-boxes/ErrorBox.svelte';
  import { iconRefresh } from '@mathesar/icons';
  import { getDataExplorerPageUrl } from '@mathesar/routes/urls';
  import { refetchQueriesForSchema } from '@mathesar/stores/queries';
  import { refetchTablesForSchema } from '@mathesar/stores/tables';
  import { AnchorButton, Button } from '@mathesar-component-library';

  import CreateNewExplorationTutorial from './CreateNewExplorationTutorial.svelte';
  import CreateNewTableButton from './CreateNewTableButton.svelte';
  import CreateNewTableTutorial from './CreateNewTableTutorial.svelte';
  import ExplorationSkeleton from './ExplorationSkeleton.svelte';
  import ExplorationsList from './ExplorationsList.svelte';
  import OverviewHeader from './OverviewHeader.svelte';
  import TableSkeleton from './TableSkeleton.svelte';
  import TablesList from './TablesList.svelte';

  export let tablesMap: Map<Table['oid'], Table>;
  export let explorationsMap: Map<number, QueryInstance>;
  export let tablesRequestStatus: RequestStatus;
  export let explorationsRequestStatus: RequestStatus;

  export let database: Database;
  export let schema: Schema;

  $: hasTables = tablesMap.size > 0;
  $: hasExplorations = explorationsMap.size > 0;
  $: showTableCreationTutorial = !hasTables;
  $: showExplorationTutorial = hasTables && !hasExplorations;
  $: isExplorationsLoading = explorationsRequestStatus.state === 'processing';

  // Viewers can explore, they cannot save explorations
  $: canExplore = hasTables && hasExplorations && !isExplorationsLoading;
</script>

<div class="container">
  <div class="vertical-container tables">
    <OverviewHeader title={$_('tables')}>
      <svelte:fragment slot="action">
        <CreateNewTableButton {database} {schema} />
      </svelte:fragment>
    </OverviewHeader>
    {#if tablesRequestStatus.state === 'processing'}
      <TableSkeleton numTables={schema.table_count} />
    {:else if tablesRequestStatus.state === 'failure'}
      <ErrorBox>
        <p>{tablesRequestStatus.errors[0]}</p>
        <div>
          <SpinnerButton
            onClick={async () => {
              await refetchTablesForSchema(database, schema);
            }}
            label={$_('retry')}
            icon={iconRefresh}
          />
          <a href="../">
            <Button>
              <span>{$_('go_to_database')}</span>
            </Button>
          </a>
        </div>
      </ErrorBox>
    {:else if showTableCreationTutorial}
      <CreateNewTableTutorial {database} {schema} />
    {:else}
      <TablesList tables={[...tablesMap.values()]} {database} {schema} />
    {/if}
  </div>
  <div class="vertical-container explorations">
    <div class="vertical-container">
      <OverviewHeader title={$_('saved_explorations')} />
      {#if isExplorationsLoading}
        <ExplorationSkeleton />
      {:else if explorationsRequestStatus.state === 'failure'}
        <ErrorBox>
          <p>{explorationsRequestStatus.errors[0]}</p>
          <div>
            <SpinnerButton
              onClick={async () => {
                await refetchQueriesForSchema(schema.oid);
              }}
              label={$_('retry')}
              icon={iconRefresh}
            />
            <a href="../">
              <Button>
                <span>{$_('go_to_database')}</span>
              </Button>
            </a>
          </div>
        </ErrorBox>
      {:else if showExplorationTutorial}
        <CreateNewExplorationTutorial {database} {schema} />
      {:else}
        <ExplorationsList
          bordered={false}
          explorations={[...explorationsMap.values()]}
          {database}
          {schema}
        />
      {/if}
    </div>

    {#if canExplore}
      <div class="vertical-container">
        <OverviewHeader title={$_('explore_your_data')} />
        <span>
          {$_('what_is_an_exploration_mini')}
        </span>
        <div>
          <AnchorButton href={getDataExplorerPageUrl(database.id, schema.oid)}>
            {$_('open_data_explorer')}
          </AnchorButton>
        </div>
      </div>
    {/if}
  </div>
</div>

<style lang="scss">
  .container {
    --container-gap: 2rem;
    display: flex;
    flex-direction: column;

    > :global(* + *) {
      margin-top: var(--container-gap);
    }
  }

  .vertical-container {
    display: flex;
    flex-direction: column;

    > :global(* + *) {
      margin-top: 1rem;
    }
  }

  .explorations {
    > :global(* + *) {
      margin-top: 2rem;
    }
  }

  @media screen and (min-width: 64rem) {
    .container {
      flex-direction: row;

      > :global(* + *) {
        margin-left: var(--container-gap);
        margin-top: 0rem;
      }
    }
    .tables {
      flex-basis: 65%;
    }
    .explorations {
      flex-basis: 35%;
    }
  }
</style><|MERGE_RESOLUTION|>--- conflicted
+++ resolved
@@ -5,11 +5,7 @@
   import type { RequestStatus } from '@mathesar/api/rest/utils/requestUtils';
   import type { Database } from '@mathesar/api/rpc/databases';
   import type { Schema } from '@mathesar/api/rpc/schemas';
-<<<<<<< HEAD
   import type { Table } from '@mathesar/api/rpc/tables';
-  import type { Database } from '@mathesar/AppTypes';
-=======
->>>>>>> 30c75b39
   import SpinnerButton from '@mathesar/component-library/spinner-button/SpinnerButton.svelte';
   import ErrorBox from '@mathesar/components/message-boxes/ErrorBox.svelte';
   import { iconRefresh } from '@mathesar/icons';
