<script lang="ts">
  import { _ } from 'svelte-i18n';

  import type { RequestStatus } from '@mathesar/api/rest/utils/requestUtils';
<<<<<<< HEAD
  import type { QueryInstance } from '@mathesar/api/rpc/explorations';
  import type { Table } from '@mathesar/api/rpc/tables';
=======
>>>>>>> f8b81c24
  import SpinnerButton from '@mathesar/component-library/spinner-button/SpinnerButton.svelte';
  import ErrorBox from '@mathesar/components/message-boxes/ErrorBox.svelte';
  import { iconRefresh } from '@mathesar/icons';
  import type { Database } from '@mathesar/models/Database';
  import type { Schema } from '@mathesar/models/Schema';
  import type { Table } from '@mathesar/models/Table';
  import { getDataExplorerPageUrl } from '@mathesar/routes/urls';
  import { refetchQueriesForSchema } from '@mathesar/stores/queries';
  import { refetchTablesForSchema } from '@mathesar/stores/tables';
  import { AnchorButton, Button } from '@mathesar-component-library';

  import CreateNewExplorationTutorial from './CreateNewExplorationTutorial.svelte';
  import CreateNewTableButton from './CreateNewTableButton.svelte';
  import CreateNewTableTutorial from './CreateNewTableTutorial.svelte';
  import ExplorationSkeleton from './ExplorationSkeleton.svelte';
  import ExplorationsList from './ExplorationsList.svelte';
  import OverviewHeader from './OverviewHeader.svelte';
  import TableSkeleton from './TableSkeleton.svelte';
  import TablesList from './TablesList.svelte';

  export let tablesMap: Map<Table['oid'], Table>;
  export let explorationsMap: Map<number, QueryInstance>;
  export let tablesRequestStatus: RequestStatus;
  export let explorationsRequestStatus: RequestStatus;

  export let database: Database;
  export let schema: Schema;

  $: hasTables = tablesMap.size > 0;
  $: hasExplorations = explorationsMap.size > 0;
  $: showTableCreationTutorial = !hasTables;
  $: showExplorationTutorial = hasTables && !hasExplorations;
  $: isExplorationsLoading = explorationsRequestStatus.state === 'processing';
  $: ({ tableCount } = schema);

  // Viewers can explore, they cannot save explorations
  $: canExplore = hasTables && hasExplorations && !isExplorationsLoading;
</script>

<div class="container">
  <div class="vertical-container tables">
    <OverviewHeader title={$_('tables')}>
      <svelte:fragment slot="action">
        <CreateNewTableButton {database} {schema} />
      </svelte:fragment>
    </OverviewHeader>
    {#if tablesRequestStatus.state === 'processing'}
      <TableSkeleton numTables={$tableCount} />
    {:else if tablesRequestStatus.state === 'failure'}
      <ErrorBox>
        <p>{tablesRequestStatus.errors[0]}</p>
        <div>
          <SpinnerButton
            onClick={async () => {
              await refetchTablesForSchema(schema);
            }}
            label={$_('retry')}
            icon={iconRefresh}
          />
          <a href="../">
            <Button>
              <span>{$_('go_to_database')}</span>
            </Button>
          </a>
        </div>
      </ErrorBox>
    {:else if showTableCreationTutorial}
      <CreateNewTableTutorial {database} {schema} />
    {:else}
      <TablesList tables={[...tablesMap.values()]} {database} {schema} />
    {/if}
  </div>
  <div class="vertical-container explorations">
    <div class="vertical-container">
      <OverviewHeader title={$_('saved_explorations')} />
      {#if isExplorationsLoading}
        <ExplorationSkeleton />
      {:else if explorationsRequestStatus.state === 'failure'}
        <ErrorBox>
          <p>{explorationsRequestStatus.errors[0]}</p>
          <div>
            <SpinnerButton
              onClick={async () => {
                await refetchQueriesForSchema(schema.oid);
              }}
              label={$_('retry')}
              icon={iconRefresh}
            />
            <a href="../">
              <Button>
                <span>{$_('go_to_database')}</span>
              </Button>
            </a>
          </div>
        </ErrorBox>
      {:else if showExplorationTutorial}
        <CreateNewExplorationTutorial {database} {schema} />
      {:else}
        <ExplorationsList
          bordered={false}
          explorations={[...explorationsMap.values()]}
          {database}
          {schema}
        />
      {/if}
    </div>

    {#if canExplore}
      <div class="vertical-container">
        <OverviewHeader title={$_('explore_your_data')} />
        <span>
          {$_('what_is_an_exploration_mini')}
        </span>
        <div>
          <AnchorButton href={getDataExplorerPageUrl(database.id, schema.oid)}>
            {$_('open_data_explorer')}
          </AnchorButton>
        </div>
      </div>
    {/if}
  </div>
</div>

<style lang="scss">
  .container {
    --container-gap: 2rem;
    display: flex;
    flex-direction: column;

    > :global(* + *) {
      margin-top: var(--container-gap);
    }
  }

  .vertical-container {
    display: flex;
    flex-direction: column;

    > :global(* + *) {
      margin-top: 1rem;
    }
  }

  .explorations {
    > :global(* + *) {
      margin-top: 2rem;
    }
  }

  @media screen and (min-width: 64rem) {
    .container {
      flex-direction: row;

      > :global(* + *) {
        margin-left: var(--container-gap);
        margin-top: 0rem;
      }
    }
    .tables {
      flex-basis: 65%;
    }
    .explorations {
      flex-basis: 35%;
    }
  }
</style><|MERGE_RESOLUTION|>--- conflicted
+++ resolved
@@ -2,11 +2,7 @@
   import { _ } from 'svelte-i18n';
 
   import type { RequestStatus } from '@mathesar/api/rest/utils/requestUtils';
-<<<<<<< HEAD
   import type { QueryInstance } from '@mathesar/api/rpc/explorations';
-  import type { Table } from '@mathesar/api/rpc/tables';
-=======
->>>>>>> f8b81c24
   import SpinnerButton from '@mathesar/component-library/spinner-button/SpinnerButton.svelte';
   import ErrorBox from '@mathesar/components/message-boxes/ErrorBox.svelte';
   import { iconRefresh } from '@mathesar/icons';
