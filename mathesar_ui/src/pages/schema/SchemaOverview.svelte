--- conflicted
+++ resolved
@@ -75,63 +75,6 @@
     {/if}
   </div>
 
-<<<<<<< HEAD
-  <div class="vertical-container sidebar">
-    <div class="tutorial">
-      <AnchorButton
-        href={getDataFormMakerPageUrl(schema.database.id, schema.oid)}
-      >
-        {$_('build_form')}
-      </AnchorButton>
-    </div>
-    {#if showExplorationTutorial}
-      <CreateExplorationTutorial {database} {schema} />
-    {:else}
-      <section class="sidebar-section">
-        <OverviewHeader title={$_('saved_explorations')} />
-        {#if isExplorationsLoading}
-          <ExplorationSkeleton />
-        {:else if explorationsRequestStatus.state === 'failure'}
-          <ErrorBox>
-            <p>{explorationsRequestStatus.errors[0]}</p>
-            <div>
-              <SpinnerButton
-                onClick={async () => {
-                  await fetchExplorationsForCurrentSchema();
-                }}
-                label={$_('retry')}
-                icon={iconRefresh}
-              />
-              <a href="../">
-                <Button>
-                  <span>{$_('go_to_database')}</span>
-                </Button>
-              </a>
-            </div>
-          </ErrorBox>
-        {:else}
-          <ExplorationsList
-            explorations={[...explorationsMap.values()]}
-            {database}
-            {schema}
-          />
-        {/if}
-
-        {#if canExplore}
-          <div class="explore-cta">
-            <h3 class="explore-title">{$_('explore_your_data')}</h3>
-            <p class="explore-description">
-              {$_('what_is_an_exploration_mini')}
-            </p>
-            <div>
-              <AnchorButton
-                href={getDataExplorerPageUrl(database.id, schema.oid)}
-                size="small"
-              >
-                {$_('open_data_explorer')}
-              </AnchorButton>
-            </div>
-=======
   <div class="sidebar">
     <section>
       <header>
@@ -167,7 +110,6 @@
                 <span>{$_('go_to_database')}</span>
               </Button>
             </a>
->>>>>>> 6b0306c9
           </div>
         </ErrorBox>
       {:else}
@@ -183,7 +125,10 @@
       <header>
         <h2>{$_('forms')}</h2>
         <div>
-          <AnchorButton href="#TODO" appearance="primary">
+          <AnchorButton
+            href={getDataFormMakerPageUrl(database.id, schema.oid)}
+            appearance="primary"
+          >
             <Icon {...iconAddNew} />
             <span>{$_('new_form')}</span>
           </AnchorButton>
