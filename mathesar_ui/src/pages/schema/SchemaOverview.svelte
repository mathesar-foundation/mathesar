<script lang="ts">
  import { _ } from 'svelte-i18n';

  import type { RequestStatus } from '@mathesar/api/rest/utils/requestUtils';
  import type { SavedExploration } from '@mathesar/api/rpc/explorations';
  import SpinnerButton from '@mathesar/component-library/spinner-button/SpinnerButton.svelte';
  import Tutorial from '@mathesar/component-library/tutorial/Tutorial.svelte';
  import ErrorBox from '@mathesar/components/message-boxes/ErrorBox.svelte';
<<<<<<< HEAD
  import { SchemaRouteContext } from '@mathesar/contexts/SchemaRouteContext';
  import { iconAddNew, iconRefresh } from '@mathesar/icons';
=======
  import { iconAddNew, iconRefresh } from '@mathesar/icons';
  import type { Database } from '@mathesar/models/Database';
  import type { Schema } from '@mathesar/models/Schema';
>>>>>>> 3975665b
  import type { Table } from '@mathesar/models/Table';
  import { getDataExplorerPageUrl } from '@mathesar/routes/urls';
  import { fetchExplorationsForCurrentSchema } from '@mathesar/stores/queries';
  import { fetchTablesForCurrentSchema } from '@mathesar/stores/tables';
  import {
    AnchorButton,
    Button,
    Help,
    Icon,
  } from '@mathesar-component-library';

  import CreateTableButton from './CreateTableButton.svelte';
  import CreateTableTutorial from './CreateTableTutorial.svelte';
  import ExplorationSkeleton from './ExplorationSkeleton.svelte';
  import ExplorationsList from './ExplorationsList.svelte';
<<<<<<< HEAD
  import FormsSection from './FormsSection.svelte';
=======
  import ExploreYourData from './ExploreYourData.svelte';
  import FormsList from './FormsList.svelte';
>>>>>>> 3975665b
  import TableSkeleton from './TableSkeleton.svelte';
  import TablesList from './TablesList.svelte';

  const schemaRouteContext = SchemaRouteContext.get();

  export let tablesMap: Map<Table['oid'], Table>;
  export let explorationsMap: Map<number, SavedExploration>;
  export let tablesRequestStatus: RequestStatus;
  export let explorationsRequestStatus: RequestStatus;
  export let onCreateEmptyTable: () => void;

  $: ({ schema, dataForms } = $schemaRouteContext);
  $: void dataForms.runConservatively();

  $: hasTables = tablesMap.size > 0;
  $: ({ currentRolePrivileges } = schema.currentAccess);
  $: showTableCreationTutorial =
    !hasTables && $currentRolePrivileges.has('CREATE');
  $: isExplorationsLoading = explorationsRequestStatus.state === 'processing';
  $: ({ tableCount } = schema);
<<<<<<< HEAD
=======
  $: dataExplorerPageUrl = getDataExplorerPageUrl(database.id, schema.oid);
>>>>>>> 3975665b
</script>

<div class="schema-overview" class:has-tables={hasTables}>
  <div class="tables">
    <header>
      <h2>{$_('tables')}</h2>
      <div>
<<<<<<< HEAD
        <CreateTableButton
          database={schema.database}
          {schema}
          {onCreateEmptyTable}
        />
=======
        <CreateTableButton {database} {schema} {onCreateEmptyTable} />
>>>>>>> 3975665b
      </div>
    </header>
    {#if tablesRequestStatus.state === 'processing'}
      <TableSkeleton numTables={$tableCount} />
    {:else if tablesRequestStatus.state === 'failure'}
      <ErrorBox>
        <p>{tablesRequestStatus.errors[0]}</p>
        <div>
          <SpinnerButton
            onClick={() => fetchTablesForCurrentSchema()}
            label={$_('retry')}
            icon={iconRefresh}
          />
          <a class="btn" href="../">{$_('go_to_database')}</a>
        </div>
      </ErrorBox>
    {:else if showTableCreationTutorial}
      <CreateTableTutorial
        database={schema.database}
        {schema}
        {onCreateEmptyTable}
      />
    {:else}
      <TablesList
        tables={[...tablesMap.values()]}
        {schema}
        database={schema.database}
      />
    {/if}
  </div>

  <div class="sidebar">
    <section>
      <header>
        <h2>
          {$_('explorations')}
          <Help>{$_('what_is_an_exploration')}</Help>
        </h2>
        <div>
<<<<<<< HEAD
          <AnchorButton
            href={getDataExplorerPageUrl(schema.database.id, schema.oid)}
            appearance="primary"
          >
=======
          <AnchorButton href={dataExplorerPageUrl} appearance="secondary">
>>>>>>> 3975665b
            <Icon {...iconAddNew} />
            <span>{$_('new_exploration')}</span>
          </AnchorButton>
        </div>
      </header>
      {#if isExplorationsLoading}
        <ExplorationSkeleton />
      {:else if explorationsRequestStatus.state === 'failure'}
        <ErrorBox>
          <p>{explorationsRequestStatus.errors[0]}</p>
          <div>
            <SpinnerButton
              onClick={async () => {
                await fetchExplorationsForCurrentSchema();
              }}
              label={$_('retry')}
              icon={iconRefresh}
            />
            <a href="../">
              <Button>
                <span>{$_('go_to_database')}</span>
              </Button>
            </a>
          </div>
        </ErrorBox>
      {:else}
<<<<<<< HEAD
        <ExplorationsList
          explorations={[...explorationsMap.values()]}
          database={schema.database}
          {schema}
        />
      {/if}
    </section>

    <FormsSection />
=======
        {#if hasExplorations}
          <div class="explorations-list">
            <ExplorationsList
              explorations={[...explorationsMap.values()]}
              {database}
              {schema}
            />
          </div>
        {/if}
        {#if hasExplorations}
          <ExploreYourData href={dataExplorerPageUrl} />
        {:else}
          <Tutorial>
            <div slot="title">
              {$_('time_to_create_exploration')}
            </div>
            <div slot="body">
              {$_('what_is_an_exploration')}
            </div>
            <div slot="footer">
              <AnchorButton href={dataExplorerPageUrl} size="small">
                {$_('open_data_explorer')}
              </AnchorButton>
            </div>
          </Tutorial>
        {/if}
      {/if}
    </section>

    <section>
      <header>
        <h2>{$_('forms')}</h2>
        <div>
          <AnchorButton href="#TODO" appearance="secondary">
            <Icon {...iconAddNew} />
            <span>{$_('new_form')}</span>
          </AnchorButton>
        </div>
      </header>
      <!-- TODO: handle loading and error states -->
      <FormsList {database} {schema} />
    </section>
>>>>>>> 3975665b
  </div>
</div>

<style lang="scss">
  .schema-overview {
    gap: var(--lg5);
    display: grid;

    .sidebar {
      display: grid;
      align-content: start;
      gap: var(--lg5);
<<<<<<< HEAD
    }

    header {
      display: flex;
      gap: 1rem;
      flex-wrap: wrap;
      align-items: center;
      justify-content: space-between;
      margin-bottom: var(--lg1);

      h2 {
        margin: 0;
      }

      & > :global(:last-child) {
        flex-grow: 1;
        text-align: right;
      }
    }

    &:not(.has-tables) .sidebar {
      display: none;
    }
  }

=======
    }

    header {
      display: flex;
      gap: 1rem;
      flex-wrap: wrap;
      align-items: center;
      justify-content: space-between;
      margin-bottom: var(--lg1);

      h2 {
        margin: 0;
      }

      & > :global(:last-child) {
        flex-grow: 1;
        text-align: right;
      }
    }

    .explorations-list {
      margin-bottom: 1rem;
    }

    &:not(.has-tables) .sidebar {
      display: none;
    }
  }

>>>>>>> 3975665b
  @media screen and (min-width: 55rem) {
    .schema-overview.has-tables {
      grid-template: auto / 1fr 25rem;
    }
  }
</style><|MERGE_RESOLUTION|>--- conflicted
+++ resolved
@@ -6,14 +6,8 @@
   import SpinnerButton from '@mathesar/component-library/spinner-button/SpinnerButton.svelte';
   import Tutorial from '@mathesar/component-library/tutorial/Tutorial.svelte';
   import ErrorBox from '@mathesar/components/message-boxes/ErrorBox.svelte';
-<<<<<<< HEAD
   import { SchemaRouteContext } from '@mathesar/contexts/SchemaRouteContext';
   import { iconAddNew, iconRefresh } from '@mathesar/icons';
-=======
-  import { iconAddNew, iconRefresh } from '@mathesar/icons';
-  import type { Database } from '@mathesar/models/Database';
-  import type { Schema } from '@mathesar/models/Schema';
->>>>>>> 3975665b
   import type { Table } from '@mathesar/models/Table';
   import { getDataExplorerPageUrl } from '@mathesar/routes/urls';
   import { fetchExplorationsForCurrentSchema } from '@mathesar/stores/queries';
@@ -29,12 +23,8 @@
   import CreateTableTutorial from './CreateTableTutorial.svelte';
   import ExplorationSkeleton from './ExplorationSkeleton.svelte';
   import ExplorationsList from './ExplorationsList.svelte';
-<<<<<<< HEAD
+  import ExploreYourData from './ExploreYourData.svelte';
   import FormsSection from './FormsSection.svelte';
-=======
-  import ExploreYourData from './ExploreYourData.svelte';
-  import FormsList from './FormsList.svelte';
->>>>>>> 3975665b
   import TableSkeleton from './TableSkeleton.svelte';
   import TablesList from './TablesList.svelte';
 
@@ -50,15 +40,16 @@
   $: void dataForms.runConservatively();
 
   $: hasTables = tablesMap.size > 0;
+  $: hasExplorations = explorationsMap.size > 0;
   $: ({ currentRolePrivileges } = schema.currentAccess);
   $: showTableCreationTutorial =
     !hasTables && $currentRolePrivileges.has('CREATE');
   $: isExplorationsLoading = explorationsRequestStatus.state === 'processing';
   $: ({ tableCount } = schema);
-<<<<<<< HEAD
-=======
-  $: dataExplorerPageUrl = getDataExplorerPageUrl(database.id, schema.oid);
->>>>>>> 3975665b
+  $: dataExplorerPageUrl = getDataExplorerPageUrl(
+    schema.database.id,
+    schema.oid,
+  );
 </script>
 
 <div class="schema-overview" class:has-tables={hasTables}>
@@ -66,15 +57,11 @@
     <header>
       <h2>{$_('tables')}</h2>
       <div>
-<<<<<<< HEAD
         <CreateTableButton
           database={schema.database}
           {schema}
           {onCreateEmptyTable}
         />
-=======
-        <CreateTableButton {database} {schema} {onCreateEmptyTable} />
->>>>>>> 3975665b
       </div>
     </header>
     {#if tablesRequestStatus.state === 'processing'}
@@ -114,14 +101,7 @@
           <Help>{$_('what_is_an_exploration')}</Help>
         </h2>
         <div>
-<<<<<<< HEAD
-          <AnchorButton
-            href={getDataExplorerPageUrl(schema.database.id, schema.oid)}
-            appearance="primary"
-          >
-=======
           <AnchorButton href={dataExplorerPageUrl} appearance="secondary">
->>>>>>> 3975665b
             <Icon {...iconAddNew} />
             <span>{$_('new_exploration')}</span>
           </AnchorButton>
@@ -148,22 +128,11 @@
           </div>
         </ErrorBox>
       {:else}
-<<<<<<< HEAD
-        <ExplorationsList
-          explorations={[...explorationsMap.values()]}
-          database={schema.database}
-          {schema}
-        />
-      {/if}
-    </section>
-
-    <FormsSection />
-=======
         {#if hasExplorations}
           <div class="explorations-list">
             <ExplorationsList
               explorations={[...explorationsMap.values()]}
-              {database}
+              database={schema.database}
               {schema}
             />
           </div>
@@ -188,20 +157,7 @@
       {/if}
     </section>
 
-    <section>
-      <header>
-        <h2>{$_('forms')}</h2>
-        <div>
-          <AnchorButton href="#TODO" appearance="secondary">
-            <Icon {...iconAddNew} />
-            <span>{$_('new_form')}</span>
-          </AnchorButton>
-        </div>
-      </header>
-      <!-- TODO: handle loading and error states -->
-      <FormsList {database} {schema} />
-    </section>
->>>>>>> 3975665b
+    <FormsSection />
   </div>
 </div>
 
@@ -214,7 +170,6 @@
       display: grid;
       align-content: start;
       gap: var(--lg5);
-<<<<<<< HEAD
     }
 
     header {
@@ -235,42 +190,15 @@
       }
     }
 
+    .explorations-list {
+      margin-bottom: 1rem;
+    }
+
     &:not(.has-tables) .sidebar {
       display: none;
     }
   }
 
-=======
-    }
-
-    header {
-      display: flex;
-      gap: 1rem;
-      flex-wrap: wrap;
-      align-items: center;
-      justify-content: space-between;
-      margin-bottom: var(--lg1);
-
-      h2 {
-        margin: 0;
-      }
-
-      & > :global(:last-child) {
-        flex-grow: 1;
-        text-align: right;
-      }
-    }
-
-    .explorations-list {
-      margin-bottom: 1rem;
-    }
-
-    &:not(.has-tables) .sidebar {
-      display: none;
-    }
-  }
-
->>>>>>> 3975665b
   @media screen and (min-width: 55rem) {
     .schema-overview.has-tables {
       grid-template: auto / 1fr 25rem;
