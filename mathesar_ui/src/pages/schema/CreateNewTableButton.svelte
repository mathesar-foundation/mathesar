<script lang="ts">
  import { router } from 'tinro';
  import { _ } from 'svelte-i18n';
  import { createTable } from '@mathesar/stores/tables';
  import { getImportPageUrl, getTablePageUrl } from '@mathesar/routes/urls';
  import type { Database, SchemaEntry } from '@mathesar/AppTypes';
  import {
    DropdownMenu,
    Spinner,
    ButtonMenuItem,
  } from '@mathesar-component-library';
  import { iconAddNew } from '@mathesar/icons';
  import Icon from '@mathesar/component-library/icon/Icon.svelte';
  import LinkMenuItem from '@mathesar/component-library/menu/LinkMenuItem.svelte';

  export let database: Database;
  export let schema: SchemaEntry;

  let isCreatingNewTable = false;

  async function handleCreateEmptyTable() {
    isCreatingNewTable = true;
    const tableInfo = await createTable(database, schema, {});
    isCreatingNewTable = false;
    router.goto(getTablePageUrl(database.id, schema.id, tableInfo.id), false);
  }
</script>

<DropdownMenu
  showArrow={true}
  triggerAppearance="primary"
  closeOnInnerClick={true}
  label={$_('new_table')}
>
  <div slot="trigger">
    {#if isCreatingNewTable}
      <Spinner />
    {:else}
      <Icon {...iconAddNew} />
    {/if}
    <span>{$_('new_table')}</span>
  </div>
<<<<<<< HEAD
  <ButtonMenuItem on:click={handleCreateEmptyTable}>
    {$_('from_scratch')}
  </ButtonMenuItem>
  <LinkMenuItem href={getImportPageUrl(database.nickname, schema.id)}>
    {$_('from_data_import')}
=======
  <ButtonMenuItem on:click={handleCreateEmptyTable}>From Scratch</ButtonMenuItem
  >
  <LinkMenuItem href={getImportPageUrl(database.id, schema.id)}>
    From Data Import
>>>>>>> 88de60be
  </LinkMenuItem>
</DropdownMenu><|MERGE_RESOLUTION|>--- conflicted
+++ resolved
@@ -40,17 +40,10 @@
     {/if}
     <span>{$_('new_table')}</span>
   </div>
-<<<<<<< HEAD
   <ButtonMenuItem on:click={handleCreateEmptyTable}>
     {$_('from_scratch')}
   </ButtonMenuItem>
-  <LinkMenuItem href={getImportPageUrl(database.nickname, schema.id)}>
+  <LinkMenuItem href={getImportPageUrl(database.id, schema.id)}>
     {$_('from_data_import')}
-=======
-  <ButtonMenuItem on:click={handleCreateEmptyTable}>From Scratch</ButtonMenuItem
-  >
-  <LinkMenuItem href={getImportPageUrl(database.id, schema.id)}>
-    From Data Import
->>>>>>> 88de60be
   </LinkMenuItem>
 </DropdownMenu>