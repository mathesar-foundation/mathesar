<script lang="ts">
  import { _ } from 'svelte-i18n';
  import type { Database, SchemaEntry } from '@mathesar/AppTypes';
  import { AnchorButton, Tutorial } from '@mathesar-component-library';
  import { getImportPageUrl } from '@mathesar/routes/urls';
  import CreateEmptyTableButton from './CreateEmptyTableButton.svelte';

  export let database: Database;
  export let schema: SchemaEntry;
</script>

<Tutorial>
  <span slot="title">{$_('add_tables_to_new_schema')}</span>
  <span slot="body">
    {$_('what_is_a_table')}
  </span>
  <div class="new-table-tutorial-footer" slot="footer">
    <span>{$_('how_do_you_want_to_create_table')}</span>
    <div class="new-table-tutorial-actions">
      <CreateEmptyTableButton class="padding-zero" {database} {schema}>
        <span>{$_('from_scratch')}</span>
      </CreateEmptyTableButton>
<<<<<<< HEAD
      <AnchorButton href={getImportPageUrl(database.nickname, schema.id)}>
        {$_('import_from_file')}
=======
      <AnchorButton href={getImportPageUrl(database.id, schema.id)}>
        Import from a File
>>>>>>> 88de60be
      </AnchorButton>
    </div>
  </div>
</Tutorial>

<style lang="scss">
  .new-table-tutorial-footer {
    display: flex;
    flex-direction: column;

    > :global(* + *) {
      margin-top: 1rem;
    }

    > span {
      font-weight: bolder;
    }
  }

  .new-table-tutorial-actions {
    display: flex;
    align-items: center;

    > :global(* + *) {
      margin-left: 1rem;
    }
  }
</style><|MERGE_RESOLUTION|>--- conflicted
+++ resolved
@@ -20,13 +20,8 @@
       <CreateEmptyTableButton class="padding-zero" {database} {schema}>
         <span>{$_('from_scratch')}</span>
       </CreateEmptyTableButton>
-<<<<<<< HEAD
-      <AnchorButton href={getImportPageUrl(database.nickname, schema.id)}>
+      <AnchorButton href={getImportPageUrl(database.id, schema.id)}>
         {$_('import_from_file')}
-=======
-      <AnchorButton href={getImportPageUrl(database.id, schema.id)}>
-        Import from a File
->>>>>>> 88de60be
       </AnchorButton>
     </div>
   </div>
