import { dataFilesApi } from '@mathesar/api/rest/dataFiles';
import type { DataFile } from '@mathesar/api/rest/types/dataFiles';
import type { Column } from '@mathesar/api/rest/types/tables/columns';
import type { Database } from '@mathesar/api/rpc/databases';
import type { Schema } from '@mathesar/api/rpc/schemas';
<<<<<<< HEAD
import type { Table } from '@mathesar/api/rpc/tables';
import type { Database } from '@mathesar/AppTypes';
=======
>>>>>>> 30c75b39
import { getCellCap } from '@mathesar/components/cell-fabric/utils';
import { getAbstractTypeForDbType } from '@mathesar/stores/abstract-types';
import type {
  AbstractType,
  AbstractTypesMap,
} from '@mathesar/stores/abstract-types/types';
import AsyncStore from '@mathesar/stores/AsyncStore';
import { createTable, deleteTable } from '@mathesar/stores/tables';

/**
 * This is to improve loading experience by seeding the table with empty
 * records.
 */
export function getSkeletonRecords(): Record<string, unknown>[] {
  return [{}, {}];
}

export interface ProcessedPreviewColumn {
  id: number;
  column: Column;
  abstractType: AbstractType;
  cellComponentAndProps: ReturnType<typeof getCellCap>;
}

export function processColumns(
  columns: Column[],
  abstractTypeMap: AbstractTypesMap,
): ProcessedPreviewColumn[] {
  return columns.map((column) => {
    const abstractType = getAbstractTypeForDbType(column.type, abstractTypeMap);
    return {
      id: column.id,
      column,
      abstractType,
      cellComponentAndProps: getCellCap({
        cellInfo: abstractType.cellInfo,
        column,
      }),
    };
  });
}

export function makeHeaderUpdateRequest() {
  interface Props {
    database: Database;
    schema: Schema;
    table: Pick<Table, 'oid'>;
    dataFile: Pick<DataFile, 'id'>;
    firstRowIsHeader: boolean;
    customizedTableName: string;
  }
  async function updateHeader(p: Props) {
    await Promise.all([
      deleteTable(p.database, p.schema, p.table.oid),
      dataFilesApi.update(p.dataFile.id, { header: p.firstRowIsHeader }),
    ]);
    return createTable(p.database, p.schema, {
      name: p.customizedTableName,
      dataFiles: [p.dataFile.id],
    });
  }
  return new AsyncStore(updateHeader);
}

export function makeDeleteTableRequest() {
  interface Props {
    database: Database;
    schema: Schema;
    table: Pick<Table, 'oid'>;
  }
  return new AsyncStore((props: Props) =>
    deleteTable(props.database, props.schema, props.table.oid),
  );
}

export interface ColumnProperties {
  selected: boolean;
  displayName: string;
}

function makeColumnProperties(column: Column): ColumnProperties {
  return { selected: true, displayName: column.name };
}

type ColumnPropertiesMap = Record<Column['id'], ColumnProperties>;

export function buildColumnPropertiesMap(
  columns: Column[],
): Record<Column['id'], ColumnProperties> {
  return Object.fromEntries(
    columns.map((c) => [c.id, makeColumnProperties(c)]),
  );
}

export function finalizeColumns(
  columns: Column[],
  columnPropertiesMap: ColumnPropertiesMap,
) {
  return columns
    .filter((column) => columnPropertiesMap[column.id]?.selected)
    .map((column) => ({
      id: column.id,
      name: columnPropertiesMap[column.id]?.displayName ?? '',
      type: column.type,
      type_options: column.type_options,
      display_options: column.display_options,
    }));
}<|MERGE_RESOLUTION|>--- conflicted
+++ resolved
@@ -3,11 +3,7 @@
 import type { Column } from '@mathesar/api/rest/types/tables/columns';
 import type { Database } from '@mathesar/api/rpc/databases';
 import type { Schema } from '@mathesar/api/rpc/schemas';
-<<<<<<< HEAD
 import type { Table } from '@mathesar/api/rpc/tables';
-import type { Database } from '@mathesar/AppTypes';
-=======
->>>>>>> 30c75b39
 import { getCellCap } from '@mathesar/components/cell-fabric/utils';
 import { getAbstractTypeForDbType } from '@mathesar/stores/abstract-types';
 import type {
