--- conflicted
+++ resolved
@@ -5,15 +5,10 @@
   import { columnsApi } from '@mathesar/api/rest/columns';
   import type { DataFile } from '@mathesar/api/rest/types/dataFiles';
   import type { Column } from '@mathesar/api/rest/types/tables/columns';
-<<<<<<< HEAD
   import { getAPI, postAPI } from '@mathesar/api/rest/utils/requestUtils';
+  import type { Database } from '@mathesar/api/rpc/databases';
   import type { Schema } from '@mathesar/api/rpc/schemas';
   import type { Table } from '@mathesar/api/rpc/tables';
-  import type { Database } from '@mathesar/AppTypes';
-=======
-  import type { Database } from '@mathesar/api/rpc/databases';
-  import type { Schema } from '@mathesar/api/rpc/schemas';
->>>>>>> 30c75b39
   import {
     Field,
     FieldLayout,
