--- conflicted
+++ resolved
@@ -1,9 +1,6 @@
 <script lang="ts">
-<<<<<<< HEAD
+  import { filter } from 'iter-tools';
   import { tick } from 'svelte';
-=======
-  import { filter } from 'iter-tools';
->>>>>>> 021b1969
   import { _ } from 'svelte-i18n';
 
   import DocsLink from '@mathesar/components/DocsLink.svelte';
@@ -37,15 +34,6 @@
   let filterQuery = '';
   let highlightingEnabled = true;
 
-  async function momentarilyPauseHighlighting() {
-    highlightingEnabled = false;
-    await tick();
-    highlightingEnabled = true;
-  }
-
-  // Don't highlight items when the filter query changes
-  $: filterQuery, void momentarilyPauseHighlighting();
-
   $: ({ isMathesarAdmin } = $userProfileStore);
   $: ({ databases } = databasesStore);
   $: filteredDatabases = [
@@ -65,6 +53,15 @@
     }
     return 'some' as const;
   })();
+
+  async function momentarilyPauseHighlighting() {
+    highlightingEnabled = false;
+    await tick();
+    highlightingEnabled = true;
+  }
+
+  // Don't highlight items when the filter query changes
+  $: filterQuery, void momentarilyPauseHighlighting();
 
   function handleClearFilterQuery() {
     filterQuery = '';
