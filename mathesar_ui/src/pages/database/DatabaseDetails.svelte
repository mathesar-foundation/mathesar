--- conflicted
+++ resolved
@@ -34,11 +34,7 @@
   import { getDatabaseConnectionEditUrl } from '@mathesar/routes/urls';
   import { reloadDatabases } from '@mathesar/stores/databases';
   import { router } from 'tinro';
-<<<<<<< HEAD
-  import { isSuccessfullyConnectedDatabase } from '@mathesar/utils/preloadData';
-=======
   import { isSuccessfullyConnectedDatabase } from '@mathesar/utils/database';
->>>>>>> 3edd0949
   import AddEditSchemaModal from './AddEditSchemaModal.svelte';
   import DbAccessControlModal from './DbAccessControlModal.svelte';
   import SchemaRow from './SchemaRow.svelte';
@@ -189,11 +185,7 @@
               icon={iconDeleteMajor}
               on:click={() => deleteConnectionModal.open()}
             >
-<<<<<<< HEAD
-              Delete Connection
-=======
               Disconnect Database
->>>>>>> 3edd0949
             </ButtonMenuItem>
           {/if}
         </DropdownMenu>
@@ -207,11 +199,7 @@
     <h2 class="schema-list-title">Schemas ({schemasMap.size})</h2>
   </div>
   {#if !isSuccessfullyConnectedDatabase(database)}
-<<<<<<< HEAD
-    <ConnectionError databaseName={database.name} />
-=======
     <ConnectionError {database} />
->>>>>>> 3edd0949
   {:else}
     <EntityContainerWithFilterBar
       searchPlaceholder="Search Schemas"
