--- conflicted
+++ resolved
@@ -22,12 +22,7 @@
   const dispatch = createEventDispatcher();
 
   export let database: Database;
-<<<<<<< HEAD
-  export let schema: SchemaEntry;
-=======
   export let schema: Schema;
-  export let canExecuteDDL = true;
->>>>>>> 3a9e51c4
 
   let isHovered = false;
   let isFocused = false;
