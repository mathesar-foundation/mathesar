--- conflicted
+++ resolved
@@ -85,13 +85,6 @@
     isEditMode={activeSchema !== undefined} schema={activeSchema}/>
 {/if}
 
-<<<<<<< HEAD
-{#if isDeleteModalOpen && activeSchema}
-  <DeleteSchema bind:isOpen={isDeleteModalOpen} schema={activeSchema}/>
-{/if}
-
-=======
->>>>>>> c0cb2a48
 <style global lang="scss">
   @import "Schemas.scss";
 </style>