--- conflicted
+++ resolved
@@ -45,13 +45,8 @@
 
 <LayoutWithHeader fitViewport restrictWidth={false}>
   <div class="table-page">
-<<<<<<< HEAD
-    <ActionsPane {database} {schema} {table} />
+    <ActionsPane {table} />
     <TableView {table} />
-=======
-    <ActionsPane {table} />
-    <TableView />
->>>>>>> 6a08a454
   </div>
 </LayoutWithHeader>
 
