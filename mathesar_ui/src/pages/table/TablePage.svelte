--- conflicted
+++ resolved
@@ -2,14 +2,10 @@
   import { tick } from 'svelte';
   import { router } from 'tinro';
 
-<<<<<<< HEAD
-  import type { TableEntry } from '@mathesar/api/types/tables';
+  import type { TableEntry } from '@mathesar/api/rest/types/tables';
   import { focusActiveCell } from '@mathesar/components/sheet/utils';
   import LayoutWithHeader from '@mathesar/layouts/LayoutWithHeader.svelte';
   import { makeSimplePageTitle } from '@mathesar/pages/pageTitleUtils';
-=======
-  import type { TableEntry } from '@mathesar/api/rest/types/tables';
->>>>>>> 63f6dd1f
   import { currentDbAbstractTypes } from '@mathesar/stores/abstract-types';
   import {
     Meta,
