<script lang="ts">
  import { active } from 'tinro';
  import { Menu, MenuItemContents } from '@mathesar-component-library';
  import {
    iconSettingsMajor,
    iconMultipleUsers,
    iconDatabase,
  } from '@mathesar/icons';
  import {
    ADMIN_UPDATE_PAGE_URL,
    ADMIN_USERS_PAGE_URL,
    DATABASE_CONNECTION_LIST_URL,
  } from '@mathesar/routes/urls';
  import { getReleaseDataStoreFromContext } from '@mathesar/stores/releases';

  const releaseDataStore = getReleaseDataStoreFromContext();

  $: upgradable = $releaseDataStore?.value?.upgradeStatus === 'upgradable';
</script>

<div class="admin-navigation">
  <Menu>
    <a
      role="menuitem"
      href={ADMIN_UPDATE_PAGE_URL}
      class="menu-item menu-item-link"
      use:active
    >
      <MenuItemContents
        icon={iconSettingsMajor}
        hasNotificationDot={upgradable}
      >
        Update
      </MenuItemContents>
    </a>
    <a
      role="menuitem"
      href={ADMIN_USERS_PAGE_URL}
      class="menu-item menu-item-link"
      use:active
    >
      <MenuItemContents icon={iconMultipleUsers}>Users</MenuItemContents>
    </a>
    <a
      role="menuitem"
      href={DATABASE_CONNECTION_LIST_URL}
      class="menu-item menu-item-link"
      use:active
    >
<<<<<<< HEAD
      <MenuItemContents icon={iconDatabase}
        >Database Connection</MenuItemContents
      >
=======
      <MenuItemContents icon={iconDatabase}>
        Database Connection
      </MenuItemContents>
>>>>>>> 3edd0949
    </a>
  </Menu>
</div>

<style lang="scss">
  .admin-navigation {
    font-size: var(--text-size-base);
    --min-width: 100%;
    --Menu__item-border-radius: var(--border-radius-m);
    --Menu__item-hover-background: var(--sand-100);
    --Menu__item-active-background: var(--sand-200);
    --Menu__item-active-hover-background: var(--sand-200);
    --Menu__item-focus-outline-color: var(--sand-300);
  }
</style><|MERGE_RESOLUTION|>--- conflicted
+++ resolved
@@ -47,15 +47,9 @@
       class="menu-item menu-item-link"
       use:active
     >
-<<<<<<< HEAD
-      <MenuItemContents icon={iconDatabase}
-        >Database Connection</MenuItemContents
-      >
-=======
       <MenuItemContents icon={iconDatabase}>
         Database Connection
       </MenuItemContents>
->>>>>>> 3edd0949
     </a>
   </Menu>
 </div>
