--- conflicted
+++ resolved
@@ -1,5 +1,4 @@
 <script lang="ts">
-  import type { User } from '@mathesar/api/users';
   import {
     AnchorButton,
     Button,
@@ -8,13 +7,10 @@
     TextInputWithPrefix,
   } from '@mathesar/component-library';
   import { iconAddNew } from '@mathesar/icons';
-<<<<<<< HEAD
   import { makeSimplePageTitle } from '@mathesar/pages/pageTitleUtils';
   import { ADMIN_USERS_PAGE_ADD_NEW_URL } from '@mathesar/routes/urls';
+  import type { UserModel } from '@mathesar/stores/users';
   import { getUsersStoreFromContext } from '@mathesar/stores/users';
-=======
-  import type { UserModel } from '@mathesar/stores/users';
->>>>>>> 2988864d
   import { labeledCount } from '@mathesar/utils/languageUtils';
   import UserRow from './UserRow.svelte';
 
