<script lang="ts">
  import { AnchorButton, Icon } from '@mathesar/component-library';
  import { iconAddNew } from '@mathesar/icons';
  import { makeSimplePageTitle } from '@mathesar/pages/pageTitleUtils';
  import { ADMIN_USERS_PAGE_ADD_NEW_URL } from '@mathesar/routes/urls';
  import type { UserModel } from '@mathesar/stores/users';
  import { getUsersStoreFromContext } from '@mathesar/stores/users';
  import { labeledCount } from '@mathesar/utils/languageUtils';
  import ErrorBox from '@mathesar/components/message-boxes/ErrorBox.svelte';
  import EntityContainerWithFilterBar from '@mathesar/components/EntityContainerWithFilterBar.svelte';
  import UserRow from './UserRow.svelte';
  import UserSkeleton from './UserSkeleton.svelte';

  let filterQuery = '';

  const usersStore = getUsersStoreFromContext();
  $: requestStatus = usersStore?.requestStatus;
  $: users = usersStore?.users;

  function filterUsers(_users: UserModel[], query: string) {
    const isMatch = (user: UserModel, q: string) =>
      user.username.toLowerCase().includes(q) ||
      user.fullName?.toLowerCase().includes(q) ||
      user.email?.toLowerCase().includes(q);
    return _users?.filter((user) => {
      if (query) {
        const sanitizedQuery = query.trim().toLowerCase();
        return isMatch(user, sanitizedQuery);
      }
      return true;
    });
  }

  function handleClearFilterQuery() {
    filterQuery = '';
  }

  $: filteredUsers = filterUsers($users ?? [], filterQuery);
  $: userCountText = filteredUsers.length ? `(${filteredUsers.length})` : '';
</script>

<svelte:head><title>{makeSimplePageTitle('Users')}</title></svelte:head>

<h1>Users {userCountText}</h1>

<section class="users-list-container">
  {#if $requestStatus?.state === 'processing'}
    <UserSkeleton />
  {:else if $requestStatus?.state === 'success'}
<<<<<<< HEAD
    <h1 class="normal_bold_header ultra_large_header">
      Users ({filteredUsers.length})
    </h1>
    <div class="user-search-container">
      <div class="user-search">
        <div class="user-search-box">
          <TextInputWithPrefix
            placeholder="Search Users"
            bind:value={filterQuery}
            prefixIcon={iconSearch}
          />
        </div>
=======
    <EntityContainerWithFilterBar
      searchPlaceholder="Search Users"
      bind:searchQuery={filterQuery}
      on:clear={handleClearFilterQuery}
    >
      <slot slot="action">
>>>>>>> a813767c
        <AnchorButton appearance="primary" href={ADMIN_USERS_PAGE_ADD_NEW_URL}>
          <Icon {...iconAddNew} />
          <span>Add user</span>
        </AnchorButton>
      </slot>
      <slot slot="resultInfo">
        <p>
          {labeledCount(filteredUsers, 'results')}
          for all users matching <strong>{filterQuery}</strong>
        </p>
      </slot>
      <slot slot="content">
        {#if filteredUsers.length}
          <div class="users-list">
            {#each filteredUsers as user, index (user.id)}
              {#if index !== 0}
                <hr />
              {/if}
              <UserRow {user} />
            {/each}
          </div>
        {:else if filteredUsers.length === 0}
          <p class="no-users-found-text">No users found</p>
        {/if}
      </slot>
    </EntityContainerWithFilterBar>
  {:else if $requestStatus?.state === 'failure'}
    <ErrorBox>
      <p>Error: {$requestStatus.errors}</p>
    </ErrorBox>
  {/if}
</section>

<style lang="scss">
  .users-list-container {
    display: flex;
    flex-direction: column;

    > :global(* + *) {
      margin-top: 1rem;
    }
  }

  h1 {
<<<<<<< HEAD
    margin: 0;
  }

  .user-search {
    display: flex;

    > :global(* + *) {
      margin-left: 1rem;
    }

    :global(.user-search-box) {
      flex: 1;
    }
  }

  .user-search-results-info {
    display: flex;
    justify-content: space-between;
    align-items: center;
=======
    font-size: var(--text-size-ultra-large);
    font-weight: normal;
>>>>>>> a813767c
  }

  .users-list {
    border: 1px solid var(--slate-200);
    border-radius: var(--border-radius-m);

    hr {
      border: 0;
      border-top: 1px solid var(--slate-200);
      display: block;
      margin: 0 var(--size-xx-small);
    }
  }
</style><|MERGE_RESOLUTION|>--- conflicted
+++ resolved
@@ -47,27 +47,12 @@
   {#if $requestStatus?.state === 'processing'}
     <UserSkeleton />
   {:else if $requestStatus?.state === 'success'}
-<<<<<<< HEAD
-    <h1 class="normal_bold_header ultra_large_header">
-      Users ({filteredUsers.length})
-    </h1>
-    <div class="user-search-container">
-      <div class="user-search">
-        <div class="user-search-box">
-          <TextInputWithPrefix
-            placeholder="Search Users"
-            bind:value={filterQuery}
-            prefixIcon={iconSearch}
-          />
-        </div>
-=======
     <EntityContainerWithFilterBar
       searchPlaceholder="Search Users"
       bind:searchQuery={filterQuery}
       on:clear={handleClearFilterQuery}
     >
       <slot slot="action">
->>>>>>> a813767c
         <AnchorButton appearance="primary" href={ADMIN_USERS_PAGE_ADD_NEW_URL}>
           <Icon {...iconAddNew} />
           <span>Add user</span>
@@ -112,30 +97,8 @@
   }
 
   h1 {
-<<<<<<< HEAD
-    margin: 0;
-  }
-
-  .user-search {
-    display: flex;
-
-    > :global(* + *) {
-      margin-left: 1rem;
-    }
-
-    :global(.user-search-box) {
-      flex: 1;
-    }
-  }
-
-  .user-search-results-info {
-    display: flex;
-    justify-content: space-between;
-    align-items: center;
-=======
     font-size: var(--text-size-ultra-large);
     font-weight: normal;
->>>>>>> a813767c
   }
 
   .users-list {
