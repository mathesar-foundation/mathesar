--- conflicted
+++ resolved
@@ -22,11 +22,7 @@
   });
 
   export let recordId: number;
-<<<<<<< HEAD
-  export let table: Pick<TableEntry, 'id' | 'name' | 'settings' | 'schema'>;
-=======
   export let table: TableEntry;
->>>>>>> c2a6ad54
   export let fkColumn: Pick<Column, 'id' | 'name'>;
 
   $: abstractTypesMap = $currentDbAbstractTypes.data;
