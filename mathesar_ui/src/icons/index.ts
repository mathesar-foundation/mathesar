import {
  faAlignLeft,
  faArrowLeft,
  faArrowRight,
  faArrowRightFromBracket,
  faBackspace,
  faBook,
  faCalendarDay,
  faCalendarWeek,
  faCaretRight,
  faCheck,
  faCheckSquare,
  faChevronRight,
  faCircleExclamation,
  faCircleInfo,
  faClipboardList,
  faClock,
  faClone,
  faCogs,
  faCommentAlt,
  faComments,
  faCopy,
  faDatabase,
  faDiagramNext,
  faDollarSign,
  faDownload,
  faEllipsisV,
  faEnvelope,
  faExternalLink,
  faExternalLinkAlt,
  faFileAlt,
  faFilter,
  faFilterCircleXmark,
  faFingerprint,
  faGear,
  faGlobe,
  faGrip,
  faHammer,
  faHandPointer,
  faHashtag,
  faHeart,
  faICursor,
  faInfo,
  faKey,
  faLink,
  faListUl,
  faLock,
  faMicroscope,
  faNewspaper,
  faPalette,
  faPaperPlane,
  faPaste,
  faPencilAlt,
  faPlay,
  faPlug,
  faPlus,
  faProjectDiagram,
  faQuestion,
  faRedo,
  faRotateBack,
  faSave,
  faSearchPlus,
  faShapes,
  faShareFromSquare,
  faSlash,
  faSliders,
  faSnowflake,
  faSort,
  faSortAmountDown,
  faSortAmountDownAlt,
  faStar,
  faStopwatch,
  faSync,
  faT,
  faTimes,
  faTrashAlt,
  faTriangleExclamation,
  faUndo,
  faUnlink,
  faUpRightFromSquare,
  faUpload,
  faUser,
  faUserEdit,
  faUserGear,
  faUserPlus,
  faUserSecret,
  faUsers,
  faWandSparkles,
  faXmark,
} from '@fortawesome/free-solid-svg-icons';

import type { IconProps } from '@mathesar-component-library/types';

import {
  arrayIcon,
  circleLowercaseIIcon,
  connectDatabaseIcon,
  createDatabaseIcon,
  databaseLineIcon,
  explorationIcon,
  modalRecordViewIcon,
  outcomeIcon,
  permissionsIcon,
  tableIcon,
  treeChildNodeArrowIcon,
} from './customIcons';

/**
 * @file
 *
 * - This file contains the **Mathesar-specific** icon definitions. For generic
 *   icon definitions, see the file: `src/component-library/common/icons.ts`.
 *
 * - When placing icons in the UI, prefer using icon definitions from the
 *   component library when possible. For example, don't define `iconClose`
 *   within this file because it already exists within the component library
 *   icon definitions.
 */

// ACTIONS
//
// (These names should all be verbs)

export const iconAddFilter: IconProps = { data: faFilter };
export const iconAddNew: IconProps = { data: faPlus };
export const iconAddUser: IconProps = { data: faUserPlus };
export const iconChangeAToB = { data: faArrowRight };
export const iconConfigure: IconProps = { data: faCogs };
export const iconConnectDatabase = { data: connectDatabaseIcon };
export const iconCopyMajor: IconProps = { data: faCopy };
/** TODO: use faBinary once it's available (via newer FontAwesome version) */
export const iconCopyRawContent: IconProps = { data: faCopy };
export const iconCopyFormattedContent: IconProps = { data: faCopy };
export const iconCreateDatabase = { data: createDatabaseIcon };
/** When you're deleting something significant or difficult to recover */
export const iconDeleteMajor: IconProps = { data: faTrashAlt };
/** When you're deleting something smaller or more ephemeral */
export const iconDeleteMinor: IconProps = { data: faTimes };
export const iconEdit: IconProps = { data: faPencilAlt };
export const iconEditUser: IconProps = { data: faUserEdit };
export const iconExpandRight: IconProps = { data: faChevronRight };
export const iconExport: IconProps = { data: faDownload };
export const iconImportData: IconProps = { data: faUpload };
export const iconInferColumnType: IconProps = { data: faMicroscope };
export const iconMoreActions: IconProps = { data: faEllipsisV };
export const iconMoveColumnsToNewLinkedTable = { data: faLink };
export const iconMoveColumnsToExistingLinkedTable = { data: faLink };
export const iconManageAccess = { data: faUser };
export const iconNextStep = { data: faArrowRight };
/** Submit a selection with the record selector for data entry */
export const iconPickRecord: IconProps = { data: faCheck };
export const iconRedo: IconProps = { data: faRedo };
export const iconRefresh: IconProps = { data: faSync };
export const iconRemoveFilter: IconProps = { data: faFilterCircleXmark };
export const iconRename: IconProps = { data: faICursor };
export const iconSave: IconProps = { data: faSave };
/** Open the record selector */
export const iconSelectRecord: IconProps = { data: faSearchPlus };
export const iconSetToNull: IconProps = { data: faBackspace };
export const iconSend: IconProps = { data: faPaperPlane };
export const iconSortAscending: IconProps = { data: faSortAmountDownAlt };
export const iconSortDescending: IconProps = { data: faSortAmountDown };
export const iconUndo: IconProps = { data: faUndo };
export const iconUnlink: IconProps = { data: faUnlink };
export const iconPaste: IconProps = { data: faPaste };
export const iconLogout: IconProps = { data: faArrowRightFromBracket };
export const iconUseFirstRowAsColumnName: IconProps = { data: faDiagramNext };
export const iconUseFirstRowAsData: IconProps = { data: faWandSparkles };
export const iconShare: IconProps = { data: faShareFromSquare };
export const iconRecreate: IconProps = { data: faRedo };
export const iconDisable: IconProps = { data: faXmark };
export const iconOpenLinkInNewTab = { data: faExternalLink };
export const iconGrip = { data: faGrip };
export const iconReinstall = { data: faRotateBack };
export const iconAddPrimaryKeyColumn = iconAddNew;
export const iconPickPrimaryKeyColumn = { data: faHandPointer };
export const iconDuplicateRecord: IconProps = {
  data: faClone,
  flip: 'vertical',
};
export const iconFillOutForm: IconProps = { data: faPlay };

// THINGS
//
// (These names should all be nouns)

export const iconCommunityChat: IconProps = { data: faComments };
export const iconConnection: IconProps = { data: faPlug };
export const iconConstraint: IconProps = { data: faKey };
export const iconConstraintUnique: IconProps = { data: faSnowflake };
export const iconDatabase: IconProps = { data: databaseLineIcon };
export const iconDbIdentifierDelimiter: IconProps = { data: faArrowRight };
export const iconDisplayOptions: IconProps = { data: faPalette };
export const iconDocumentation: IconProps = { data: faBook };
export const iconDonation: IconProps = { data: faHeart };
export const iconExploration: IconProps = { data: explorationIcon };
export const iconExternalHyperlink: IconProps = { data: faUpRightFromSquare };
export const iconFeedback: IconProps = { data: faCommentAlt };
export const iconFiltering: IconProps = { data: faFilter };
export const iconForm: IconProps = { data: faClipboardList };
export const iconGrouping: IconProps = { data: faListUl };
export const iconInwardLink: IconProps = { data: faArrowRight };
export const iconLinkToRecordPage: IconProps = { data: faExternalLinkAlt };
export const iconMailingList: IconProps = { data: faNewspaper };
export const iconMessage: IconProps = { data: faEnvelope };
export const iconMultipleRecords: IconProps = { data: faCopy };
export const iconOutcome: IconProps = { data: outcomeIcon };
export const iconOutwardLink: IconProps = { data: faArrowLeft };
export const iconRecord: IconProps = { data: faFileAlt };
export const iconSchema: IconProps = { data: faProjectDiagram };
export const iconSettingsMajor: IconProps = { data: faGear };
export const iconSettingsMinor: IconProps = { data: faSliders };
export const iconShortcuts: IconProps = { data: faStar };
export const iconSorting: IconProps = { data: faSort };
export const iconTable: IconProps = { data: tableIcon };
export const iconInspector: IconProps = { data: faInfo };
export const iconTableLink: IconProps = { data: faLink };
export const iconTechnicalExplanation: IconProps = { data: faHammer };
export const iconTreeChildNodeArrow: IconProps = {
  data: treeChildNodeArrowIcon,
};
export const iconUpgradeAvailable: IconProps = { data: faCircleInfo };
export const iconCurrentlyInstalledVersion: IconProps = { data: faCheck };
export const iconUser: IconProps = { data: faUser };
export const iconMultipleUsers: IconProps = { data: faUsers };
export const iconAdminUser: IconProps = { data: faUserGear };
export const iconLinksInThisTable: IconProps = { data: faArrowRight };
export const iconLinksFromOtherTables: IconProps = { data: faArrowLeft };
export const iconForwardSeparator: IconProps = { data: faSlash };
export const iconUrl: IconProps = { data: faLink };
export const iconText: IconProps = { data: faT };
export const iconField: IconProps = { data: faDatabase };
export const iconFieldDelimiter: IconProps = { data: faCaretRight };
export const iconPermissions: IconProps = { data: permissionsIcon };
export const iconPrivacy: IconProps = { data: faUserSecret };
export const iconPrimaryKey: IconProps = { data: faKey };
export const iconAutomaticallyAdded: IconProps = { data: outcomeIcon };
<<<<<<< HEAD
export const iconDescription: IconProps = { data: faCommentAlt };
export const iconForm: IconProps = { data: faClipboardList };
export const iconModalRecordView: IconProps = { data: modalRecordViewIcon };
=======
export const iconDescription: IconProps = { data: circleLowercaseIIcon };
>>>>>>> 49b7e71a

// STATUSES

export const iconNotEditable: IconProps = { data: faLock };
export const iconUnsavedChanges: IconProps = { data: faCircleExclamation };
export const iconYes: IconProps = { data: faCheck };
export const iconRequiresUpgrade: IconProps = { data: faTriangleExclamation };
export const iconRequiresAttention: IconProps = { data: faCircleExclamation };

// UI TYPES

export const iconUiTypeBoolean: IconProps = { data: faCheckSquare };
export const iconUiTypeDate: IconProps = { data: faCalendarDay };
export const iconUiTypeDateTime: IconProps = { data: faCalendarWeek };
export const iconUiTypeDuration: IconProps = { data: faStopwatch };
export const iconUiTypeEmail: IconProps = { data: faEnvelope };
export const iconUiTypeJsonArray: IconProps = { data: faClone };
export const iconUiTypeJsonObject: IconProps = { data: faShapes };
export const iconUiTypeMoney: IconProps = { data: faDollarSign };
export const iconUiTypeNumber: IconProps = { data: faHashtag };
export const iconUiTypeText: IconProps = { data: faAlignLeft };
export const iconUiTypeTime: IconProps = { data: faClock };
export const iconUiTypeUnknown: IconProps = { data: faQuestion };
export const iconUiTypeUri: IconProps = { data: faGlobe };
export const iconUiTypeArray: IconProps = { data: arrayIcon };
export const iconUiTypeUuid: IconProps = { data: faFingerprint };<|MERGE_RESOLUTION|>--- conflicted
+++ resolved
@@ -235,13 +235,8 @@
 export const iconPrivacy: IconProps = { data: faUserSecret };
 export const iconPrimaryKey: IconProps = { data: faKey };
 export const iconAutomaticallyAdded: IconProps = { data: outcomeIcon };
-<<<<<<< HEAD
-export const iconDescription: IconProps = { data: faCommentAlt };
-export const iconForm: IconProps = { data: faClipboardList };
+export const iconDescription: IconProps = { data: circleLowercaseIIcon };
 export const iconModalRecordView: IconProps = { data: modalRecordViewIcon };
-=======
-export const iconDescription: IconProps = { data: circleLowercaseIIcon };
->>>>>>> 49b7e71a
 
 // STATUSES
 
