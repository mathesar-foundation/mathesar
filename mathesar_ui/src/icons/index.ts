import {
  faAlignLeft,
  faArrowLeft,
  faArrowRight,
  faBackspace,
  faCalendarDay,
  faCalendarWeek,
  faCheck,
  faCheckSquare,
  faChevronRight,
  faClock,
  faClone,
  faCogs,
  faCopy,
  faDatabase,
  faDollarSign,
  faEnvelope,
  faExternalLinkAlt,
  faFileAlt,
  faFilter,
  faGear,
  faGlobe,
  faHammer,
  faHashtag,
  faICursor,
  faKey,
  faLink,
  faLock,
  faPalette,
  faPencilAlt,
  faPlus,
  faProjectDiagram,
  faQuestion,
  faRedo,
  faSearchPlus,
  faShapes,
  faSnowflake,
  faSort,
  faSortAmountDown,
  faSortAmountDownAlt,
  faStopwatch,
  faSync,
  faTrashAlt,
  faUndo,
  faUnlink,
  faUpload,
  faUser,
  faSave,
  faTimes,
  faCircleExclamation,
  faCircleArrowRight,
  faCircleArrowLeft,
  faListUl,
  faInfo,
  faSlash,
  faStar,
  faPaste,
  faEllipsisV,
  faArrowRightFromBracket,
  faUserPlus,
  faUpRightFromSquare,
  faCircleInfo,
} from '@fortawesome/free-solid-svg-icons';
import type { IconProps } from '@mathesar-component-library/types';
import {
  arrayIcon,
  tableIcon,
  explorationIcon,
  outcomeIcon,
} from './customIcons';

/**
 * @file
 *
 * - This file contains the **Mathesar-specific** icon definitions. For generic
 *   icon definitions, see the file: `src/component-library/common/icons.ts`.
 *
 * - When placing icons in the UI, prefer using icon definitions from the
 *   component library when possible. For example, don't define `iconClose`
 *   within this file because it already exists within the component library
 *   icon definitions.
 */

// ACTIONS
//
// (These names should all be verbs)

export const iconAddNew: IconProps = { data: faPlus };
export const iconAddUser: IconProps = { data: faUserPlus };
export const iconConfigure: IconProps = { data: faCogs };
/** When you're deleting something significant or difficult to recover */
export const iconDeleteMajor: IconProps = { data: faTrashAlt };
/** When you're deleting something smaller or more ephemeral */
export const iconDeleteMinor: IconProps = { data: faTimes };
export const iconEdit: IconProps = { data: faPencilAlt };
export const iconExpandRight: IconProps = { data: faChevronRight };
export const iconImportData: IconProps = { data: faUpload };
export const iconMoreActions: IconProps = { data: faEllipsisV };
export const iconMoveColumnsToNewLinkedTable = { data: faLink };
export const iconMoveColumnsToExistingLinkedTable = { data: faLink };
<<<<<<< HEAD
export const iconNextStep = { data: faArrowRight };
=======
export const iconManageAccess = { data: faUser };
>>>>>>> 2988864d
/** Submit a selection with the record selector for data entry */
export const iconPickRecord: IconProps = { data: faCheck };
export const iconRedo: IconProps = { data: faRedo };
export const iconRefresh: IconProps = { data: faSync };
export const iconRename: IconProps = { data: faICursor };
export const iconSave: IconProps = { data: faSave };
/** Open the record selector */
export const iconSelectRecord: IconProps = { data: faSearchPlus };
export const iconSetToNull: IconProps = { data: faBackspace };
export const iconSortAscending: IconProps = { data: faSortAmountDownAlt };
export const iconSortDescending: IconProps = { data: faSortAmountDown };
export const iconUndo: IconProps = { data: faUndo };
export const iconUnlink: IconProps = { data: faUnlink };
export const iconPaste: IconProps = { data: faPaste };
export const iconLogout: IconProps = { data: faArrowRightFromBracket };

// THINGS
//
// (These names should all be nouns)

export const iconConstraint: IconProps = { data: faKey };
export const iconConstraintUnique: IconProps = { data: faSnowflake };
export const iconDatabase: IconProps = { data: faDatabase };
export const iconDbIdentifierDelimiter: IconProps = { data: faArrowRight };
export const iconDisplayOptions: IconProps = { data: faPalette };
export const iconExploration: IconProps = { data: explorationIcon };
export const iconExternalHyperlink: IconProps = { data: faUpRightFromSquare };
export const iconFiltering: IconProps = { data: faFilter };
export const iconGrouping: IconProps = { data: faListUl };
export const iconInwardLink: IconProps = { data: faArrowRight };
export const iconLinkToRecordPage: IconProps = { data: faExternalLinkAlt };
export const iconMultipleRecords: IconProps = { data: faCopy };
export const iconOutcome: IconProps = { data: outcomeIcon };
export const iconOutwardLink: IconProps = { data: faArrowLeft };
export const iconRecord: IconProps = { data: faFileAlt };
export const iconSchema: IconProps = { data: faProjectDiagram };
export const iconSettingsMajor: IconProps = { data: faGear };
export const iconShortcuts: IconProps = { data: faStar };
export const iconSorting: IconProps = { data: faSort };
export const iconTable: IconProps = { data: tableIcon };
export const iconInspector: IconProps = { data: faInfo };
export const iconTableLink: IconProps = { data: faLink };
export const iconTechnicalExplanation: IconProps = { data: faHammer };
export const iconUpgradeAvailable: IconProps = { data: faCircleInfo };
export const iconCurrentlyInstalledVersion: IconProps = { data: faCheck };
export const iconUser: IconProps = { data: faUser };
export const iconLinksInThisTable: IconProps = { data: faCircleArrowRight };
export const iconLinksFromOtherTables: IconProps = { data: faCircleArrowLeft };
export const iconForwardSeparator: IconProps = { data: faSlash };
export const iconUrl: IconProps = { data: faLink };

// STATUSES

export const iconNotEditable: IconProps = { data: faLock };
export const iconUnsavedChanges: IconProps = { data: faCircleExclamation };

// UI TYPES

export const iconUiTypeBoolean: IconProps = { data: faCheckSquare };
export const iconUiTypeDate: IconProps = { data: faCalendarDay };
export const iconUiTypeDateTime: IconProps = { data: faCalendarWeek };
export const iconUiTypeDuration: IconProps = { data: faStopwatch };
export const iconUiTypeEmail: IconProps = { data: faEnvelope };
export const iconUiTypeJsonArray: IconProps = { data: faClone };
export const iconUiTypeJsonObject: IconProps = { data: faShapes };
export const iconUiTypeMoney: IconProps = { data: faDollarSign };
export const iconUiTypeNumber: IconProps = { data: faHashtag };
export const iconUiTypeText: IconProps = { data: faAlignLeft };
export const iconUiTypeTime: IconProps = { data: faClock };
export const iconUiTypeUnknown: IconProps = { data: faQuestion };
export const iconUiTypeUri: IconProps = { data: faGlobe };
export const iconUiTypeArray: IconProps = { data: arrayIcon };<|MERGE_RESOLUTION|>--- conflicted
+++ resolved
@@ -98,11 +98,8 @@
 export const iconMoreActions: IconProps = { data: faEllipsisV };
 export const iconMoveColumnsToNewLinkedTable = { data: faLink };
 export const iconMoveColumnsToExistingLinkedTable = { data: faLink };
-<<<<<<< HEAD
+export const iconManageAccess = { data: faUser };
 export const iconNextStep = { data: faArrowRight };
-=======
-export const iconManageAccess = { data: faUser };
->>>>>>> 2988864d
 /** Submit a selection with the record selector for data entry */
 export const iconPickRecord: IconProps = { data: faCheck };
 export const iconRedo: IconProps = { data: faRedo };
