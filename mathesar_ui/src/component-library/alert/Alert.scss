.alert-container {
  display: flex;
  flex-direction: row;
  padding: 0.7rem;
  border-radius: var(--border-radius-m);

  > * + * {
    margin-left: 0.5rem;
  }

  .content {
    font-size: 1rem;
    color: var(--slate-800);
    font-weight: 400;
    line-height: var(--size-x-large);
  }

  &.alert-info {
    background-color: var(--sky-200);
<<<<<<< HEAD
    color: var(--slate-800);
  }
  &.alert-error {
    background-color: var(--danger-background-color);
    color: var(--danger-color);
=======
  }
  &.alert-warning {
    background-color: var(--yellow-100);
>>>>>>> e827ed9b
  }
}<|MERGE_RESOLUTION|>--- conflicted
+++ resolved
@@ -17,16 +17,12 @@
 
   &.alert-info {
     background-color: var(--sky-200);
-<<<<<<< HEAD
-    color: var(--slate-800);
+  }
+  &.alert-warning {
+    background-color: var(--yellow-100);
   }
   &.alert-error {
     background-color: var(--danger-background-color);
     color: var(--danger-color);
-=======
-  }
-  &.alert-warning {
-    background-color: var(--yellow-100);
->>>>>>> e827ed9b
   }
 }