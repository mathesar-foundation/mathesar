<<<<<<< HEAD
export type Appearance = 'info' | 'error';
=======
export type AlertAppearance = 'info' | 'warning';
>>>>>>> e827ed9b
<|MERGE_RESOLUTION|>--- conflicted
+++ resolved
@@ -1,5 +1 @@
-<<<<<<< HEAD
-export type Appearance = 'info' | 'error';
-=======
-export type AlertAppearance = 'info' | 'warning';
->>>>>>> e827ed9b
+export type AlertAppearance = 'info' | 'warning' | 'error';