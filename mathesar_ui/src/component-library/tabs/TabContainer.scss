.tab-container {
  display: flex;
  flex-direction: column;

  > ul.tabs {
    align-items: center;
    display: flex;
    position: relative;
    isolation: isolate;
    flex-direction: row;
    margin: 0;
    padding: 0;
    list-style: none;
<<<<<<< HEAD
    border-bottom: 1px solid var(--slate-300);
=======
    border-bottom: 1px solid #dfdfdf;
    margin-bottom: 1rem;
>>>>>>> f41a642d

    > li.tab {
      align-items: stretch;
      cursor: pointer;
      display: inline-flex;
      outline: none;
      position: relative;
      user-select: none;
      list-style: none;
      overflow: hidden;
      transition: width 0.2s cubic-bezier(0.39, 0.575, 0.565, 1);
      border-radius: 2px 2px 0px 0px;
<<<<<<< HEAD
      border-bottom: 2px solid transparent;
      margin-bottom: -1px;
=======
      border-bottom: 4px solid transparent;
>>>>>>> f41a642d

      > div {
        padding: 0.5rem 1rem;
        white-space: nowrap;
        text-decoration: none;
        text-overflow: ellipsis;
        overflow: hidden;
        color: inherit;
        text-align: center;
        font-weight: var(--tab-header-font-weight, 590);
      }

      &:hover {
        background: var(--slate-100);
<<<<<<< HEAD
        border-bottom-color: var(--slate-300);
=======
        border-bottom-color: var(--slate-100);
>>>>>>> f41a642d
      }

      & + li.tab {
        margin-left: -1px;
      }

      &.active {
        border-bottom-color: var(--brand-500);
      }

      &.focused {
        border-color: var(--brand-500);
        z-index: 1;
      }

      > button.remove {
        cursor: pointer;
        padding: 4px 10px;
        border: none;
        background: none;
        margin: 0;
        color: inherit;

        &:hover {
          background: #f3f3f3;
        }
      }

      @media (hover: hover) {
        &:not(:hover) > button.remove {
          display: none;
        }
      }
    }

    &.fill-tab-width {
      > li.tab {
        flex-grow: 1;

        > div {
          width: 100%;
        }
      }
    }
  }

  > ul.tabs:before {
    border-bottom: 1px solid #efefef;
  }

  .tab-content-holder {
    min-height: 0;
    min-width: 0;
    position: relative;
    isolation: isolate;
  }

  &.fill-container-height {
    height: 100%;
    overflow: hidden;

    .tab-content-holder {
      overflow: auto;
    }
  }
}<|MERGE_RESOLUTION|>--- conflicted
+++ resolved
@@ -11,12 +11,7 @@
     margin: 0;
     padding: 0;
     list-style: none;
-<<<<<<< HEAD
     border-bottom: 1px solid var(--slate-300);
-=======
-    border-bottom: 1px solid #dfdfdf;
-    margin-bottom: 1rem;
->>>>>>> f41a642d
 
     > li.tab {
       align-items: stretch;
@@ -29,12 +24,8 @@
       overflow: hidden;
       transition: width 0.2s cubic-bezier(0.39, 0.575, 0.565, 1);
       border-radius: 2px 2px 0px 0px;
-<<<<<<< HEAD
       border-bottom: 2px solid transparent;
       margin-bottom: -1px;
-=======
-      border-bottom: 4px solid transparent;
->>>>>>> f41a642d
 
       > div {
         padding: 0.5rem 1rem;
@@ -49,11 +40,7 @@
 
       &:hover {
         background: var(--slate-100);
-<<<<<<< HEAD
         border-bottom-color: var(--slate-300);
-=======
-        border-bottom-color: var(--slate-100);
->>>>>>> f41a642d
       }
 
       & + li.tab {
