.input-element {
<<<<<<< HEAD
  border: 1px solid var(--border-input);
=======
  border: var(--input-element-border, 1px solid var(--border-color));
>>>>>>> ee5cd037
  align-items: center;
  border-radius: var(--border-radius-m);
  background: var(--surface-input);
  color: var(--text-input);
  margin: 0;
  padding: var(--input-padding);
  line-height: var(--input-line-height);
  font-family: inherit;
  font-size: inherit;
  display: block;
  width: 100%;
  box-sizing: border-box;
  min-height: var(--input-min-height, unset);
  text-align: var(--input-element-text-align, 'left');

  &::placeholder {
    color: var(--text-disabled);
  }

  &:focus {
    border-color: var(--border-input-focused);
    outline: 0;
<<<<<<< HEAD
    box-shadow: 0 0 0 2px var(--surface-input-focused);
=======
    box-shadow: var(
      --input-element-focus-box-shadow,
      0 0 0 2px var(--input-focus-shadow)
    );
>>>>>>> ee5cd037
  }

  &:disabled {
    background: var(--surface-input-disabled);
    color: var(--text-disabled);
  }

  &.read-only {
    background: var(--surface-input-disabled);
  }

  &.has-error {
    border-color: var(--semantic-danger-text);
    background: var(--semantic-danger-bg);
  }

  &.text-area {
    resize: var(--text-area-resize, vertical);
    min-height: var(--text-area-min-height, auto);
  }
}<|MERGE_RESOLUTION|>--- conflicted
+++ resolved
@@ -1,9 +1,5 @@
 .input-element {
-<<<<<<< HEAD
-  border: 1px solid var(--border-input);
-=======
-  border: var(--input-element-border, 1px solid var(--border-color));
->>>>>>> ee5cd037
+  border: var(--input-element-border, 1px solid var(--border-input));
   align-items: center;
   border-radius: var(--border-radius-m);
   background: var(--surface-input);
@@ -26,14 +22,10 @@
   &:focus {
     border-color: var(--border-input-focused);
     outline: 0;
-<<<<<<< HEAD
-    box-shadow: 0 0 0 2px var(--surface-input-focused);
-=======
     box-shadow: var(
       --input-element-focus-box-shadow,
-      0 0 0 2px var(--input-focus-shadow)
+      0 0 0 2px var(--surface-input-focused)
     );
->>>>>>> ee5cd037
   }
 
   &:disabled {
