--- conflicted
+++ resolved
@@ -1,10 +1,5 @@
-<<<<<<< HEAD
-import type { Readable, Writable } from 'svelte/store';
-import type { DynamicInputType } from '@mathesar-component-library-dir/dynamic-input/types.d';
-=======
 import type { Writable } from 'svelte/store';
 import type { DynamicInputDataType } from '@mathesar-component-library-dir/dynamic-input/types.d';
->>>>>>> a7d58a8a
 
 export type FormInputDataType = boolean | string | number | undefined;
 
