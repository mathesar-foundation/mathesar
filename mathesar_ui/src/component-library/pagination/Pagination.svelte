--- conflicted
+++ resolved
@@ -132,34 +132,5 @@
         </span>
       </li>
     {/if}
-<<<<<<< HEAD
-    <li class:active={page === pageInfo.end}>
-      {#if getLink}
-        <a tabindex="0" class="page" href={getLink(pageCount, pageSize)}
-            on:click={(e) => setPage(e, pageCount)} data-tinro-ignore>
-          {pageCount}
-        </a>
-      {:else}
-        <span tabindex="0" class="page" on:click={(e) => setPage(e, pageCount)}>
-          {pageCount}
-        </span>
-      {/if}
-    </li>
-  {/if}
-
-  {#if pageCount > 1}
-    <li>
-      <span tabindex="0" on:click={(e) => setPage(e, page + 1)}>
-        <Icon data={faAngleRight}/>
-      </span>
-    </li>
-  {/if}
-</ul>
-=======
   </ul>
-</nav>
-
-<style global lang="scss">
-  @import "Pagination.scss";
-</style>
->>>>>>> c28c01ea
+</nav>