--- conflicted
+++ resolved
@@ -4,7 +4,6 @@
   import type { Appearance } from '@mathesar-component-library-dir/commonTypes';
 
   export let isOpen = false;
-  export let triggerAppearance: Appearance = 'default';
 
   function toggle() {
     isOpen = !isOpen;
@@ -12,7 +11,6 @@
 </script>
 
 <div class="collapsible">
-<<<<<<< HEAD
   <button
     class="collapsible-header"
     on:click={() => {
@@ -24,24 +22,6 @@
     </div>
     <Icon {...iconExpandDown} size="0.7rem" rotate={isOpen ? 180 : undefined} />
   </button>
-=======
-  <slot name="trigger" {toggle} {isOpen}>
-    <Button
-      appearance={triggerAppearance}
-      class="collapsible-header"
-      on:click={toggle}
-    >
-      <Icon
-        {...iconExpandDown}
-        size="0.9rem"
-        rotate={isOpen ? undefined : 270}
-      />
-      <div class="collapsible-header-title">
-        <slot name="header" />
-      </div>
-    </Button>
-  </slot>
->>>>>>> bc0f9540
   {#if isOpen}
     <div class="collapsible-content">
       <slot name="content" />
