.collapsible {
  position: relative;

  .collapsible-header {
    display: flex;
    justify-content: space-between;
    align-items: center;
    .collapsible-header-btn {
      display: flex;
      width: 100%;
      text-align: left;
      cursor: pointer;
      font-weight: inherit;
      padding: var(--Collapsible_trigger-padding, 0.5em);
      .collapsible-header-title {
        flex-grow: 1;
        overflow: hidden;
<<<<<<< HEAD
        font-weight: var(--font-weight-bold);
        padding-left: 0.25em;
=======
        font-weight: var(--Collapsible_header-font-weight, 600);
>>>>>>> f8b81c24
      }
      svg {
        flex-shrink: 0;
        flex-grow: 0;
      }
      &:active,
      &.active,
      &:focus,
      &.focus {
        box-shadow: none;
      }
    }
  }
  .collapsible-content {
    position: relative;
  }
}<|MERGE_RESOLUTION|>--- conflicted
+++ resolved
@@ -15,12 +15,7 @@
       .collapsible-header-title {
         flex-grow: 1;
         overflow: hidden;
-<<<<<<< HEAD
-        font-weight: var(--font-weight-bold);
-        padding-left: 0.25em;
-=======
         font-weight: var(--Collapsible_header-font-weight, 600);
->>>>>>> f8b81c24
       }
       svg {
         flex-shrink: 0;
