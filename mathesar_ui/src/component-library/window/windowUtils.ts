import { tick } from 'svelte';
import type { ActionReturn } from 'svelte/action';

async function moveNodeToWindowArea(
  node: Element,
  relativeSelector: string,
): Promise<void> {
  await tick();
  node
    .closest('[data-window-area="window"]')
    ?.querySelector(relativeSelector)
    ?.appendChild(node);
}

<<<<<<< HEAD
export function portalToWindowFooter(node: Element): ActionReturn<any> {
  void moveNodeToFooter(node);
  return {
    destroy: () => node.parentElement?.removeChild(node),
=======
function makeWindowAreaPortal(
  relativeSelector: string,
): (node: Element) => ActionReturn {
  return (node: Element) => {
    void moveNodeToWindowArea(node, relativeSelector);
    return { destroy: () => node.parentElement?.removeChild(node) };
>>>>>>> 4506dfa3
  };
}

export const portalToWindowTitle = makeWindowAreaPortal(
  ':scope > [data-window-area="title-bar"] > [data-window-area="title"]',
);

export const portalToWindowFooter = makeWindowAreaPortal(
  ':scope > [data-window-area="footer"]',
);<|MERGE_RESOLUTION|>--- conflicted
+++ resolved
@@ -12,19 +12,12 @@
     ?.appendChild(node);
 }
 
-<<<<<<< HEAD
-export function portalToWindowFooter(node: Element): ActionReturn<any> {
-  void moveNodeToFooter(node);
-  return {
-    destroy: () => node.parentElement?.removeChild(node),
-=======
 function makeWindowAreaPortal(
   relativeSelector: string,
-): (node: Element) => ActionReturn {
+): (node: Element) => ActionReturn<any> {
   return (node: Element) => {
     void moveNodeToWindowArea(node, relativeSelector);
     return { destroy: () => node.parentElement?.removeChild(node) };
->>>>>>> 4506dfa3
   };
 }
 
