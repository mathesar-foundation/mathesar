.window {
  background-color: var(--surface-elevated-mid);
  border: 1px solid var(--border-dropdown);
  border-radius: 0.4em;
  min-height: var(--window-min-height, 7em);
  width: var(--window-width, 100%);
  overflow: hidden;
  display: grid;
  grid-template: auto 1fr auto / auto;
  box-shadow: 0 0 0.5em
    color-mix(in srgb, var(--border-shadow), transparent 30%);
  position: relative;
  isolation: isolate;

  > .title-bar {
    grid-row: 1;
    display: flex;
    justify-content: flex-end;
    align-items: flex-start;
    padding: 1rem;
<<<<<<< HEAD
    border-bottom: 1px solid var(--border-section);
    .title {
=======
    border-bottom: 1px solid var(--border-color);
    overflow: hidden;
    > .title {
>>>>>>> ee5cd037
      &:empty {
        display: none;
      }
      flex: 1 1 100%;
      margin: auto;
      font-weight: 500;
      font-size: var(--lg2);
      overflow: hidden;
    }
  }

  > .body {
    grid-row: 2;
  }

  > .footer {
    grid-row: 3;
    border-top: 1px solid var(--border-section);
    background: var(--surface-elevated-mid);
  }

  &.has-body-padding > .body {
    padding: 1rem;
  }
  > .footer {
    padding: 1rem;
  }

  > .body,
  > .footer {
    overflow: hidden;
    &:empty {
      display: none;
    }

    > :first-child {
      margin-top: 0;
    }
    > :last-child {
      margin-bottom: 0;
    }
  }

  &.can-scroll-body > .body {
    overflow-y: auto;
  }
  &:not(.can-scroll-body) > .body {
    display: flex;
    flex-direction: column;
    > * {
      flex: 0 1 auto;
    }
  }
}<|MERGE_RESOLUTION|>--- conflicted
+++ resolved
@@ -18,14 +18,9 @@
     justify-content: flex-end;
     align-items: flex-start;
     padding: 1rem;
-<<<<<<< HEAD
     border-bottom: 1px solid var(--border-section);
-    .title {
-=======
-    border-bottom: 1px solid var(--border-color);
     overflow: hidden;
     > .title {
->>>>>>> ee5cd037
       &:empty {
         display: none;
       }
