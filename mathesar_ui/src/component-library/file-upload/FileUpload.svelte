<script lang="ts" context="module">
  let id = 0;

  function getId() {
    id += 1;
    return id;
  }
</script>

<script lang="ts">
  import { createEventDispatcher } from 'svelte';
  import { faFile, faFileUpload } from '@fortawesome/free-solid-svg-icons';
  import { Icon, Progress, formatSize } from '@mathesar-component-library';
  import type {
    FileUpload,
    FileUploadProgress,
    FileUploadAddDetail,
  } from './FileUpload.d';

  const dispatch = createEventDispatcher();
  const componentId = `file-import-${getId()}`;

  export let fileProgress: Record<string, FileUploadProgress> | undefined =
    undefined;
  export let multiple = false;
  export let fileUploads: FileUpload[] | undefined = undefined;

  let fileId = 0;
  let state = 'idle';

  export function updateState(
    fileIdentifier: string,
    progress: FileUploadProgress,
  ): void {
    fileProgress = {
      ...fileProgress,
      [fileIdentifier]: progress,
    };
  }

  function processFiles(event: Event, files: FileList | File[]) {
    const newUploads: FileUpload[] = [];

    // eslint-disable-next-line no-restricted-syntax
    for (const file of files) {
      newUploads.push({
        fileId: `${componentId}-${fileId}`,
        file,
      });
      fileId += 1;
    }
    fileUploads = [...(fileUploads || []), ...newUploads];

    const fileUploadAddEvent: FileUploadAddDetail = {
      added: newUploads,
      all: fileUploads,
      originalEvent: event,
    };

    dispatch('add', fileUploadAddEvent);
  }

  function onChange(event: Event) {
    const target = event.target as HTMLInputElement;
    if (target.files) {
      processFiles(event, target.files);
    }
    target.value = '';
  }

  function onFileDrop(event: DragEvent) {
    const fileList = event.dataTransfer?.files;
    if (!fileList) {
      return;
    }
    if (multiple) {
      processFiles(event, fileList);
    } else {
      processFiles(event, [fileList[0]]);
    }
  }

  function checkAndOpen(event: KeyboardEvent) {
    if (event.key === 'Enter') {
      (event.target as HTMLElement).click();
    }
  }
</script>

<<<<<<< HEAD
<div
  class="file-upload"
  class:inprogress={fileUploads && fileUploads.length > 0}
>
  {#if fileUploads && fileUploads.length > 0}
=======
<div class="file-upload" class:inprogress={fileUploads?.length > 0}>
  {#if fileUploads?.length > 0}
>>>>>>> ce117aaf
    <div class="files">
      {#each fileUploads as upload (upload.fileId)}
        <div class="file">
          <Icon data={faFile} size="3.5em" />
          <div class="file-info">
            <div class="name">{upload.file.name}</div>
            <Progress
              percentage={Math.round(
                fileProgress?.[upload.fileId]?.progress || 0,
              )}
            />
            <div class="upload-info">
              <span>
                Uploaded {Math.round(
                  fileProgress?.[upload.fileId]?.progress || 0,
                )}%
              </span>
              <span>{formatSize(upload.file.size)}</span>
            </div>
          </div>
        </div>
      {/each}
    </div>
  {/if}

  <input
    type="file"
    id={componentId}
    {multiple}
    style="display: none;"
    on:change={onChange}
  />

  {#if multiple || !fileUploads || fileUploads.length === 0}
    <label
      tabindex="0"
      for={componentId}
      class="file-upload-trigger {state}"
      on:keydown={checkAndOpen}
      on:drop|preventDefault|stopPropagation={onFileDrop}
      on:dragenter|preventDefault|stopPropagation={() => {
        state = 'in';
      }}
      on:dragover|preventDefault|stopPropagation={() => {
        state = 'in';
      }}
      on:dragleave|preventDefault|stopPropagation={() => {
        state = 'out';
      }}
      on:dragend|preventDefault|stopPropagation={() => {
        state = 'out';
      }}
    >
      <slot>
        <div class="message">
          <Icon size="60px" data={faFileUpload} />
          <div class="text">
            <div class="title">Drag a file here</div>
            <div>or click to browse a file from your computer</div>
          </div>
        </div>
      </slot>
    </label>
  {/if}
</div><|MERGE_RESOLUTION|>--- conflicted
+++ resolved
@@ -87,16 +87,8 @@
   }
 </script>
 
-<<<<<<< HEAD
-<div
-  class="file-upload"
-  class:inprogress={fileUploads && fileUploads.length > 0}
->
-  {#if fileUploads && fileUploads.length > 0}
-=======
 <div class="file-upload" class:inprogress={fileUploads?.length > 0}>
   {#if fileUploads?.length > 0}
->>>>>>> ce117aaf
     <div class="files">
       {#each fileUploads as upload (upload.fileId)}
         <div class="file">
