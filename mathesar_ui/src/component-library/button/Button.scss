--- conflicted
+++ resolved
@@ -192,7 +192,6 @@
     cursor: not-allowed;
   }
 
-<<<<<<< HEAD
   &.btn-action {
     background: var(--sand-100);
     border-color: var(--sand-400);
@@ -215,14 +214,15 @@
         outline: 2px solid var(--sand-500);
         outline-offset: 1px;
       }
-=======
+    }
+  }
+
   &.btn-outcome {
     background-color: var(--purple-100);
     border: 1px solid var(--purple-200);
 
     &:hover {
       border: 1px solid var(--purple-300);
->>>>>>> 6910dc64
     }
   }
 }
