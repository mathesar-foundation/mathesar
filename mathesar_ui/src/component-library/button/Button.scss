.btn {
  display: inline-flex;
  align-items: center;
  vertical-align: middle;
  border: var(--button-border, 1px solid);
  font-family: inherit;
  font-size: inherit;
  line-height: var(--input-line-height);
  cursor: pointer;
  border-radius: 6px;
  box-shadow: var(--button-shadow, none);
  position: relative;
<<<<<<< HEAD
  padding: var(--button-padding, var(--input-padding) 0.8em);
=======
  padding: var(--input-padding) var(--sm3);
>>>>>>> 1e4f93de
  box-sizing: border-box;
  background: var(--button-background);
  color: var(--button-color, inherit);
  border-color: var(--button-border-color);
  outline: var(--button-outline, none);
  transition: background-color 0.15s ease;
  font-weight: var(--font-weight-medium);

  > * + * {
    margin-left: 0.5em;
  }

  &:active,
  &.active,
  &:focus {
    outline: 0;
  }

  /* Appearances */
  &.btn-default {
    --button-background: var(--background-color);
    --button-border-color: var(--border-color);
    --button-shadow: var(--shadow-color) 0 1px 2px 0,
      var(--shadow-color) 0 1px 3px 0;

    &:not(:disabled) {
      &:focus {
        --button-border-color: var(--text-color-muted);
      }
    }
  }

  &.btn-primary {
    --button-background: linear-gradient(
      to bottom right,
      var(--stormy-600),
      var(--stormy-700)
    );
    --button-border-color: var(--stormy-700);
    --button-color: #ffffff;
    --button-shadow: var(--shadow-color) 0 1px 2px 0,
      var(--shadow-color) 0 1px 3px 0;

    &:not(:disabled) {
      &.focus,
      &:focus {
        --button-outline: 2px solid rgba(var(--stormy-700-rgb), 0.25);
        outline-offset: 1px;
      }

      &:hover,
      &.hover {
        --button-background: linear-gradient(
          to bottom right,
          var(--stormy-700),
          var(--stormy-800)
        );
        --button-border-color: var(--stormy-800);
        --button-shadow: var(--shadow-color) 0 2px 4px 0;
      }

      &:active,
      &.active {
        --button-background: linear-gradient(
          to bottom right,
          var(--stormy-800),
          var(--stormy-900)
        );
        --button-border-color: var(--stormy-900);
        --button-shadow: var(--shadow-color) 0 1px 2px 0;
      }
    }
  }

  &.btn-secondary {
    --button-background: linear-gradient(
      to bottom right,
      var(--neutral-50),
      var(--neutral-100)
    );
    --button-border-color: var(--neutral-400);
    --button-color: var(--text-color-primary);
    box-shadow:
      0 1px 2px rgba(0, 0, 0, 0.05),
      0 1px 3px rgba(0, 0, 0, 0.1),
      0 1px 2px -1px rgba(0, 0, 0, 0.1);

    &:not(:disabled) {
      &.focus,
      &:focus {
        --button-outline: 2px solid rgba(189, 193, 198, 0.3);
        outline-offset: 1px;
      }

      &:hover,
      &.hover {
        --button-background: linear-gradient(
          to bottom right,
          var(--neutral-200),
          var(--neutral-300)
        );
        --button-border-color: var(--neutral-500);
        box-shadow:
          0 4px 6px -1px rgba(0, 0, 0, 0.1),
          0 2px 4px -2px rgba(0, 0, 0, 0.1),
          0 0 0 1px rgba(255, 255, 255, 0.1) inset;
      }

      &:active,
      &.active {
        --button-background: linear-gradient(
          to bottom right,
          var(--neutral-300),
          var(--neutral-400)
        );
        --button-border-color: var(--neutral-600);
        box-shadow:
          0 1px 2px rgba(0, 0, 0, 0.05),
          0 1px 3px rgba(0, 0, 0, 0.1),
          0 1px 2px -1px rgba(0, 0, 0, 0.1);
      }
    }
  }

  &.btn-outline-primary {
    --button-background: transparent;
    --button-border-color: var(--neutral-400);
    --button-color: var(--neutral-600);

    &:not(:disabled) {
      &:hover,
      &.hover {
        --button-background: var(--neutral-800);
        --button-border-color: var(--neutral-500);
        --button-color: var(--neutral-200);
      }

      &:active,
      &.active {
        --button-background: var(--neutral-700);
        --button-border-color: var(--neutral-400);
        --button-color: var(--neutral-100);
      }
    }
  }

  &.btn-outline-danger {
    --button-background: transparent;
    --button-border-color: var(--danger-border-color);
    --button-color: var(--danger-color);

    &:not(:disabled) {
      &:hover,
      &.hover {
        --button-background: var(--danger-background-color);
        --button-border-color: var(--danger-border-color);
        --button-color: var(--danger-color);
      }

      &:active,
      &.active {
        --button-background: var(--danger-background-color);
        --button-border-color: var(--danger-color);
        --button-color: var(--danger-color);
      }

      &:focus,
      &.focus {
        --button-outline: 2px solid var(--danger-border-color);
        outline-offset: 1px;
      }
    }
  }

  &.btn-plain {
    --button-background: transparent;

    &:not(:disabled) {
      &:hover,
      &.hover {
        --button-background: var(--hover-background);
        --button-color: var(--text-color-primary);
      }
    }
  }

  &.btn-plain-primary {
    --button-color: var(--accent-500, var(--brand-500));
  }

  &.btn-ghost {
    --button-background: transparent;
  }

  &.btn-plain,
  &.btn-ghost,
  &.btn-plain-primary {
    --button-border-color: transparent;
    border-radius: var(--border-radius-m);
    box-shadow: none !important;
  }

  &.btn-borderless {
    --button-border-color: transparent !important;
    border-radius: 0 !important;
    box-shadow: none !important;
  }

  &.btn-default,
  &.btn-plain,
  &.btn-plain-primary {
    &:not(:disabled) {
      &:hover,
      &.hover {
        --button-background: var(--hover-background);
      }

      &:active,
      &.active {
        --button-background: var(--active-background);
        box-shadow: 0 0 0 2px var(--active-background) !important;
      }

      &:focus,
      &.focus {
        --button-background: var(--hover-background);
        border-color: var(--accent-700);
        --button-color: var(--accent-800);
        box-shadow:
          0 2px 4px rgba(0, 0, 0, 0.15),
          0 1px 2px rgba(0, 0, 0, 0.1);
        outline: none;
      }
    }
  }

  /* Sizes */
  &.size-medium {
    font-size: 1em;
  }

  &.size-small {
    font-size: 0.889em;
  }

  &.size-large {
    font-size: 1.2em;
  }

  &.padding-zero {
    padding: 0px;
  }

  &.padding-compact {
    padding: var(--sm4) var(--sm3);
  }

  &.full-width {
    width: 100%;
  }

  &.danger {
    --button-color: var(--danger-color);
  }

  /* State */
  &:disabled {
    opacity: 0.5;
    cursor: not-allowed;
  }

  &.btn-action {
    --button-background: var(--background-color);
    --button-border-color: var(--border-color);

    &:not(:disabled) {
      &:hover,
      &.hover {
        --button-border-color: var(--text-color-muted);
      }

      &:active,
      &.active {
        --button-background: var(--active-background);
        --button-border-color: var(--text-color-muted);
      }

      &:focus,
      &.focus {
        --button-outline: 2px solid var(--border-color);
        outline-offset: 1px;
      }
    }
  }

  &.btn-outcome {
    --button-background: var(--outcome-background-color);
    border: 1px solid var(--outcome-border-color);

    &:hover {
      border: 1px solid var(--outcome-color);
    }

    &:active {
      border: 1px solid var(--outcome-color);
    }
  }

  &.btn-inspector {
    --button-background: var(--collapsible-button-background);
    --button-color: var(--collapsible-button-text);
    border: none;
    border-radius: 0;
    box-shadow: var(--collapsible-button-shadow);

    &:hover {
      --button-background: var(--collapsible-button-hover);
    }

    &:active {
      --button-background: var(--collapsible-button-active);
    }
  }

  &.btn-link {
    --button-background: transparent;
    --button-border-color: transparent;
    --button-color: var(--salmon-700);
    box-shadow: none;
    padding: 0;
    height: auto;
    min-height: 0;
    background-color: transparent;
    border-radius: 4px;

    &:not(:disabled) {
      &:hover,
      &.hover {
        background-color: transparent;
        --button-color: var(--salmon-800);
      }

      &:active,
      &.active {
        background-color: transparent;
        --button-color: var(--salmon-900);
      }
    }
  }

  &.btn-feedback {
    --button-background: linear-gradient(
      to bottom right,
      var(--salmon-400),
      var(--salmon-600)
    );
    --button-color: var(--white);
    --button-border-color: var(--salmon-500);
    border: 1px solid var(--button-border-color);
    border-radius: var(--border-radius-m);
    padding: var(--sm4) var(--sm2);
    font-weight: var(--font-weight-medium);
    --button-shadow: var(--shadow-color) 0 1px 2px 0,
      var(--shadow-color) 0 1px 3px 0;
    box-shadow: var(--button-shadow);

    &:not(:disabled) {
      &:hover,
      &.hover {
        --button-background: linear-gradient(
          to bottom right,
          var(--salmon-300),
          var(--salmon-500)
        );
        --button-border-color: var(--salmon-400);
        --button-color: var(--white);
        --button-shadow: var(--shadow-color) 0 2px 4px 0,
          var(--shadow-color) 0 1px 3px 0;
        box-shadow: var(--button-shadow);
      }

      &:active,
      &.active {
        --button-background: linear-gradient(
          to bottom right,
          var(--salmon-500),
          var(--salmon-700)
        );
        --button-border-color: var(--salmon-600);
        --button-color: var(--white);
        --button-shadow: var(--shadow-color) 0 1px 2px 0;
        box-shadow: var(--button-shadow);
      }

      &:focus,
      &.focus {
        --button-background: linear-gradient(
          to bottom right,
          var(--salmon-300),
          var(--salmon-500)
        );
        --button-border-color: var(--salmon-400);
        --button-color: var(--white);
        --button-shadow: var(--shadow-color) 0 2px 4px 0,
          var(--shadow-color) 0 1px 3px 0;
        box-shadow: var(--button-shadow);
        outline: none;
      }
    }
  }
}

body.theme-dark .btn {
  &.btn-primary {
    --button-background: linear-gradient(
      to bottom right,
      var(--rosy-800),
      var(--rosy-900)
    );
    --button-border-color: var(--pumpkin-950);
    --button-color: var(--white);
    box-shadow:
      0 2px 6px rgba(208, 72, 72, 0.1),
      inset 0 1px 0 rgba(255, 255, 255, 0.1);

    &:not(:disabled) {
      &.focus,
      &:focus {
        --button-outline: 2px solid rgba(208, 72, 72, 0.7);
      }

      &:hover,
      &.hover {
        --button-background: linear-gradient(
          to bottom right,
          var(--rosy-700),
          var(--rosy-900)
        );
        --button-border-color: var(--rosy-900);
        box-shadow:
          0 3px 8px rgba(1208, 72, 72, 0.5),
          inset 0 1px 0 rgba(255, 255, 255, 0.25);
      }

      &:active,
      &.active {
        --button-background: linear-gradient(
          to bottom right,
          var(--rosy-900),
          var(--rosy-950)
        );
        --button-border-color: var(--rosy-900);
        box-shadow:
          0 1px 3px rgba(208, 72, 72, 0.3),
          inset 0 1px 0 rgba(255, 255, 255, 0.15);
      }
    }
  }

  &.btn-secondary {
    --button-background: linear-gradient(
      to bottom right,
      var(--slate-700),
      var(--DARK-MODE-surface-elevated)
    );
    --button-border-color: var(--DARK-MODE-border-strong);

    &:not(:disabled) {
      &.focus,
      &:focus {
        --button-outline: 2px solid rgba(95, 99, 104, 0.3);
      }

      &:hover,
      &.hover {
        --button-background: linear-gradient(
          to bottom right,
          var(--neutral-600),
          var(--neutral-700)
        );
        box-shadow:
          0 4px 6px -1px rgba(0, 0, 0, 0.2),
          0 2px 4px -2px rgba(0, 0, 0, 0.2),
          0 0 0 1px rgba(255, 255, 255, 0.05) inset;
      }

      &:active,
      &.active {
        --button-background: linear-gradient(
          to bottom right,
          var(--neutral-500),
          var(--neutral-600)
        );
        --button-border-color: var(--neutral-400);
        box-shadow:
          0 1px 2px rgba(0, 0, 0, 0.2),
          0 1px 3px rgba(0, 0, 0, 0.2),
          0 1px 2px -1px rgba(0, 0, 0, 0.2);
      }
    }
  }

  &.btn-outline-primary {
    --button-background: transparent;
    --button-border-color: var(--neutral-600);
    --button-color: var(--neutral-300);

    &:not(:disabled) {
      &:hover,
      &.hover {
        --button-background: var(--neutral-800);
        --button-border-color: var(--neutral-500);
        --button-color: var(--neutral-200);
      }

      &:active,
      &.active {
        --button-background: var(--neutral-700);
        --button-border-color: var(--neutral-400);
        --button-color: var(--neutral-100);
      }
    }
  }

  &.btn-outline-danger {
    --button-background: transparent;
    --button-border-color: var(--danger-border-color);
    --button-color: var(--danger-color);

    &:not(:disabled) {
      &:hover,
      &.hover {
        --button-background: var(--danger-background-color);
        --button-border-color: var(--danger-border-color);
        --button-color: var(--danger-color);
      }

      &:active,
      &.active {
        --button-background: var(--danger-background-color);
        --button-border-color: var(--danger-color);
        --button-color: var(--danger-color);
      }

      &:focus,
      &.focus {
        --button-outline: 2px solid var(--danger-border-color);
        outline-offset: 1px;
      }
    }
  }

  &.btn-inspector {
    --button-background: var(--collapsible-button-background);
    --button-color: var(--collapsible-button-text);
    box-shadow: var(--collapsible-button-shadow);

    &:hover {
      --button-background: var(--collapsible-button-hover);
    }

    &:active {
      --button-background: var(--collapsible-button-active);
    }
  }

  &.btn-feedback {
    --button-background: linear-gradient(
      to bottom right,
      var(--yellow-950),
      var(--pumpkin-950)
    );
    --button-color: var(--white);
    --button-border-color: var(--stormy-900);

    &:not(:disabled) {
      &:hover,
      &.hover {
        --button-background: linear-gradient(
          to bottom right,
          var(--yellow-900),
          var(--pumpkin-900)
        );
        --button-border-color: var(--pumpkin-900);
        --button-color: var(--white);
      }

      &:active,
      &.active {
        --button-background: linear-gradient(
          to bottom right,
          var(--yellow-900),
          var(--pumpkin-800)
        );
        --button-border-color: var(--pumpkin-800);
        --button-color: var(--white);
      }

      &:focus,
      &.focus {
        --button-background: linear-gradient(
          to bottom right,
          var(--yellow-800),
          var(--pumpkin-800)
        );
        --button-border-color: var(--pumpkin-800);
        --button-color: var(--white);
      }
    }
  }

  &.btn-link {
    --button-color: var(--salmon-600);

    &:not(:disabled) {
      &:hover,
      &.hover {
        --button-color: var(--salmon-400);
      }

      &:active,
      &.active {
        --button-color: var(--salmon-300);
      }
    }
  }
}

a.btn {
  text-decoration: none;
}<|MERGE_RESOLUTION|>--- conflicted
+++ resolved
@@ -10,11 +10,7 @@
   border-radius: 6px;
   box-shadow: var(--button-shadow, none);
   position: relative;
-<<<<<<< HEAD
-  padding: var(--button-padding, var(--input-padding) 0.8em);
-=======
-  padding: var(--input-padding) var(--sm3);
->>>>>>> 1e4f93de
+  padding: var(--button-padding, var(--input-padding) var(--sm3));
   box-sizing: border-box;
   background: var(--button-background);
   color: var(--button-color, inherit);
