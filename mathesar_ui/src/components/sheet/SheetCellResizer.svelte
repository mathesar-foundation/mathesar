--- conflicted
+++ resolved
@@ -15,11 +15,6 @@
 <div
   class="column-resizer"
   class:is-resizing={isResizing}
-<<<<<<< HEAD
-  on:dragstart
-  on:mousedown={startColumnResize}
-  on:touchstart|nonpassive={startColumnResize}
-=======
   use:slider={{
     getStartingValue: () => api.getColumnWidth(columnIdentifierKey),
     onMove: (value) => api.setColumnWidth(columnIdentifierKey, value),
@@ -31,7 +26,6 @@
     },
     min: minColumnWidth,
   }}
->>>>>>> 9abfbf03
   on:dblclick={() => api.resetColumnWidth(columnIdentifierKey)}
 >
   <div class="indicator" />
