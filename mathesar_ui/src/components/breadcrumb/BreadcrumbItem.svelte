--- conflicted
+++ resolved
@@ -1,9 +1,4 @@
 <script lang="ts">
-<<<<<<< HEAD
-=======
-  import { StringOrComponent } from '@mathesar-component-library';
-  import Logo from '@mathesar/components/Logo.svelte';
->>>>>>> e3f7f747
   import SchemaName from '@mathesar/components/SchemaName.svelte';
   import TableName from '@mathesar/components/TableName.svelte';
   import NameWithIcon from '@mathesar/components/NameWithIcon.svelte';
@@ -21,20 +16,15 @@
   import LogoAndNameWithLink from './LogoAndNameWithLink.svelte';
   import BreadcrumbRecordSelector from './BreadcrumbRecordSelector.svelte';
   import BreadcrumbPageSeparator from './BreadcrumbPageSeparator.svelte';
+  import { StringOrComponent } from '@mathesar/component-library';
+  import RecordSummary from '../RecordSummary.svelte';
 
   export let item: BreadcrumbItem;
 </script>
 
 <div class="container">
   {#if item.type === 'database'}
-<<<<<<< HEAD
     <LogoAndNameWithLink href={getDatabasePageUrl(item.database.name)} />
-=======
-    <a href={getDatabasePageUrl(item.database.name)} class="logo-link">
-      <Logo />
-    </a>
-    <SchemaSelector database={item.database} />
->>>>>>> e3f7f747
   {:else if item.type === 'schema'}
     <SchemaSelector database={item.database} />
     <BreadcrumbLink href={getSchemaPageUrl(item.database.name, item.schema.id)}>
@@ -57,7 +47,9 @@
         item.record.id,
       )}
     >
-      <NameWithIcon icon={iconRecord}>{item.record.summary}</NameWithIcon>
+      <NameWithIcon icon={iconRecord}>
+        <RecordSummary recordSummary={item.record.summary} />
+      </NameWithIcon>
     </BreadcrumbLink>
   {:else if item.type === 'simple'}
     <BreadcrumbPageSeparator />
