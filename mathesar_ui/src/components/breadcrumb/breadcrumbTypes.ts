<<<<<<< HEAD
import type { TableEntry } from '@mathesar/api/types/tables';
=======
import type { QueryInstance } from '@mathesar/api/queries';
import type { TableEntry } from '@mathesar/api/tables';
>>>>>>> 1875f7b0
import type { Database, SchemaEntry } from '@mathesar/AppTypes';
import type {
  ComponentAndProps,
  IconProps,
} from '@mathesar/component-library/types';

export interface BreadcrumbItemDatabase {
  type: 'database';
  database: Database;
}

export interface BreadcrumbItemSchema {
  type: 'schema';
  database: Database;
  schema: SchemaEntry;
}

export interface BreadcrumbItemTable {
  type: 'table';
  database: Database;
  schema: SchemaEntry;
  table: TableEntry;
}

export interface BreadcrumbItemSimple {
  type: 'simple';
  href: string;
  label: string | ComponentAndProps;
  icon?: IconProps;
}

export interface BreadcrumbItemRecord {
  type: 'record';
  database: Database;
  schema: SchemaEntry;
  table: TableEntry;
  record: {
    id: number;
    summary: string;
  };
}

export interface BreadcrumbItemExploration {
  type: 'exploration';
  database: Database;
  schema: SchemaEntry;
  query: Pick<QueryInstance, 'id' | 'name'>;
}

export type BreadcrumbItem =
  | BreadcrumbItemDatabase
  | BreadcrumbItemSchema
  | BreadcrumbItemTable
  | BreadcrumbItemExploration
  | BreadcrumbItemRecord
  | BreadcrumbItemSimple;

export interface BaseBreadcrumbSelectorEntry {
  href: string;
  label: string;
  icon: IconProps;
  isActive(): boolean;
}

export interface SimpleBreadcrumbSelectorEntry
  extends BaseBreadcrumbSelectorEntry {
  type: 'simple';
}

export interface BreadcrumbSelectorEntryForTable
  extends BaseBreadcrumbSelectorEntry {
  type: 'table';
  table: TableEntry;
}

export type BreadcrumbSelectorEntry =
  | SimpleBreadcrumbSelectorEntry
  | BreadcrumbSelectorEntryForTable;

/** Keys are category names */
export type BreadcrumbSelectorData = Map<string, BreadcrumbSelectorEntry[]>;<|MERGE_RESOLUTION|>--- conflicted
+++ resolved
@@ -1,9 +1,5 @@
-<<<<<<< HEAD
+import type { QueryInstance } from '@mathesar/api/types/queries';
 import type { TableEntry } from '@mathesar/api/types/tables';
-=======
-import type { QueryInstance } from '@mathesar/api/queries';
-import type { TableEntry } from '@mathesar/api/tables';
->>>>>>> 1875f7b0
 import type { Database, SchemaEntry } from '@mathesar/AppTypes';
 import type {
   ComponentAndProps,
