<script lang="ts">
  import { _ } from 'svelte-i18n';
  import { meta } from 'tinro';

  import type { QueryInstance } from '@mathesar/api/rest/types/queries';
<<<<<<< HEAD
  import type { Schema } from '@mathesar/api/rpc/schemas';
  import type { Table } from '@mathesar/api/rpc/tables';
  import type { Database } from '@mathesar/AppTypes';
=======
  import type { TableEntry } from '@mathesar/api/rest/types/tables';
  import type { Database } from '@mathesar/api/rpc/databases';
  import type { Schema } from '@mathesar/api/rpc/schemas';
>>>>>>> 30c75b39
  import { iconTable } from '@mathesar/icons';
  import { getExplorationPageUrl } from '@mathesar/routes/urls';
  import { queries as queriesStore } from '@mathesar/stores/queries';
  import { currentTableId, currentTables } from '@mathesar/stores/tables';
  import { getLinkForTableItem } from '@mathesar/utils/tables';

  import BreadcrumbSelector from './BreadcrumbSelector.svelte';
  import type {
    BreadcrumbSelectorEntry,
    BreadcrumbSelectorEntryForTable,
    SimpleBreadcrumbSelectorEntry,
  } from './breadcrumbTypes';

  export let database: Database;
  export let schema: Schema;

  function makeTableBreadcrumbSelectorItem(
    table: Table,
  ): BreadcrumbSelectorEntryForTable {
    return {
      type: 'table',
      table,
      label: table.name,
      href: getLinkForTableItem(database.id, schema.oid, table),
      icon: iconTable,
      isActive() {
        return table.oid === $currentTableId;
      },
    };
  }

  const currentRoute = meta();

  function makeQueryBreadcrumbSelectorItem(
    queryInstance: QueryInstance,
  ): SimpleBreadcrumbSelectorEntry {
    return {
      type: 'simple',
      label: queryInstance.name,
      href: getExplorationPageUrl(database.id, schema.oid, queryInstance.id),
      icon: iconTable,
      isActive() {
        // TODO we don't have a store for what the current query is, so we fallback to comparing hrefs.
        const entryhref = getExplorationPageUrl(
          database.id,
          schema.oid,
          queryInstance.id,
        );
        const currentHref = $currentRoute.url;
        return currentHref.startsWith(entryhref);
      },
    };
  }

  $: queries = [...$queriesStore.data.values()];

  $: selectorData = new Map<string, BreadcrumbSelectorEntry[]>([
    [$_('tables'), $currentTables.map(makeTableBreadcrumbSelectorItem)],
    [$_('explorations'), queries.map(makeQueryBreadcrumbSelectorItem)],
  ]);
</script>

<BreadcrumbSelector
  data={selectorData}
  triggerLabel={$_('choose_table_or_exploration')}
/><|MERGE_RESOLUTION|>--- conflicted
+++ resolved
@@ -3,15 +3,9 @@
   import { meta } from 'tinro';
 
   import type { QueryInstance } from '@mathesar/api/rest/types/queries';
-<<<<<<< HEAD
+  import type { Database } from '@mathesar/api/rpc/databases';
   import type { Schema } from '@mathesar/api/rpc/schemas';
   import type { Table } from '@mathesar/api/rpc/tables';
-  import type { Database } from '@mathesar/AppTypes';
-=======
-  import type { TableEntry } from '@mathesar/api/rest/types/tables';
-  import type { Database } from '@mathesar/api/rpc/databases';
-  import type { Schema } from '@mathesar/api/rpc/schemas';
->>>>>>> 30c75b39
   import { iconTable } from '@mathesar/icons';
   import { getExplorationPageUrl } from '@mathesar/routes/urls';
   import { queries as queriesStore } from '@mathesar/stores/queries';
