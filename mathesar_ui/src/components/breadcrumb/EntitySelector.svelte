<script lang="ts">
  import { _ } from 'svelte-i18n';
  import { meta } from 'tinro';

<<<<<<< HEAD
  import type { QueryInstance } from '@mathesar/api/rpc/explorations';
  import type { Table } from '@mathesar/api/rpc/tables';
=======
  import type { QueryInstance } from '@mathesar/api/rest/types/queries';
>>>>>>> f8b81c24
  import { iconTable } from '@mathesar/icons';
  import type { Database } from '@mathesar/models/Database';
  import type { Schema } from '@mathesar/models/Schema';
  import type { Table } from '@mathesar/models/Table';
  import { getExplorationPageUrl } from '@mathesar/routes/urls';
  import { queries as queriesStore } from '@mathesar/stores/queries';
  import { currentTableId, currentTables } from '@mathesar/stores/tables';
  import { getLinkForTableItem } from '@mathesar/utils/tables';

  import BreadcrumbSelector from './BreadcrumbSelector.svelte';
  import type {
    BreadcrumbSelectorEntry,
    BreadcrumbSelectorEntryForTable,
    SimpleBreadcrumbSelectorEntry,
  } from './breadcrumbTypes';

  export let database: Database;
  export let schema: Schema;

  function makeTableBreadcrumbSelectorItem(
    table: Table,
  ): BreadcrumbSelectorEntryForTable {
    return {
      type: 'table',
      table,
      label: table.name,
      href: getLinkForTableItem(database.id, schema.oid, table),
      icon: iconTable,
      isActive() {
        return table.oid === $currentTableId;
      },
    };
  }

  const currentRoute = meta();

  function makeQueryBreadcrumbSelectorItem(
    queryInstance: QueryInstance,
  ): SimpleBreadcrumbSelectorEntry {
    return {
      type: 'simple',
      label: queryInstance.name,
      href: getExplorationPageUrl(database.id, schema.oid, queryInstance.id),
      icon: iconTable,
      isActive() {
        // TODO we don't have a store for what the current query is, so we fallback to comparing hrefs.
        const entryhref = getExplorationPageUrl(
          database.id,
          schema.oid,
          queryInstance.id,
        );
        const currentHref = $currentRoute.url;
        return currentHref.startsWith(entryhref);
      },
    };
  }

  $: queries = [...$queriesStore.data.values()];

  $: selectorData = new Map<string, BreadcrumbSelectorEntry[]>([
    [$_('tables'), $currentTables.map(makeTableBreadcrumbSelectorItem)],
    [$_('explorations'), queries.map(makeQueryBreadcrumbSelectorItem)],
  ]);
</script>

<BreadcrumbSelector
  data={selectorData}
  triggerLabel={$_('choose_table_or_exploration')}
/><|MERGE_RESOLUTION|>--- conflicted
+++ resolved
@@ -2,12 +2,7 @@
   import { _ } from 'svelte-i18n';
   import { meta } from 'tinro';
 
-<<<<<<< HEAD
   import type { QueryInstance } from '@mathesar/api/rpc/explorations';
-  import type { Table } from '@mathesar/api/rpc/tables';
-=======
-  import type { QueryInstance } from '@mathesar/api/rest/types/queries';
->>>>>>> f8b81c24
   import { iconTable } from '@mathesar/icons';
   import type { Database } from '@mathesar/models/Database';
   import type { Schema } from '@mathesar/models/Schema';
