<script lang="ts">
  import { get } from 'svelte/store';
  import { _ } from 'svelte-i18n';
  import { meta } from 'tinro';

  import type { SavedExploration } from '@mathesar/api/rpc/explorations';
<<<<<<< HEAD
=======
  import { SchemaRouteContext } from '@mathesar/contexts/SchemaRouteContext';
  import { iconForm, iconTable } from '@mathesar/icons';
>>>>>>> ee5cd037
  import type { Database } from '@mathesar/models/Database';
  import type { DataForm } from '@mathesar/models/DataForm';
  import type { Schema } from '@mathesar/models/Schema';
  import type { Table } from '@mathesar/models/Table';
  import {
    getDataFormPageUrl,
    getExplorationPageUrl,
  } from '@mathesar/routes/urls';
  import { queries as queriesStore } from '@mathesar/stores/queries';
  import { currentTableId, currentTables } from '@mathesar/stores/tables';
  import { getLinkForTableItem } from '@mathesar/utils/tables';
  import { ensureReadable } from '@mathesar-component-library';

  import BreadcrumbSelector from './BreadcrumbSelector.svelte';
  import type {
    BreadcrumbSelectorEntryForExploration,
    BreadcrumbSelectorEntryForTable,
  } from './breadcrumbTypes';

  export let database: Database;
  export let schema: Schema;

  const schemaRouteContext = SchemaRouteContext.getSafe();
  $: dataFormsStore = ensureReadable($schemaRouteContext?.dataForms);
  $: dataFormsList = [...($dataFormsStore?.values() ?? [])];

  function makeTableBreadcrumbSelectorItem(
    table: Table,
  ): BreadcrumbSelectorEntryForTable {
    return {
      type: 'table',
      table,
      getFilterableText: () => table.name,
      href: getLinkForTableItem(database.id, schema.oid, table),
      isActive() {
        return table.oid === $currentTableId;
      },
    };
  }

  const currentRoute = meta();

  function makeQueryBreadcrumbSelectorItem(
    exploration: SavedExploration,
  ): BreadcrumbSelectorEntryForExploration {
    return {
      type: 'exploration',
      exploration,
      getFilterableText: () => exploration.name,
      href: getExplorationPageUrl(database.id, schema.oid, exploration.id),
      isActive() {
        // TODO we don't have a store for what the current query is, so we fallback to comparing hrefs.
        const entryhref = getExplorationPageUrl(
          database.id,
          schema.oid,
          exploration.id,
        );
        const currentHref = $currentRoute.url;
        return currentHref.startsWith(entryhref);
      },
    };
  }

  $: queries = [...$queriesStore.data.values()];

  function makeDataFormBreadcrumbSelectorItem(
    dataForm: DataForm,
  ): SimpleBreadcrumbSelectorEntry {
    return {
      type: 'simple',
      label: get(dataForm.structure).name,
      href: getDataFormPageUrl(database.id, schema.oid, dataForm.id),
      icon: iconForm,
      isActive() {
        const entryhref = getDataFormPageUrl(
          database.id,
          schema.oid,
          dataForm.id,
        );
        const currentHref = $currentRoute.url;
        return currentHref.startsWith(entryhref);
      },
    };
  }
</script>

<BreadcrumbSelector
  sections={[
    {
      label: $_('tables'),
      entries: $currentTables.map(makeTableBreadcrumbSelectorItem),
      emptyMessage: $_('no_tables'),
    },
    {
      label: $_('explorations'),
      entries: queries.map(makeQueryBreadcrumbSelectorItem),
      emptyMessage: $_('no_explorations'),
    },
    {
      label: $_('forms'),
      entries: dataFormsList.map(makeDataFormBreadcrumbSelectorItem),
      emptyMessage: $_('no_forms'),
    },
  ]}
  triggerLabel={$_('choose_table_or_exploration')}
/><|MERGE_RESOLUTION|>--- conflicted
+++ resolved
@@ -4,11 +4,8 @@
   import { meta } from 'tinro';
 
   import type { SavedExploration } from '@mathesar/api/rpc/explorations';
-<<<<<<< HEAD
-=======
   import { SchemaRouteContext } from '@mathesar/contexts/SchemaRouteContext';
-  import { iconForm, iconTable } from '@mathesar/icons';
->>>>>>> ee5cd037
+  import { iconForm } from '@mathesar/icons';
   import type { Database } from '@mathesar/models/Database';
   import type { DataForm } from '@mathesar/models/DataForm';
   import type { Schema } from '@mathesar/models/Schema';
