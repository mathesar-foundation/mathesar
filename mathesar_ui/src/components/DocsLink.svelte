--- conflicted
+++ resolved
@@ -16,15 +16,12 @@
     storedRolePasswords: '/user-guide/stored-role-passwords/',
     collaborators: '/user-guide/collaborators/',
     internalSchemas: '/user-guide/schemas/#internal',
-<<<<<<< HEAD
     databases: '/user-guide/databases/',
     databasePermissions: '/user-guide/databases/#permissions',
     schemaPermissions: '/user-guide/schemas/#permissions',
     tablePermissions: '/user-guide/tables/#permissions',
     schemas: '/user-guide/schemas/',
-=======
     userAdmin: '/user-guide/users/#admin',
->>>>>>> d24943b3
   };
   type Page = keyof typeof pages;
 
