<!--
  @component

  This component is meant to be common for tables, queries, and for import preview
-->
<script lang="ts">
  import RecordPageLink from '../RecordPageLink.svelte';
  import type { HorizontalAlignment } from './data-types/components/typeDefinitions';
  import type { CellColumnFabric } from './types';

  export let columnFabric: CellColumnFabric;
  export let value: unknown;
  export let isActive = false;
  export let isSelectedInRange = false;
  export let disabled = false;
  export let showAsSkeleton = false;
  export let recordPageLinkHref: string | undefined = undefined;
  export let horizontalAlignment: HorizontalAlignment | undefined = undefined;

  $: ({ cellComponentAndProps } = columnFabric);
  $: ({ component } = cellComponentAndProps);
  $: props = cellComponentAndProps.props as Record<string, unknown>;
</script>

<div class="cell-fabric" data-column-identifier={columnFabric.id}>
  <svelte:component
    this={component}
    {...props}
    {isActive}
    {isSelectedInRange}
    {disabled}
    {horizontalAlignment}
    bind:value
    on:movementKeyDown
    on:activate
    on:update
<<<<<<< HEAD
  >
    <svelte:fragment slot="icon">
      {#if recordPageLinkHref}
        <RecordPageLink href={recordPageLinkHref} />
      {/if}
    </svelte:fragment>
  </svelte:component>
=======
    on:mouseenter
  />
>>>>>>> 9893df75

  {#if showAsSkeleton}
    <div class="loader" />
  {/if}
</div>

<style lang="scss">
  .cell-fabric {
    --cell-height: 29px;
    position: relative;
    display: flex;
    flex: 1 1 auto;
    min-height: var(--cell-height);
    align-items: center;
    width: 100%;
  }

  .cell-fabric {
    .loader {
      top: 6px;
      left: 8px;
      right: 8px;
      bottom: 6px;
      position: absolute;
      background: #efefef;
    }
  }
</style><|MERGE_RESOLUTION|>--- conflicted
+++ resolved
@@ -34,7 +34,7 @@
     on:movementKeyDown
     on:activate
     on:update
-<<<<<<< HEAD
+    on:mouseenter
   >
     <svelte:fragment slot="icon">
       {#if recordPageLinkHref}
@@ -42,10 +42,6 @@
       {/if}
     </svelte:fragment>
   </svelte:component>
-=======
-    on:mouseenter
-  />
->>>>>>> 9893df75
 
   {#if showAsSkeleton}
     <div class="loader" />
