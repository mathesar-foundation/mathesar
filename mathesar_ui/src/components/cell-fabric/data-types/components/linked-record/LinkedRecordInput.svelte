<script lang="ts">
  import { createEventDispatcher } from 'svelte';

  // TODO remove dependency cycle
  // eslint-disable-next-line import/no-cycle
  import { getRecordSelectorFromContext } from '@mathesar/systems/record-selector/RecordSelectorController';

  import {
    getGloballyUniqueId,
    getLabelControllerFromContainingLabel,
    getLabelIdFromInputId,
    Icon,
    iconExpandDown,
  } from '@mathesar-component-library';
  import LinkedRecord from '@mathesar/components/LinkedRecord.svelte';
  import type { LinkedRecordCellProps } from '@mathesar/components/cell-fabric/data-types/components/typeDefinitions';
  import { storeToGetRecordPageUrl } from '@mathesar/stores/storeBasedUrls';

  type $$Props = LinkedRecordCellProps & {
    class?: string;
    containerClass?: string;
    id?: string;
  };

  const labelController = getLabelControllerFromContainingLabel();
  const recordSelector = getRecordSelectorFromContext();
  const dispatch = createEventDispatcher();

  export let id = getGloballyUniqueId();
  export let value: $$Props['value'] = undefined;
  export let getRecordSummary: Required<$$Props>['getRecordSummary'] = () =>
    undefined;
  export let tableId: $$Props['tableId'];
  let classes: $$Props['class'] = '';
  export { classes as class };
  export let containerClass = '';

  let isAcquiringInput = false;
  let element: HTMLSpanElement;

  $: hasValue = value !== undefined && value !== null;
<<<<<<< HEAD
  $: labelController?.inputId.set(id);
  $: recordPageHref = hasValue
    ? $storeToGetRecordPageUrl({ tableId, recordId: value })
    : undefined;
=======
  $: recordSummary = getRecordSummary(String(value));
>>>>>>> c362ec1c

  function clear() {
    value = undefined;
    dispatch('artificialChange', undefined);
    dispatch('artificialInput', undefined);
    // If the value is cleared via a button, the focus may shift to that button.
    // We'd like to shift it back to the input element to that the user can
    // press `Enter` to launch the record selector.
    element.focus();
  }

  async function launchRecordSelector() {
    dispatch('recordSelectorOpen');
    isAcquiringInput = true;
    const newValue = await recordSelector.acquireUserInput({ tableId });
    isAcquiringInput = false;
    if (newValue === undefined) {
      dispatch('recordSelectorCancel');
      return;
    }
    value = newValue;
    dispatch('recordSelectorSubmit');
    dispatch('artificialChange', value);
    dispatch('artificialInput', value);
  }

  function handleKeydown(e: KeyboardEvent) {
    switch (e.key) {
      case 'Enter':
        void launchRecordSelector();
        break;
      case 'Delete':
        clear();
        break;
      default:
        break;
    }
  }

  function handleFocus() {
    window.addEventListener('keydown', handleKeydown);
  }
  function handleBlur() {
    window.removeEventListener('keydown', handleKeydown);
  }
</script>

<span
  {id}
  class="linked-record-input {containerClass}"
  class:has-value={hasValue}
  class:is-acquiring-input={isAcquiringInput}
  tabindex={isAcquiringInput ? undefined : 0}
  bind:this={element}
  on:click={launchRecordSelector}
  on:focus={handleFocus}
  on:focus
  on:blur={handleBlur}
  on:blur
  role="listbox"
  aria-labelledby={getLabelIdFromInputId(id)}
>
<<<<<<< HEAD
  <span class="content {classes}">
    {#if hasValue}
      <LinkedRecord
        recordId={value}
        {dataForRecordSummaryInFkCell}
        hasDeleteButton
        on:delete={clear}
        {recordPageHref}
        on:click={(e) => e.stopPropagation()}
      />
    {/if}
  </span>
  <!--
    Why is `.dropdown-button` not an actual `button` element? Because we need to
    be able to nest this entire LinkedRecordInput inside a label and we don't
    want to semantically associate the button with the label. There may be a
    better way to do this from an a11y perspective.
   -->
  <span
    class="dropdown-button"
    on:click={launchRecordSelector}
    role="button"
    aria-label="Pick a record"
    title="Pick a record"
  >
    <Icon {...iconExpandDown} />
  </span>
=======
  {#if hasValue}
    <span class="content {classes}">
      <LinkedRecord recordId={value} {recordSummary} />
    </span>
    <ClearCue on:click={clear} />
  {:else if !isAcquiringInput}
    <!-- TODO: add dropdown arrow -->
  {/if}
>>>>>>> c362ec1c
</span>

<style>
  /* TODO resolve some code duplication with `.input-element` */
  .linked-record-input {
    width: 100%;
    display: grid;
    grid-template: auto / 1fr auto;
    position: relative;
    border: 1px solid #dfdfdf;
    border-radius: 0.25rem;
    background: #fff;
    min-height: 2.25em;
    --padding: 0.5rem;
    cursor: default;
  }

  .linked-record-input:focus {
    border-color: #489ee4;
    outline: 0;
    box-shadow: 0 0 0 2px #2087e633;
  }

  .content {
    position: relative;
    display: block;
    padding: var(--padding);
    z-index: 2;
  }
  .dropdown-button {
    cursor: pointer;
    display: flex;
    align-items: center;
    color: var(--color-gray-dark);
    padding: var(--padding);
  }
  .dropdown-button:hover {
    color: var(--color-text);
  }
</style><|MERGE_RESOLUTION|>--- conflicted
+++ resolved
@@ -39,14 +39,11 @@
   let element: HTMLSpanElement;
 
   $: hasValue = value !== undefined && value !== null;
-<<<<<<< HEAD
+  $: recordSummary = getRecordSummary(String(value));
   $: labelController?.inputId.set(id);
   $: recordPageHref = hasValue
     ? $storeToGetRecordPageUrl({ tableId, recordId: value })
     : undefined;
-=======
-  $: recordSummary = getRecordSummary(String(value));
->>>>>>> c362ec1c
 
   function clear() {
     value = undefined;
@@ -109,12 +106,11 @@
   role="listbox"
   aria-labelledby={getLabelIdFromInputId(id)}
 >
-<<<<<<< HEAD
   <span class="content {classes}">
     {#if hasValue}
       <LinkedRecord
         recordId={value}
-        {dataForRecordSummaryInFkCell}
+        {recordSummary}
         hasDeleteButton
         on:delete={clear}
         {recordPageHref}
@@ -137,16 +133,6 @@
   >
     <Icon {...iconExpandDown} />
   </span>
-=======
-  {#if hasValue}
-    <span class="content {classes}">
-      <LinkedRecord recordId={value} {recordSummary} />
-    </span>
-    <ClearCue on:click={clear} />
-  {:else if !isAcquiringInput}
-    <!-- TODO: add dropdown arrow -->
-  {/if}
->>>>>>> c362ec1c
 </span>
 
 <style>
