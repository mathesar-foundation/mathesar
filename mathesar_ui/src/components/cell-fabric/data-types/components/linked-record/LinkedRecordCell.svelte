--- conflicted
+++ resolved
@@ -20,12 +20,8 @@
   const recordSelector = getRecordSelectorFromContext();
 
   export let isActive: $$Props['isActive'];
-<<<<<<< HEAD
+  export let columnFabric: $$Props['columnFabric'];
   export let isSelected: $$Props['isSelected'];
-=======
-  export let columnFabric: $$Props['columnFabric'];
-  export let isSelectedInRange: $$Props['isSelectedInRange'];
->>>>>>> ce4a82d4
   export let value: $$Props['value'] = undefined;
   export let searchValue: $$Props['searchValue'] = undefined;
   export let recordSummary: $$Props['recordSummary'] = undefined;
