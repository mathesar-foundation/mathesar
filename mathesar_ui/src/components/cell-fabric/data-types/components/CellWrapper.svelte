--- conflicted
+++ resolved
@@ -1,10 +1,6 @@
 <script lang="ts">
-<<<<<<< HEAD
   import type { ValueComparisonOutcome } from '@mathesar-component-library/types';
-  import CellBackground from '@mathesar/systems/table-view/row/CellBackground.svelte';
-=======
   import CellBackground from '@mathesar/components/CellBackground.svelte';
->>>>>>> 719d5f27
   import { tick } from 'svelte';
   import type { HorizontalAlignment } from './typeDefinitions';
 
