--- conflicted
+++ resolved
@@ -100,15 +100,7 @@
     padding: 0 var(--cell-padding);
     color: var(--text-link);
   }
-<<<<<<< HEAD
-  .link:hover {
+  .link-icon:hover {
     color: var(--text-link-hover);
   }
-  .link:active {
-    color: var(--text-link-active);
-=======
-  .link-icon:hover {
-    color: var(--color-text);
->>>>>>> ee5cd037
-  }
 </style>