--- conflicted
+++ resolved
@@ -1,16 +1,12 @@
 <script lang="ts">
-<<<<<<< HEAD
+  import type { ComponentProps } from 'svelte';
+
   import {
     Icon,
     Spinner,
     Truncate,
     makeStyleStringFromCssVariables,
   } from '@mathesar-component-library';
-=======
-  import type { ComponentProps } from 'svelte';
-
-  import { Icon, Spinner, Truncate } from '@mathesar-component-library';
->>>>>>> f984c593
   import type { IconProps } from '@mathesar-component-library/types';
 
   interface $$Props extends ComponentProps<Truncate> {
@@ -38,8 +34,7 @@
   $: icons = Array.isArray(icon) ? icon : [icon];
 </script>
 
-<<<<<<< HEAD
-<Truncate passthrough={!truncate}>
+<Truncate {...$$restProps} passthrough={!truncate}>
   <span
     class="name-with-icon"
     on:click
@@ -47,10 +42,6 @@
     class:bold
     {style}
   >
-=======
-<Truncate {...$$restProps} passthrough={!truncate}>
-  <span class="name-with-icon" on:click class:boxed={iconHasBox} class:bold>
->>>>>>> f984c593
     <span class="icon" style="white-space: nowrap">
       {#if isLoading}
         <Spinner />
