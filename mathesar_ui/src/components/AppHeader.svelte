<script lang="ts">
  import { _ } from 'svelte-i18n';
  import { router } from 'tinro';

  import {
    iconAddNew,
    iconConnection,
    iconDatabase,
    iconExploration,
    iconLogout,
    iconSettingsMajor,
    iconShortcuts,
    iconUser,
  } from '@mathesar/icons';
  import {
    ADMIN_URL,
    CONNECTIONS_URL,
    LOGOUT_URL,
    USER_PROFILE_URL,
    getDataExplorerPageUrl,
    getDatabasePageUrl,
    getImportPageUrl,
    getTablePageUrl,
  } from '@mathesar/routes/urls';
  import { currentDatabase } from '@mathesar/stores/databases';
  import { getReleaseDataStoreFromContext } from '@mathesar/stores/releases';
  import { currentSchema } from '@mathesar/stores/schemas';
  import { createTable } from '@mathesar/stores/tables';
  import { getUserProfileStoreFromContext } from '@mathesar/stores/userProfile';
  import { preloadCommonData } from '@mathesar/utils/preloadData';
  import {
    ButtonMenuItem,
    DropdownMenu,
    Icon,
    LinkMenuItem,
    MenuDivider,
    MenuHeading,
    iconLoading,
  } from '@mathesar-component-library';

  import Breadcrumb from './breadcrumb/Breadcrumb.svelte';

  const commonData = preloadCommonData();
  const userProfile = getUserProfileStoreFromContext();
  const releaseDataStore = getReleaseDataStoreFromContext();

  $: database = $currentDatabase;
  $: schema = $currentSchema;
  $: upgradable = $releaseDataStore?.value?.upgradeStatus === 'upgradable';
  $: isNormalRoutingContext = commonData.routing_context === 'normal';

  let isCreatingNewEmptyTable = false;

  async function handleCreateEmptyTable() {
    if (!schema || !database) {
      return;
    }
    isCreatingNewEmptyTable = true;
    const tableInfo = await createTable(database, schema, {});
    isCreatingNewEmptyTable = false;
    router.goto(getTablePageUrl(database.id, schema.oid, tableInfo.id), false);
  }
</script>

<header class="app-header">
  <div class="left">
    <Breadcrumb />
  </div>

  {#if isNormalRoutingContext}
    <div class="right">
      {#if schema && database}
        <DropdownMenu
          triggerAppearance="ghost"
          size="small"
          closeOnInnerClick={true}
          icon={isCreatingNewEmptyTable ? iconLoading : undefined}
        >
          <span slot="trigger" class="shortcuts">
            <span class="icon"><Icon {...iconShortcuts} /></span>
            <span class="text">{$_('shortcuts')}</span>
          </span>
<<<<<<< HEAD
          <ButtonMenuItem icon={iconAddNew} on:click={handleCreateEmptyTable}>
            {$_('new_table_from_scratch')}
          </ButtonMenuItem>
          <LinkMenuItem
            icon={iconAddNew}
            href={getImportPageUrl(database.id, schema.id)}
          >
            {$_('new_table_from_data_import')}
          </LinkMenuItem>
=======
          {#if canExecuteDDL}
            <ButtonMenuItem icon={iconAddNew} on:click={handleCreateEmptyTable}>
              {$_('new_table_from_scratch')}
            </ButtonMenuItem>
            <LinkMenuItem
              icon={iconAddNew}
              href={getImportPageUrl(database.id, schema.oid)}
            >
              {$_('new_table_from_data_import')}
            </LinkMenuItem>
          {/if}
>>>>>>> 3a9e51c4
          <LinkMenuItem
            icon={iconExploration}
            href={getDataExplorerPageUrl(database.id, schema.oid)}
          >
            {$_('open_data_explorer')}
          </LinkMenuItem>
        </DropdownMenu>
      {/if}
      {#if $userProfile}
        <DropdownMenu
          triggerAppearance="ghost"
          size="small"
          closeOnInnerClick={true}
          menuStyle="--spacing-x: 0.3em;"
        >
          <div class="user-switcher" slot="trigger">
            <Icon {...iconSettingsMajor} hasNotificationDot={upgradable} />
          </div>
          {#if database}
            <MenuHeading>{$_('database')}</MenuHeading>
            <LinkMenuItem
              icon={iconDatabase}
              href={getDatabasePageUrl(database.id)}
            >
              {database.nickname}
            </LinkMenuItem>
            <MenuDivider />
          {/if}
          <MenuHeading>{$_('signed_in_as')}</MenuHeading>
          <LinkMenuItem icon={iconUser} href={USER_PROFILE_URL}>
            {$userProfile.getDisplayName()}
          </LinkMenuItem>
          <MenuDivider />
          <LinkMenuItem icon={iconConnection} href={CONNECTIONS_URL}>
            {$_('database_connections')}
          </LinkMenuItem>
          {#if $userProfile.isSuperUser}
            <LinkMenuItem
              icon={iconSettingsMajor}
              href={ADMIN_URL}
              hasNotificationDot={upgradable}
            >
              {$_('administration')}
            </LinkMenuItem>
          {/if}
          <LinkMenuItem icon={iconLogout} href={LOGOUT_URL} tinro-ignore>
            {$_('log_out')}
          </LinkMenuItem>
        </DropdownMenu>
      {/if}
    </div>
  {/if}
</header>

<style lang="scss">
  .app-header {
    display: flex;
    justify-content: space-between;
    padding: 0.25rem 1rem;
    height: var(--header-height, 60px);
    background-color: var(--slate-800);
    overflow: hidden;
    color: var(--white);
  }

  .left {
    display: flex;
    align-items: center;
    overflow: hidden;
  }

  .right {
    display: flex;
    align-items: center;
    font-size: var(--text-size-large);
  }

  .shortcuts .text {
    display: none;
  }
  .shortcuts .icon,
  .user-switcher {
    background-color: var(--slate-200);
    color: var(--slate-800);
    border-radius: var(--border-radius-m);
    padding: 0.5rem;
    display: flex;
    align-items: center;
  }

  @media (min-width: 45rem) {
    .shortcuts .text {
      display: unset;
    }
    .shortcuts .icon {
      display: none;
    }
  }
</style><|MERGE_RESOLUTION|>--- conflicted
+++ resolved
@@ -80,29 +80,15 @@
             <span class="icon"><Icon {...iconShortcuts} /></span>
             <span class="text">{$_('shortcuts')}</span>
           </span>
-<<<<<<< HEAD
           <ButtonMenuItem icon={iconAddNew} on:click={handleCreateEmptyTable}>
             {$_('new_table_from_scratch')}
           </ButtonMenuItem>
           <LinkMenuItem
             icon={iconAddNew}
-            href={getImportPageUrl(database.id, schema.id)}
+            href={getImportPageUrl(database.id, schema.oid)}
           >
             {$_('new_table_from_data_import')}
           </LinkMenuItem>
-=======
-          {#if canExecuteDDL}
-            <ButtonMenuItem icon={iconAddNew} on:click={handleCreateEmptyTable}>
-              {$_('new_table_from_scratch')}
-            </ButtonMenuItem>
-            <LinkMenuItem
-              icon={iconAddNew}
-              href={getImportPageUrl(database.id, schema.oid)}
-            >
-              {$_('new_table_from_data_import')}
-            </LinkMenuItem>
-          {/if}
->>>>>>> 3a9e51c4
           <LinkMenuItem
             icon={iconExploration}
             href={getDataExplorerPageUrl(database.id, schema.oid)}
