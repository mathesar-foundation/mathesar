import type { Column } from '@mathesar/stores/table-data/types';
import type { ComponentAndProps } from '@mathesar-component-library/types';

// The types here are frontend types and are
// different from db types.
// One frontend type can map to multiple db types
<<<<<<< HEAD
// Yet to add: 'date' | 'time' | 'datetime'
export type CellDataType =
  | 'boolean'
  | 'duration'
  | 'money'
  | 'number'
  | 'string'
  | 'uri';
=======
export type CellDataType =
  | 'string'
  | 'boolean'
  | 'number'
  | 'uri'
  | 'duration'
  | 'date'
  | 'time'
  | 'datetime';
>>>>>>> 760f4fed

export type CellColumnLike = Pick<
  Column,
  'type' | 'type_options' | 'display_options'
>;

export interface CellComponentFactory {
  get(
    column: CellColumnLike,
    config?: Record<string, unknown>,
  ): ComponentAndProps<unknown>;
  getInput(
    column: CellColumnLike,
    config?: Record<string, unknown>,
  ): ComponentAndProps<unknown>;
}<|MERGE_RESOLUTION|>--- conflicted
+++ resolved
@@ -4,16 +4,6 @@
 // The types here are frontend types and are
 // different from db types.
 // One frontend type can map to multiple db types
-<<<<<<< HEAD
-// Yet to add: 'date' | 'time' | 'datetime'
-export type CellDataType =
-  | 'boolean'
-  | 'duration'
-  | 'money'
-  | 'number'
-  | 'string'
-  | 'uri';
-=======
 export type CellDataType =
   | 'string'
   | 'boolean'
@@ -21,9 +11,9 @@
   | 'uri'
   | 'duration'
   | 'date'
+  | 'money'
   | 'time'
   | 'datetime';
->>>>>>> 760f4fed
 
 export type CellColumnLike = Pick<
   Column,
