<script lang="ts">
  /**
   * This component is currently used for objects where name and description
   * need to be entered by the user. This is used in places such as:
   * - Adding/Editing schema
   * - Saving Exploration
   *
   * A more common modal-form component can be created by utilizing FormBuilder
   * if such a need arises in the future.
   */
  import { tick } from 'svelte';
  import { _ } from 'svelte-i18n';

  import TextArea from '@mathesar/component-library/text-area/TextArea.svelte';
  import { toast } from '@mathesar/stores/toast';
  import {
    CancelOrProceedButtonPair,
    ControlledModal,
    LabeledInput,
    type ModalController,
    TextInput,
  } from '@mathesar-component-library';

  export let saveButtonLabel = $_('save');
  export let controller: ModalController;
  export let getNameValidationErrors: (name: string) => string[];
  export let getInitialName: () => string = () => '';
  export let getInitialDescription: () => string = () => '';
  export let save: (name: string, description: string) => Promise<void>;
<<<<<<< HEAD
  export let namePlaceholder = $_('name');
  export let descriptionPlaceholder = $_('description');

  /**
   * NOTE: This is NOT a feature
   *
   * Ideally this component should not have this prop
   * since the name of the component itself suggests
   * that its used to edit both name and description
   *
   * But still adding this prop to support only editing
   * table name. Since editing table description is planned
   * but will come in future.
   */
  export let hideDescription = false;
=======
  export let disabled = false;
>>>>>>> e2d1cd73

  let isSubmitting = false;
  let inputElement: HTMLInputElement;
  let initialName = '';
  let name = '';
  let description = '';
  let nameHasChanged = false;

  async function init() {
    initialName = getInitialName();
    name = initialName;
    description = getInitialDescription();
    nameHasChanged = false;
    if (!inputElement) {
      return;
    }
    await tick();
    inputElement.focus();
    inputElement.setSelectionRange(0, inputElement.value.length);
  }

  async function handleSave() {
    try {
      isSubmitting = true;
      await save(name, description);
      controller.close();
    } catch (error) {
      toast.fromError(error);
    } finally {
      isSubmitting = false;
    }
  }

  $: nameValidationErrors = getNameValidationErrors(name);
  $: canProceed = !nameValidationErrors.length && !disabled;
</script>

<ControlledModal
  {controller}
  allowClose={!isSubmitting}
  on:open={init}
  closeOn={['button', 'esc', 'overlay']}
>
  <slot slot="title" name="title" {initialName} />

  <div class="form-container">
    <slot name="helpText" />

    <div class="input-container">
      <LabeledInput label={$_('name')} layout="stacked">
        <TextInput
          bind:value={name}
          bind:element={inputElement}
          aria-label={$_('name')}
          on:input={() => {
            nameHasChanged = true;
          }}
<<<<<<< HEAD
          disabled={isSubmitting}
          placeholder={namePlaceholder}
=======
          disabled={isSubmitting || disabled}
          placeholder={$_('name')}
>>>>>>> e2d1cd73
          id="name"
        />
        {#if nameHasChanged && nameValidationErrors.length}
          <p class="error">
            {nameValidationErrors.join(' ')}
          </p>
        {/if}
      </LabeledInput>
    </div>

<<<<<<< HEAD
    {#if !hideDescription}
      <div class="input-container">
        <LabeledInput label={$_('description')} layout="stacked">
          <TextArea
            bind:value={description}
            aria-label={$_('description')}
            disabled={isSubmitting}
            placeholder={descriptionPlaceholder}
          />
        </LabeledInput>
      </div>
    {/if}
=======
    <div class="input-container">
      <LabeledInput label={$_('description')} layout="stacked">
        <TextArea
          bind:value={description}
          aria-label={$_('description')}
          disabled={isSubmitting || disabled}
          placeholder={$_('description')}
        />
      </LabeledInput>
    </div>
>>>>>>> e2d1cd73
  </div>
  <CancelOrProceedButtonPair
    proceedButton={{ label: saveButtonLabel }}
    onCancel={() => {
      controller.close();
    }}
    onProceed={handleSave}
    {canProceed}
    slot="footer"
  />
</ControlledModal>

<style lang="scss">
  .error {
    color: var(--color-error);
    font-size: 0.8rem;
  }

  .form-container {
    display: flex;
    flex-direction: column;

    > :global(* + *) {
      margin-top: 0.25rem;
    }
  }

  .form-container > .input-container {
    margin-bottom: 1rem;
  }

  .input-container {
    display: flex;
    flex-direction: column;
  }

  .input-container > .error {
    margin-top: 0.25rem;
  }
</style><|MERGE_RESOLUTION|>--- conflicted
+++ resolved
@@ -27,25 +27,9 @@
   export let getInitialName: () => string = () => '';
   export let getInitialDescription: () => string = () => '';
   export let save: (name: string, description: string) => Promise<void>;
-<<<<<<< HEAD
   export let namePlaceholder = $_('name');
   export let descriptionPlaceholder = $_('description');
-
-  /**
-   * NOTE: This is NOT a feature
-   *
-   * Ideally this component should not have this prop
-   * since the name of the component itself suggests
-   * that its used to edit both name and description
-   *
-   * But still adding this prop to support only editing
-   * table name. Since editing table description is planned
-   * but will come in future.
-   */
-  export let hideDescription = false;
-=======
   export let disabled = false;
->>>>>>> e2d1cd73
 
   let isSubmitting = false;
   let inputElement: HTMLInputElement;
@@ -103,13 +87,8 @@
           on:input={() => {
             nameHasChanged = true;
           }}
-<<<<<<< HEAD
-          disabled={isSubmitting}
+          disabled={isSubmitting || disabled}
           placeholder={namePlaceholder}
-=======
-          disabled={isSubmitting || disabled}
-          placeholder={$_('name')}
->>>>>>> e2d1cd73
           id="name"
         />
         {#if nameHasChanged && nameValidationErrors.length}
@@ -120,31 +99,16 @@
       </LabeledInput>
     </div>
 
-<<<<<<< HEAD
-    {#if !hideDescription}
-      <div class="input-container">
-        <LabeledInput label={$_('description')} layout="stacked">
-          <TextArea
-            bind:value={description}
-            aria-label={$_('description')}
-            disabled={isSubmitting}
-            placeholder={descriptionPlaceholder}
-          />
-        </LabeledInput>
-      </div>
-    {/if}
-=======
     <div class="input-container">
       <LabeledInput label={$_('description')} layout="stacked">
         <TextArea
           bind:value={description}
           aria-label={$_('description')}
           disabled={isSubmitting || disabled}
-          placeholder={$_('description')}
+          placeholder={descriptionPlaceholder}
         />
       </LabeledInput>
     </div>
->>>>>>> e2d1cd73
   </div>
   <CancelOrProceedButtonPair
     proceedButton={{ label: saveButtonLabel }}
