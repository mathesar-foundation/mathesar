import { getContext, setContext } from 'svelte';
import { type Readable, type Writable, writable } from 'svelte/store';

import { ensureReadable } from '@mathesar-component-library';

export function setRouteContext<T>(
  contextKey: unknown,
  object: T,
): Readable<T> {
  let store = getContext<Writable<T>>(contextKey);
  if (store !== undefined) {
    store.set(object);
    return store;
  }
  store = writable(object);
  setContext(contextKey, store);
  return store;
}

export function getRouteContext<T>(contextKey: unknown): Readable<T> {
  const store = getContext<Writable<T>>(contextKey);
  if (store === undefined) {
    throw new Error('Route context has not been set');
  }
  return store;
}

<<<<<<< HEAD
=======
export function getSafeRouteContext<T>(
  contextKey: unknown,
): Readable<T | undefined> {
  return ensureReadable(getContext<Writable<T | undefined>>(contextKey));
}

>>>>>>> 49b7e71a
export function makeContext<T>() {
  const key = {};
  return {
    set: (value: T) => setContext(key, value),
    get: () => getContext<T | undefined>(key),
    getOrError: () => {
      const value = getContext<T | undefined>(key);
      if (value === undefined) {
        throw new Error('Value not found in context');
      }
      return value as T;
    },
  };
}<|MERGE_RESOLUTION|>--- conflicted
+++ resolved
@@ -25,15 +25,12 @@
   return store;
 }
 
-<<<<<<< HEAD
-=======
 export function getSafeRouteContext<T>(
   contextKey: unknown,
 ): Readable<T | undefined> {
   return ensureReadable(getContext<Writable<T | undefined>>(contextKey));
 }
 
->>>>>>> 49b7e71a
 export function makeContext<T>() {
   const key = {};
   return {
