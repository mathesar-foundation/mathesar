--- conflicted
+++ resolved
@@ -1,11 +1,7 @@
 <script lang="ts">
   import { createEventDispatcher } from 'svelte';
   import { Button } from '@mathesar-component-library';
-<<<<<<< HEAD
-  import ColumnName from '@mathesar/components/ColumnName.svelte';
-=======
   import ColumnName from '@mathesar/components/column/ColumnName.svelte';
->>>>>>> cf562925
   import type { ColumnWithLink } from '../InputColumnsManager';
 
   const dispatch = createEventDispatcher();
@@ -28,15 +24,6 @@
     align-items: center;
 
     :global(button) {
-<<<<<<< HEAD
-      flex-grow: 1;
-      text-align: left;
-      border: 1px solid #efefef;
-      border-radius: 0.15rem;
-    }
-    :global(button .column-name) {
-=======
->>>>>>> cf562925
       flex-grow: 1;
       text-align: left;
       border: 1px solid #efefef;
