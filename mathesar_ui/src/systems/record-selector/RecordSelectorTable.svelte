<script lang="ts">
  import { router } from 'tinro';

  import type { Column } from '@mathesar/api/tables/columns';
<<<<<<< HEAD
  import type { Response as ApiRecordsResponse } from '@mathesar/api/tables/records';
  import { ImmutableSet, Spinner } from '@mathesar-component-library';
=======
  import type { Result as ApiRecord } from '@mathesar/api/tables/records';
  import { ImmutableSet, portal, Spinner } from '@mathesar-component-library';
>>>>>>> faea2668
  import ProcessedColumnName from '@mathesar/components/column/ProcessedColumnName.svelte';
  import { storeToGetRecordPageUrl } from '@mathesar/stores/storeBasedUrls';
  import {
    setTabularDataStoreInContext,
    TabularData,
    constraintIsFk,
  } from '@mathesar/stores/table-data';
  import { postAPI, States } from '@mathesar/utils/api';
  import { tables } from '@mathesar/stores/tables';
  import {
    buildInputData,
    buildRecordSummariesForSheet,
    renderTransitiveRecordSummary,
  } from '@mathesar/stores/table-data/record-summaries/recordSummaryUtils';
  import Arrow from './Arrow.svelte';
  import CellArranger from './CellArranger.svelte';
  import CellWrapper from './CellWrapper.svelte';
  import ColumnResizer from './ColumnResizer.svelte';
  import QuarterCircle from './QuarterCircle.svelte';
  import type {
    RecordSelectorController,
    RecordSelectorResult,
  } from './RecordSelectorController';
  import { setNewRecordSelectorControllerInContext } from './RecordSelectorController';
  import RecordSelectorInput from './RecordSelectorInput.svelte';
  import RecordSelectorResults from './RecordSelectorResults.svelte';
  import { getPkValueInRecord } from './recordSelectorUtils';
  import RecordSelectorWindow from './RecordSelectorWindow.svelte';

  export let controller: RecordSelectorController;
  export let tabularData: TabularData;
  export let windowPositionerElement: HTMLElement;

  const nestedController = setNewRecordSelectorControllerInContext({
    nestingLevel: controller.nestingLevel + 1,
  });
  const tabularDataStore = setTabularDataStoreInContext(tabularData);

  let columnWithFocus: Column | undefined = undefined;
  let isSubmittingNewRecord = false;

  $: ({ columnWithNestedSelectorOpen, isOpen, rowType } = controller);
  $: tabularDataStore.set(tabularData);
  $: ({
    constraintsDataStore,
    display,
    meta,
    isLoading,
    columnsDataStore,
    id: tableId,
    recordsData,
  } = tabularData);
  $: ({ recordSummaries } = recordsData);
  $: ({ constraints, state: constraintsState } = $constraintsDataStore);
  $: nestedSelectorIsOpen = nestedController.isOpen;
  $: rowWidthStore = display.rowWidth;
  $: rowWidth = $rowWidthStore;
  $: ({ columns, state: columnsState } = $columnsDataStore);
  $: fkColumnIds = new ImmutableSet(
    constraints
      .filter(constraintIsFk)
      .filter((c) => c.columns.length === 1)
      .map((c) => c.columns[0]),
  );
  $: fkColumnWithFocus = (() => {
    if (columnWithFocus === undefined) {
      return undefined;
    }
    return fkColumnIds.has(columnWithFocus.id) ? columnWithFocus : undefined;
  })();
  $: isInitialized =
    columnsState === States.Done && constraintsState === States.Done;

  $: if ($isOpen) {
    meta.searchFuzzy.update((s) => s.drained());
  }

  function submitResult(result: RecordSelectorResult) {
    if ($rowType === 'button') {
      controller.submit(result);
    } else if ($rowType === 'hyperlink') {
      const { recordId } = result;
      const recordPageUrl = $storeToGetRecordPageUrl({ tableId, recordId });
      if (recordPageUrl) {
        router.goto(recordPageUrl);
        controller.cancel();
      }
    }
  }

  async function handleSubmitNewRecord(v: Iterable<[number, unknown]>) {
    const url = `/api/db/v0/tables/${tableId}/records/`;
    const body = Object.fromEntries(v);
    try {
      isSubmittingNewRecord = true;
      const response = await postAPI<ApiRecordsResponse>(url, body);
      const record = response.results[0];
      const recordId = getPkValueInRecord(record, columns);
      const previewData = response.preview_data ?? [];
      const tableEntry = $tables.data.get(tableId);
      const template = tableEntry?.settings?.preview_settings?.template;
      if (!template) {
        throw new Error('No record summary template found in API response.');
      }
      const recordSummary = renderTransitiveRecordSummary({
        inputData: buildInputData(record),
        template,
        transitiveData: buildRecordSummariesForSheet(previewData),
      });
      submitResult({ recordId, recordSummary });
    } catch (err) {
      // TODO set errors in tabularData to appear within cells
    } finally {
      isSubmittingNewRecord = false;
    }
  }

  function handleInputFocus(column: Column) {
    nestedController.cancel();
    columnWithFocus = column;
  }

  function handleInputBlur() {
    columnWithFocus = undefined;
  }
</script>

<div
  class="record-selector-table"
  class:has-open-nested-selector={$nestedSelectorIsOpen}
>
  {#if $isLoading || isSubmittingNewRecord}
    <div
      class="loading-spinner"
      class:prevent-user-entry={isSubmittingNewRecord}
    >
      <Spinner size="2em" />
    </div>
  {/if}

  {#if isInitialized}
    <div class="row header" style="width: {rowWidth}px">
      <CellArranger {display} let:style let:processedColumn>
        <CellWrapper header {style}>
          <ProcessedColumnName {processedColumn} />
          <ColumnResizer columnId={processedColumn.column.id} />
        </CellWrapper>
      </CellArranger>
      <div class="overlay" />
    </div>

    <div class="row inputs">
      <CellArranger {display} let:style let:processedColumn let:column>
        {@const columnId = processedColumn.id}
        {#if column === $columnWithNestedSelectorOpen}
          <div class="active-fk-cell-indicator" {style}>
            <div class="border" />
            <div class="knockout">
              <div class="smoother left"><QuarterCircle /></div>
              <div class="smoother right"><QuarterCircle /></div>
            </div>
            <div class="arrow"><Arrow /></div>
          </div>
        {:else if column === columnWithFocus}
          <div class="highlight" {style} />
        {/if}
        <CellWrapper
          style="{style}{column === columnWithFocus ? 'z-index: 101;' : ''}"
        >
          <RecordSelectorInput
            class="record-selector-input column-{columnId}"
            containerClass="record-selector-input-container"
            componentAndProps={processedColumn.inputComponentAndProps}
            searchFuzzy={meta.searchFuzzy}
            {columnId}
            recordSummaryStore={recordSummaries}
            on:focus={() => handleInputFocus(column)}
            on:blur={() => handleInputBlur()}
            on:recordSelectorOpen={() => {
              $columnWithNestedSelectorOpen = column;
            }}
            on:recordSelectorSubmit={() => {
              $columnWithNestedSelectorOpen = undefined;
            }}
            on:recordSelectorCancel={() => {
              $columnWithNestedSelectorOpen = undefined;
            }}
          />
        </CellWrapper>
      </CellArranger>
      <div class="overlay" />
    </div>

    <div class="divider">
      <CellArranger {display} let:style>
        <CellWrapper {style} divider />
      </CellArranger>
    </div>

    {#if $nestedSelectorIsOpen}
      <div class="nested-record-selector" use:portal={windowPositionerElement}>
        <RecordSelectorWindow
          {windowPositionerElement}
          controller={nestedController}
        />
      </div>
    {:else}
      <RecordSelectorResults
        {tableId}
        {fkColumnWithFocus}
        rowType={$rowType}
        {submitResult}
        submitNewRecord={handleSubmitNewRecord}
        on:linkClick={() => controller.cancel()}
      />
    {/if}
  {/if}
</div>

<style>
  .record-selector-table {
    position: relative;
    min-height: 6rem;
    display: flex;
    flex-direction: column;
    --divider-height: 0.7rem;
    --divider-color: #e7e7e7;
    --color-highlight: #428af4;
  }
  .loading-spinner {
    position: absolute;
    top: 0;
    left: 0;
    height: 100%;
    width: 100%;
    display: flex;
    justify-content: center;
    align-items: center;
    color: #aaa;
    z-index: 100;
    pointer-events: none;
  }
  .loading-spinner.prevent-user-entry {
    pointer-events: all;
    background: rgba(255, 255, 255, 0.5);
  }
  .header,
  .inputs,
  .divider {
    flex: 0 0 auto;
  }
  .row {
    position: relative;
    height: 30px;
  }
  .divider {
    position: relative;
    height: var(--divider-height);
    box-sizing: content-box;
  }
  .inputs :global(.record-selector-input-container) {
    height: 100%;
    width: 100%;
  }
  .inputs :global(.record-selector-input) {
    height: 100%;
    width: 100%;
    border: none;
  }
  .inputs :global(.record-selector-input:focus) {
    outline: none;
    border: none;
    box-shadow: none;
  }
  .highlight {
    position: absolute;
    height: 100%;
    z-index: 100;
    border-radius: 2px;
    box-shadow: 0 0 0 2px var(--color-highlight);
    pointer-events: none;
  }
  .active-fk-cell-indicator {
    --border-width: 3px;
    position: absolute;
    height: 100%;
    z-index: 102;
    pointer-events: none;
  }
  .active-fk-cell-indicator .border {
    position: absolute;
    height: 100%;
    width: 100%;
    top: calc(-1 * var(--border-width));
    left: calc(-1 * var(--border-width));
    box-sizing: content-box;
    border: dashed var(--border-width) var(--color-highlight);
    z-index: 2;
  }
  .active-fk-cell-indicator .knockout {
    position: absolute;
    height: var(--divider-height);
    width: calc(100% + 2 * (var(--divider-height) + var(--border-width)));
    bottom: calc(-1 * var(--divider-height));
    left: calc(-1 * var(--border-width) + -1 * var(--divider-height));
    background: white;
    z-index: 1;
  }
  .active-fk-cell-indicator .smoother {
    position: absolute;
    color: var(--divider-color);
    height: var(--divider-height);
    width: var(--divider-height);
  }
  .active-fk-cell-indicator .smoother.right {
    right: 0;
    /* 1px forces some overlap to prevent sub-pixel gaps */
    transform: translate(1px) scaleX(-1);
  }
  .active-fk-cell-indicator :global(svg) {
    display: block;
    height: 100%;
    width: 100%;
  }
  .active-fk-cell-indicator .arrow {
    color: var(--color-highlight);
    position: absolute;
    --size: 1.2rem;
    width: var(--size);
    bottom: -1.5rem;
    left: calc(50% - var(--size) / 2);
    z-index: 3;
    transform: scaleY(-1);
  }
  .overlay {
    position: absolute;
    top: 0;
    left: 0;
    width: 100%;
    height: 100%;
    background: rgba(255, 255, 255, 0.5);
    z-index: 100;
    pointer-events: none;
  }
  .record-selector-table:not(.has-open-nested-selector) .overlay {
    display: none;
  }
</style><|MERGE_RESOLUTION|>--- conflicted
+++ resolved
@@ -2,13 +2,8 @@
   import { router } from 'tinro';
 
   import type { Column } from '@mathesar/api/tables/columns';
-<<<<<<< HEAD
   import type { Response as ApiRecordsResponse } from '@mathesar/api/tables/records';
-  import { ImmutableSet, Spinner } from '@mathesar-component-library';
-=======
-  import type { Result as ApiRecord } from '@mathesar/api/tables/records';
   import { ImmutableSet, portal, Spinner } from '@mathesar-component-library';
->>>>>>> faea2668
   import ProcessedColumnName from '@mathesar/components/column/ProcessedColumnName.svelte';
   import { storeToGetRecordPageUrl } from '@mathesar/stores/storeBasedUrls';
   import {
