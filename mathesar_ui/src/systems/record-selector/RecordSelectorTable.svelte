<script lang="ts">
  import { writable } from 'svelte/store';
  import type { Row } from '@mathesar/stores/table-data/records';
  import {
    setTabularDataStoreInContext,
    TabularData,
  } from '@mathesar/stores/table-data/tabularData';
<<<<<<< HEAD
  import { constraintIsFk } from '@mathesar/stores/table-data/constraintsUtils';
  import { ImmutableMap, Spinner } from '@mathesar/component-library';
=======
  import DynamicInput from '@mathesar/components/cell-fabric/DynamicInput.svelte';
  import TableColumnName from '@mathesar/components/TableColumnName.svelte';
>>>>>>> 42990f61
  import type { RecordSelectorController } from './RecordSelectorController';
  import { setNewRecordSelectorControllerInContext } from './RecordSelectorController';
  import RecordSelectorResults from './RecordSelectorResults.svelte';
  import ColumnResizer from './ColumnResizer.svelte';
  import CellArranger from './CellArranger.svelte';
  import CellWrapper from './CellWrapper.svelte';
  import NestedRecordSelector from './NestedRecordSelector.svelte';
  import QuarterCircle from './QuarterCircle.svelte';
  import Arrow from './Arrow.svelte';
  import RecordSelectorInput from './RecordSelectorInput.svelte';

  export let controller: RecordSelectorController;
  export let tabularData: TabularData;

  const tabularDataStore = writable(tabularData);
  setTabularDataStoreInContext(tabularDataStore);

  const nestedRecordSelectorController =
    setNewRecordSelectorControllerInContext();

  /**
   * The id of the column (if any) which has focus.
   *
   * For non-FK cells, this value will be reset to `undefined` when the input
   * loses focus (e.g. clicking on blank space within the modal). But for FK
   * cells, this value will remain set to the FK column id while the nested
   * record selector is open.
   */
  let activeColumnId: number | undefined = undefined;

  let inputsRow: HTMLElement;

  $: tabularDataStore.set(tabularData);
  $: ({ columnsDataStore, constraintsDataStore, display, meta, isLoading } =
    tabularData);
  $: ({ constraints } = $constraintsDataStore);
  $: ({ columns } = $columnsDataStore);
  $: pkColumn = columns.find((c) => c.primary_key);
  $: nestedSelectorIsOpen = nestedRecordSelectorController.isOpen;
  $: rowWidthStore = display.rowWidth;
  $: rowWidth = $rowWidthStore;

  /** keys are column ids, values are FK constraints */
  $: fkConstraintMap = new ImmutableMap(
    constraints
      .filter(constraintIsFk)
      .filter((c) => c.columns.length === 1)
      .map((c) => [c.columns[0], c]),
  );

  $: activeColumnIsFk = activeColumnId && fkConstraintMap.has(activeColumnId);

  function getPkValue(row: Row): string | number {
    if (!pkColumn) {
      throw new Error('No primary key column found');
    }
    const { record } = row;
    if (!record) {
      throw new Error('No record found within row.');
    }
    const pkValue = record[pkColumn.id];
    if (!(typeof pkValue === 'string' || typeof pkValue === 'number')) {
      throw new Error('Primary key value is not a string or number.');
    }
    return pkValue;
  }

  function handleSubmitRecord(row: Row) {
    controller.submit(getPkValue(row));
  }

  function handleInputFocus(columnId: number) {
    activeColumnId = columnId;
    if (!fkConstraintMap.get(columnId)) {
      nestedRecordSelectorController.cancel();
    }
  }

  function handleInputBlur(columnId: number) {
    if (activeColumnId === columnId && !activeColumnIsFk) {
      activeColumnId = undefined;
    }
  }

  function programmaticallyFocusInput(columnId: number) {
    const input = inputsRow.querySelector(
      `.record-selector-input.column-${columnId}`,
    ) as HTMLElement | undefined;
    if (!input) {
      throw new Error(`No input found for columnId: ${columnId}`);
    }
    input.focus();
    // This is redundant with the handler attached to DynamicInput, but for some
    // reason Svelte doesn't fire it when programmatically focusing the input.
    handleInputFocus(columnId);
  }

  function focusNextColumn(columnId: number) {
    if (columns.length <= 1) {
      return;
    }
    const index = columns.findIndex((c) => c.id === columnId);
    if (index === -1) {
      return;
    }
    const column = columns[index + 1] ?? columns[0];
    programmaticallyFocusInput(column.id);
  }
</script>

<div
  class="record-selector-table"
  class:has-open-nested-selector={activeColumnIsFk}
  class:loading={$isLoading}
>
  <div class="loading-spinner">
    <Spinner size="2em" />
  </div>
  <div class="row header" style="width: {rowWidth}px">
    <CellArranger {display} let:style let:processedColumn>
      <CellWrapper header {style}>
        <TableColumnName column={processedColumn} />
        <ColumnResizer columnId={processedColumn.column.id} />
      </CellWrapper>
    </CellArranger>
    <div class="overlay" />
  </div>

  <div class="row inputs" bind:this={inputsRow}>
    <CellArranger {display} let:style let:processedColumn let:columnId>
      {#if columnId === activeColumnId}
        {#if activeColumnIsFk}
          <div class="active-fk-cell-indicator" {style}>
            <div class="border" />
            <div class="knockout">
              <div class="smoother left"><QuarterCircle /></div>
              <div class="smoother right"><QuarterCircle /></div>
            </div>
            <div class="arrow"><Arrow /></div>
          </div>
        {:else}
          <div class="highlight" {style} />
        {/if}
      {/if}
      <CellWrapper
        style="{style}{columnId === activeColumnId ? 'z-index: 101;' : ''}"
      >
        <RecordSelectorInput
          class="record-selector-input column-{columnId}"
          containerClass="record-selector-input-container"
          componentAndProps={processedColumn.inputComponentAndProps}
          searchFuzzy={meta.searchFuzzy}
          {columnId}
          on:focus={() => handleInputFocus(columnId)}
          on:blur={() => handleInputBlur(columnId)}
          on:recordSelectorOpen={() => {
            activeColumnId = columnId;
          }}
          on:recordSelectorSubmit={() => {
            focusNextColumn(columnId);
            if (columnId === activeColumnId) {
              activeColumnId = undefined;
            }
          }}
          on:recordSelectorCancel={() => {
            if (columnId === activeColumnId) {
              activeColumnId = undefined;
            }
          }}
        />
      </CellWrapper>
    </CellArranger>
    <div class="overlay" />
  </div>

  <div class="divider">
    <CellArranger {display} let:style>
      <CellWrapper {style} divider />
    </CellArranger>
  </div>

  {#if $nestedSelectorIsOpen}
    <NestedRecordSelector />
  {:else}
    <RecordSelectorResults submit={handleSubmitRecord} />
  {/if}
</div>

<style>
  .record-selector-table {
    position: relative;
    --divider-height: 0.7rem;
    --divider-color: #e7e7e7;
    --color-highlight: #428af4;
  }
  .loading-spinner {
    position: absolute;
    top: 0;
    left: 0;
    height: 100%;
    width: 100%;
    display: flex;
    justify-content: center;
    align-items: center;
    color: #aaa;
  }
  .record-selector-table:not(.loading) > .loading-spinner {
    display: none;
  }
  .row {
    position: relative;
    height: 30px;
  }
  .divider {
    position: relative;
    height: var(--divider-height);
    box-sizing: content-box;
  }
  .inputs :global(.record-selector-input-container) {
    height: 100%;
    width: 100%;
  }
  .inputs :global(.record-selector-input) {
    height: 100%;
    width: 100%;
    border: none;
  }
  .inputs :global(.record-selector-input:focus) {
    outline: none;
    border: none;
    box-shadow: none;
  }
  .highlight {
    position: absolute;
    height: 100%;
    z-index: 100;
    border-radius: 2px;
    box-shadow: 0 0 0 2px var(--color-highlight);
    pointer-events: none;
  }
  .active-fk-cell-indicator {
    --border-width: 3px;
    position: absolute;
    height: 100%;
    z-index: 102;
    pointer-events: none;
  }
  .active-fk-cell-indicator .border {
    position: absolute;
    height: 100%;
    width: 100%;
    top: calc(-1 * var(--border-width));
    left: calc(-1 * var(--border-width));
    box-sizing: content-box;
    border: dashed var(--border-width) var(--color-highlight);
    z-index: 2;
  }
  .active-fk-cell-indicator .knockout {
    position: absolute;
    height: var(--divider-height);
    width: calc(100% + 2 * (var(--divider-height) + var(--border-width)));
    bottom: calc(-1 * var(--divider-height));
    left: calc(-1 * var(--border-width) + -1 * var(--divider-height));
    background: white;
    z-index: 1;
  }
  .active-fk-cell-indicator .smoother {
    position: absolute;
    color: var(--divider-color);
    height: var(--divider-height);
    width: var(--divider-height);
  }
  .active-fk-cell-indicator .smoother.right {
    right: 0;
    /* 1px forces some overlap to prevent sub-pixel gaps */
    transform: translate(1px) scaleX(-1);
  }
  .active-fk-cell-indicator :global(svg) {
    display: block;
    height: 100%;
    width: 100%;
  }
  .active-fk-cell-indicator .arrow {
    color: var(--color-highlight);
    position: absolute;
    --size: 1.2rem;
    width: var(--size);
    bottom: -1.5rem;
    left: calc(50% - var(--size) / 2);
    z-index: 3;
    transform: scaleY(-1);
  }
  .overlay {
    position: absolute;
    top: 0;
    left: 0;
    width: 100%;
    height: 100%;
    background: rgba(255, 255, 255, 0.5);
    z-index: 100;
    pointer-events: none;
  }
  .record-selector-table:not(.has-open-nested-selector) .overlay {
    display: none;
  }
</style><|MERGE_RESOLUTION|>--- conflicted
+++ resolved
@@ -5,13 +5,9 @@
     setTabularDataStoreInContext,
     TabularData,
   } from '@mathesar/stores/table-data/tabularData';
-<<<<<<< HEAD
   import { constraintIsFk } from '@mathesar/stores/table-data/constraintsUtils';
   import { ImmutableMap, Spinner } from '@mathesar/component-library';
-=======
-  import DynamicInput from '@mathesar/components/cell-fabric/DynamicInput.svelte';
   import TableColumnName from '@mathesar/components/TableColumnName.svelte';
->>>>>>> 42990f61
   import type { RecordSelectorController } from './RecordSelectorController';
   import { setNewRecordSelectorControllerInContext } from './RecordSelectorController';
   import RecordSelectorResults from './RecordSelectorResults.svelte';
