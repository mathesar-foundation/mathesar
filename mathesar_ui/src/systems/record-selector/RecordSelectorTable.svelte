--- conflicted
+++ resolved
@@ -1,10 +1,6 @@
 <script lang="ts">
-<<<<<<< HEAD
-=======
-  import { writable } from 'svelte/store';
   import { router } from 'tinro';
 
->>>>>>> 7b3f473d
   import type { Column } from '@mathesar/api/tables/columns';
   import type { Result as ApiRecord } from '@mathesar/api/tables/records';
   import { ImmutableSet, Spinner } from '@mathesar/component-library';
