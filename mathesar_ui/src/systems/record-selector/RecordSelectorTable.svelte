--- conflicted
+++ resolved
@@ -6,10 +6,7 @@
     TabularData,
   } from '@mathesar/stores/table-data/tabularData';
   import DynamicInput from '@mathesar/components/cell-fabric/DynamicInput.svelte';
-<<<<<<< HEAD
-=======
   import TableColumnName from '@mathesar/components/TableColumnName.svelte';
->>>>>>> cf562925
   import type { RecordSelectorController } from './RecordSelectorController';
   import RecordSelectorResults from './RecordSelectorResults.svelte';
   import ColumnResizer from './ColumnResizer.svelte';
