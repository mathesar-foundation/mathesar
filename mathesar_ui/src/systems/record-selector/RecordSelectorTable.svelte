<script lang="ts">
  import { router } from 'tinro';

  import type { Column } from '@mathesar/api/tables/columns';
  import type { Response as ApiRecordsResponse } from '@mathesar/api/tables/records';
  import { ImmutableSet, portal, Spinner } from '@mathesar-component-library';
  import ProcessedColumnName from '@mathesar/components/column/ProcessedColumnName.svelte';
  import { storeToGetRecordPageUrl } from '@mathesar/stores/storeBasedUrls';
  import {
    setTabularDataStoreInContext,
    TabularData,
    constraintIsFk,
  } from '@mathesar/stores/table-data';
  import { postAPI, States } from '@mathesar/utils/api';
  import { tables } from '@mathesar/stores/tables';
  import {
    buildInputData,
    buildRecordSummariesForSheet,
    renderTransitiveRecordSummary,
  } from '@mathesar/stores/table-data/record-summaries/recordSummaryUtils';
  import Arrow from './Arrow.svelte';
  import CellArranger from './CellArranger.svelte';
  import CellWrapper from './CellWrapper.svelte';
  import ColumnResizer from './ColumnResizer.svelte';
  import QuarterCircle from './QuarterCircle.svelte';
  import type {
    RecordSelectorController,
    RecordSelectorResult,
  } from './RecordSelectorController';
  import { setNewRecordSelectorControllerInContext } from './RecordSelectorController';
  import RecordSelectorInput from './RecordSelectorInput.svelte';
  import RecordSelectorResults from './RecordSelectorResults.svelte';
  import { getPkValueInRecord } from './recordSelectorUtils';
  import RecordSelectorWindow from './RecordSelectorWindow.svelte';

  export let controller: RecordSelectorController;
  export let tabularData: TabularData;
  export let windowPositionerElement: HTMLElement;

  const nestedController = setNewRecordSelectorControllerInContext({
    nestingLevel: controller.nestingLevel + 1,
  });
  const tabularDataStore = setTabularDataStoreInContext(tabularData);

  let columnWithFocus: Column | undefined = undefined;
  let isSubmittingNewRecord = false;

  $: ({ columnWithNestedSelectorOpen, isOpen, rowType } = controller);
  $: tabularDataStore.set(tabularData);
  $: ({
    constraintsDataStore,
    display,
    meta,
    isLoading,
    columnsDataStore,
    id: tableId,
    recordsData,
  } = tabularData);
  $: ({ recordSummaries } = recordsData);
  $: ({ constraints, state: constraintsState } = $constraintsDataStore);
  $: nestedSelectorIsOpen = nestedController.isOpen;
  $: rowWidthStore = display.rowWidth;
  $: rowWidth = $rowWidthStore;
  $: ({ columns, fetchStatus } = columnsDataStore);
  $: fkColumnIds = new ImmutableSet(
    constraints
      .filter(constraintIsFk)
      .filter((c) => c.columns.length === 1)
      .map((c) => c.columns[0]),
  );
  $: fkColumnWithFocus = (() => {
    if (columnWithFocus === undefined) {
      return undefined;
    }
    return fkColumnIds.has(columnWithFocus.id) ? columnWithFocus : undefined;
  })();
  $: isInitialized =
    $fetchStatus?.state === 'success' && constraintsState === States.Done;

  $: if ($isOpen) {
    meta.searchFuzzy.update((s) => s.drained());
  }

  function submitResult(result: RecordSelectorResult) {
    if ($rowType === 'button') {
      controller.submit(result);
    } else if ($rowType === 'hyperlink') {
      const { recordId } = result;
      const recordPageUrl = $storeToGetRecordPageUrl({ tableId, recordId });
      if (recordPageUrl) {
        router.goto(recordPageUrl);
        controller.cancel();
      }
    }
  }

  async function handleSubmitNewRecord(v: Iterable<[number, unknown]>) {
    const url = `/api/db/v0/tables/${tableId}/records/`;
    const body = Object.fromEntries(v);
    try {
      isSubmittingNewRecord = true;
<<<<<<< HEAD
      const record = await postAPI<ApiRecord>(url, Object.fromEntries(v));
      const recordId = getPkValueInRecord(record, $columns);
      handleSubmitPkValue(recordId);
=======
      const response = await postAPI<ApiRecordsResponse>(url, body);
      const record = response.results[0];
      const recordId = getPkValueInRecord(record, columns);
      const previewData = response.preview_data ?? [];
      const tableEntry = $tables.data.get(tableId);
      const template = tableEntry?.settings?.preview_settings?.template;
      if (!template) {
        throw new Error('No record summary template found in API response.');
      }
      const recordSummary = renderTransitiveRecordSummary({
        inputData: buildInputData(record),
        template,
        transitiveData: buildRecordSummariesForSheet(previewData),
      });
      submitResult({ recordId, recordSummary });
>>>>>>> cf63ef98
    } catch (err) {
      // TODO set errors in tabularData to appear within cells
    } finally {
      isSubmittingNewRecord = false;
    }
  }

  function handleInputFocus(column: Column) {
    nestedController.cancel();
    columnWithFocus = column;
  }

  function handleInputBlur() {
    columnWithFocus = undefined;
  }
</script>

<div
  class="record-selector-table"
  class:has-open-nested-selector={$nestedSelectorIsOpen}
>
  {#if $isLoading || isSubmittingNewRecord}
    <div
      class="loading-spinner"
      class:prevent-user-entry={isSubmittingNewRecord}
    >
      <Spinner size="2em" />
    </div>
  {/if}

  {#if isInitialized}
    <div class="row header" style="width: {rowWidth}px">
      <CellArranger {display} let:style let:processedColumn>
        <CellWrapper header {style}>
          <ProcessedColumnName {processedColumn} />
          <ColumnResizer columnId={processedColumn.column.id} />
        </CellWrapper>
      </CellArranger>
      <div class="overlay" />
    </div>

    <div class="row inputs">
      <CellArranger {display} let:style let:processedColumn let:column>
        {@const columnId = processedColumn.id}
        {#if column === $columnWithNestedSelectorOpen}
          <div class="active-fk-cell-indicator" {style}>
            <div class="border" />
            <div class="knockout">
              <div class="smoother left"><QuarterCircle /></div>
              <div class="smoother right"><QuarterCircle /></div>
            </div>
            <div class="arrow"><Arrow /></div>
          </div>
        {:else if column === columnWithFocus}
          <div class="highlight" {style} />
        {/if}
        <CellWrapper
          style="{style}{column === columnWithFocus ? 'z-index: 101;' : ''}"
        >
          <RecordSelectorInput
            class="record-selector-input column-{columnId}"
            containerClass="record-selector-input-container"
            componentAndProps={processedColumn.inputComponentAndProps}
            searchFuzzy={meta.searchFuzzy}
            {columnId}
            recordSummaryStore={recordSummaries}
            on:focus={() => handleInputFocus(column)}
            on:blur={() => handleInputBlur()}
            on:recordSelectorOpen={() => {
              $columnWithNestedSelectorOpen = column;
            }}
            on:recordSelectorSubmit={() => {
              $columnWithNestedSelectorOpen = undefined;
            }}
            on:recordSelectorCancel={() => {
              $columnWithNestedSelectorOpen = undefined;
            }}
          />
        </CellWrapper>
      </CellArranger>
      <div class="overlay" />
    </div>

    <div class="divider">
      <CellArranger {display} let:style>
        <CellWrapper {style} divider />
      </CellArranger>
    </div>

    {#if $nestedSelectorIsOpen}
      <div class="nested-record-selector" use:portal={windowPositionerElement}>
        <RecordSelectorWindow
          {windowPositionerElement}
          controller={nestedController}
        />
      </div>
    {:else}
      <RecordSelectorResults
        {tableId}
        {fkColumnWithFocus}
        rowType={$rowType}
        {submitResult}
        submitNewRecord={handleSubmitNewRecord}
        on:linkClick={() => controller.cancel()}
      />
    {/if}
  {/if}
</div>

<style>
  .record-selector-table {
    position: relative;
    min-height: 6rem;
    display: flex;
    flex-direction: column;
    --divider-height: 0.7rem;
    --divider-color: #e7e7e7;
    --color-highlight: #428af4;
  }
  .loading-spinner {
    position: absolute;
    top: 0;
    left: 0;
    height: 100%;
    width: 100%;
    display: flex;
    justify-content: center;
    align-items: center;
    color: #aaa;
    z-index: 100;
    pointer-events: none;
  }
  .loading-spinner.prevent-user-entry {
    pointer-events: all;
    background: rgba(255, 255, 255, 0.5);
  }
  .header,
  .inputs,
  .divider {
    flex: 0 0 auto;
  }
  .row {
    position: relative;
    height: 30px;
  }
  .divider {
    position: relative;
    height: var(--divider-height);
    box-sizing: content-box;
  }
  .inputs :global(.record-selector-input-container) {
    height: 100%;
    width: 100%;
  }
  .inputs :global(.record-selector-input) {
    height: 100%;
    width: 100%;
    border: none;
  }
  .inputs :global(.record-selector-input:focus) {
    outline: none;
    border: none;
    box-shadow: none;
  }
  .highlight {
    position: absolute;
    height: 100%;
    z-index: 100;
    border-radius: 2px;
    box-shadow: 0 0 0 2px var(--color-highlight);
    pointer-events: none;
  }
  .active-fk-cell-indicator {
    --border-width: 3px;
    position: absolute;
    height: 100%;
    z-index: 102;
    pointer-events: none;
  }
  .active-fk-cell-indicator .border {
    position: absolute;
    height: 100%;
    width: 100%;
    top: calc(-1 * var(--border-width));
    left: calc(-1 * var(--border-width));
    box-sizing: content-box;
    border: dashed var(--border-width) var(--color-highlight);
    z-index: 2;
  }
  .active-fk-cell-indicator .knockout {
    position: absolute;
    height: var(--divider-height);
    width: calc(100% + 2 * (var(--divider-height) + var(--border-width)));
    bottom: calc(-1 * var(--divider-height));
    left: calc(-1 * var(--border-width) + -1 * var(--divider-height));
    background: white;
    z-index: 1;
  }
  .active-fk-cell-indicator .smoother {
    position: absolute;
    color: var(--divider-color);
    height: var(--divider-height);
    width: var(--divider-height);
  }
  .active-fk-cell-indicator .smoother.right {
    right: 0;
    /* 1px forces some overlap to prevent sub-pixel gaps */
    transform: translate(1px) scaleX(-1);
  }
  .active-fk-cell-indicator :global(svg) {
    display: block;
    height: 100%;
    width: 100%;
  }
  .active-fk-cell-indicator .arrow {
    color: var(--color-highlight);
    position: absolute;
    --size: 1.2rem;
    width: var(--size);
    bottom: -1.5rem;
    left: calc(50% - var(--size) / 2);
    z-index: 3;
    transform: scaleY(-1);
  }
  .overlay {
    position: absolute;
    top: 0;
    left: 0;
    width: 100%;
    height: 100%;
    background: rgba(255, 255, 255, 0.5);
    z-index: 100;
    pointer-events: none;
  }
  .record-selector-table:not(.has-open-nested-selector) .overlay {
    display: none;
  }
</style><|MERGE_RESOLUTION|>--- conflicted
+++ resolved
@@ -99,14 +99,9 @@
     const body = Object.fromEntries(v);
     try {
       isSubmittingNewRecord = true;
-<<<<<<< HEAD
-      const record = await postAPI<ApiRecord>(url, Object.fromEntries(v));
-      const recordId = getPkValueInRecord(record, $columns);
-      handleSubmitPkValue(recordId);
-=======
       const response = await postAPI<ApiRecordsResponse>(url, body);
       const record = response.results[0];
-      const recordId = getPkValueInRecord(record, columns);
+      const recordId = getPkValueInRecord(record, $columns);
       const previewData = response.preview_data ?? [];
       const tableEntry = $tables.data.get(tableId);
       const template = tableEntry?.settings?.preview_settings?.template;
@@ -119,7 +114,6 @@
         transitiveData: buildRecordSummariesForSheet(previewData),
       });
       submitResult({ recordId, recordSummary });
->>>>>>> cf63ef98
     } catch (err) {
       // TODO set errors in tabularData to appear within cells
     } finally {
