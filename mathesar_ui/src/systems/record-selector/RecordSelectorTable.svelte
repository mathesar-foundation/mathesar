<script lang="ts">
  import { onMount } from 'svelte';

  import { ImmutableSet } from '@mathesar-component-library';
  import type { Column } from '@mathesar/api/tables/columns';
  import CellFabric from '@mathesar/components/cell-fabric/CellFabric.svelte';
  import ProcessedColumnName from '@mathesar/components/column/ProcessedColumnName.svelte';
  import { storeToGetRecordPageUrl } from '@mathesar/stores/storeBasedUrls';
  import {
    constraintIsFk,
    rowHasSavedRecord,
    setTabularDataStoreInContext,
    TabularData,
    type RecordRow,
  } from '@mathesar/stores/table-data';
  import {
    buildInputData,
    renderTransitiveRecordSummary,
  } from '@mathesar/stores/table-data/record-summaries/recordSummaryUtils';
  import { tables } from '@mathesar/stores/tables';
  import overflowObserver, {
    makeOverflowDetails,
  } from '@mathesar/utils/overflowObserver';
  import Cell from './RecordSelectorCellWrapper.svelte';
  import type {
    RecordSelectorController,
    RecordSelectorResult,
  } from './RecordSelectorController';
  import { setRecordSelectorControllerInContext } from './RecordSelectorController';
  import RecordSelectorInputCell from './RecordSelectorInputCell.svelte';
  import { getPkValueInRecord } from './recordSelectorUtils';
  import RecordSelectorSubmitButton from './RecordSelectorSubmitButton.svelte';
  import RecordSelectorDataRow from './RecordSelectorDataRow.svelte';
  import type { ResultValue } from '@mathesar/api/tables/records';

  export let controller: RecordSelectorController;
  export let tabularData: TabularData;
  export let nestedController: RecordSelectorController;
  export let submitResult: (result: RecordSelectorResult) => void;

  const tabularDataStore = setTabularDataStoreInContext(tabularData);

  let columnWithFocus: Column | undefined = undefined;
  let selectionIndex = 0;

  $: setRecordSelectorControllerInContext(nestedController);
  $: ({ columnWithNestedSelectorOpen, isOpen, purpose } = controller);
  $: tabularDataStore.set(tabularData);
  $: ({
    constraintsDataStore,
    meta,
    columnsDataStore,
    id: tableId,
    recordsData,
    processedColumns,
  } = tabularData);
  $: ({ recordSummaries } = recordsData);
  $: ({ constraints } = $constraintsDataStore);
  $: nestedSelectorIsOpen = nestedController.isOpen;
<<<<<<< HEAD
  $: ({ columns } = $columnsDataStore);
  $: ({ searchFuzzy } = meta);
=======
  $: rowWidthStore = display.rowWidth;
  $: rowWidth = $rowWidthStore;
  $: ({ columns, fetchStatus } = columnsDataStore);
>>>>>>> 56a17444
  $: fkColumnIds = new ImmutableSet(
    constraints
      .filter(constraintIsFk)
      .filter((c) => c.columns.length === 1)
      .map((c) => c.columns[0]),
  );
  $: recordsStore = recordsData.savedRecords;
  $: records = $recordsStore;
  $: resultCount = records.length;
  $: fkColumnWithFocus = (() => {
    if (columnWithFocus === undefined) {
      return undefined;
    }
    return fkColumnIds.has(columnWithFocus.id) ? columnWithFocus : undefined;
  })();
<<<<<<< HEAD
=======
  $: isInitialized =
    $fetchStatus?.state === 'success' && constraintsState === States.Done;

>>>>>>> 56a17444
  $: if ($isOpen) {
    meta.searchFuzzy.update((s) => s.drained());
  }

  function handleInputFocus(column: Column) {
    nestedController.cancel();
    columnWithFocus = column;
  }

  function handleInputBlur() {
    columnWithFocus = undefined;
  }

  function moveSelectionByOffset(offset: number) {
    const newSelectionIndex = selectionIndex + offset;
    selectionIndex = Math.min(Math.max(newSelectionIndex, 0), resultCount - 1);
  }

  function getPkValue(row: RecordRow): string | number | undefined {
    const { record } = row;
    if (!record || Object.keys(record).length === 0) {
      return undefined;
    }
    return getPkValueInRecord(record, columns);
  }

<<<<<<< HEAD
  function getRowHref(row: RecordRow): string | undefined {
    if ($purpose === 'dataEntry') {
      return undefined;
=======
  async function handleSubmitNewRecord(v: Iterable<[number, unknown]>) {
    const url = `/api/db/v0/tables/${tableId}/records/`;
    const body = Object.fromEntries(v);
    try {
      isSubmittingNewRecord = true;
      const response = await postAPI<ApiRecordsResponse>(url, body);
      const record = response.results[0];
      const recordId = getPkValueInRecord(record, $columns);
      const previewData = response.preview_data ?? [];
      const tableEntry = $tables.data.get(tableId);
      const template = tableEntry?.settings?.preview_settings?.template;
      if (!template) {
        throw new Error('No record summary template found in API response.');
      }
      const recordSummary = renderTransitiveRecordSummary({
        inputData: buildInputData(record),
        template,
        transitiveData: buildRecordSummariesForSheet(previewData),
      });
      submitResult({ recordId, recordSummary });
    } catch (err) {
      // TODO set errors in tabularData to appear within cells
    } finally {
      isSubmittingNewRecord = false;
>>>>>>> 56a17444
    }
    const recordId = getPkValue(row);
    if (!recordId) {
      return undefined;
    }
    return $storeToGetRecordPageUrl({ tableId, recordId });
  }

  function submitIndex(index: number) {
    const row = records[index] as RecordRow | undefined;
    if (!row) {
      // e.g. if there are no results and the user pressed Enter to submit
      return;
    }
    const { record } = row;
    const recordId = getPkValue(row);
    if (!record || recordId === undefined) {
      return;
    }
    const tableEntry = $tables.data.get(tableId);
    const template = tableEntry?.settings?.preview_settings?.template ?? '';
    const recordSummary = renderTransitiveRecordSummary({
      template,
      inputData: buildInputData(record),
      transitiveData: $recordSummaries,
    });
    submitResult({ recordId, recordSummary });
  }

  function submitSelection() {
    submitIndex(selectionIndex);
  }

  function handleKeydown(e: KeyboardEvent) {
    if ($nestedSelectorIsOpen) {
      return;
    }
    let handled = true;
    switch (e.key) {
      case 'ArrowUp':
        moveSelectionByOffset(-1);
        break;
      case 'ArrowDown':
        moveSelectionByOffset(1);
        break;
      case 'Enter':
        // When we have a FK search cell selected, we use `Enter` to open the
        // nested selector. That event is handled by LinkedRecordInput, so we
        // don't need to handle it here -- we just need to make sure to _not_
        // handle other events here in that case. We still let the user submit
        // the selected record by using Shift+Enter.
        if (!fkColumnWithFocus || e.shiftKey) {
          submitSelection();
        } else {
          handled = false;
        }
        break;
      default:
        handled = false;
    }

    if (handled) {
      e.stopPropagation();
      e.preventDefault();
    }
  }

  function getRecordSummary(
    columnId: number,
    value: ResultValue,
  ): string | undefined {
    return $recordSummaries.get(String(columnId))?.get(String(value));
  }

  onMount(() =>
    searchFuzzy.subscribe(() => {
      // Reset the selection index when the search query changes.
      selectionIndex = 0;
    }),
  );

  onMount(() => {
    window.addEventListener('keydown', handleKeydown, { capture: true });
    return () => {
      window.removeEventListener('keydown', handleKeydown, { capture: true });
    };
  });

  const overflowDetails = makeOverflowDetails();
  const {
    hasOverflowTop,
    hasOverflowRight,
    hasOverflowBottom,
    hasOverflowLeft,
  } = overflowDetails;
</script>

<div
  class="inset-shadow-positioner"
  class:has-overflow-top={$hasOverflowTop}
  class:has-overflow-right={$hasOverflowRight}
  class:has-overflow-bottom={$hasOverflowBottom}
  class:has-overflow-left={$hasOverflowLeft}
>
  <div class="scroll-container" use:overflowObserver={overflowDetails}>
    <div class="table">
      <div class="thead">
        <div class="tr header">
          {#each [...$processedColumns] as [columnId, processedColumn] (columnId)}
            <Cell cellType="columnHeader">
              <ProcessedColumnName {processedColumn} />
            </Cell>
          {/each}
          <Cell cellType="rowHeader" />
        </div>
        <div class="tr inputs">
          {#each [...$processedColumns] as [columnId, processedColumn] (columnId)}
            {@const column = processedColumn.column}
            <RecordSelectorInputCell
              hasFocus={column === columnWithFocus}
              hasNestedSelectorOpen={column === $columnWithNestedSelectorOpen}
              {processedColumn}
              {searchFuzzy}
              recordSummaryStore={recordSummaries}
              on:focus={() => handleInputFocus(column)}
              on:blur={() => handleInputBlur()}
              on:recordSelectorOpen={() => {
                $columnWithNestedSelectorOpen = column;
              }}
              on:recordSelectorSubmit={() => {
                $columnWithNestedSelectorOpen = undefined;
              }}
              on:recordSelectorCancel={() => {
                $columnWithNestedSelectorOpen = undefined;
              }}
            />
          {/each}
          <Cell cellType="rowHeader" />
        </div>
        <div class="tr inputs">
          {#each [...$processedColumns] as [columnId, _] (columnId)}
            <Cell cellType="divider" />
          {/each}
          <Cell cellType="divider" />
        </div>
      </div>
      <div class="tbody">
        {#each records as row, index}
          <!--
          We have duplicate click handlers on the row (for usability) and the
          submit button (for a11y). We can't use a button for the row element
          because the cell contains divs and divs don't go inside buttons.
        -->
          <RecordSelectorDataRow
            href={getRowHref(row)}
            on:click={() => submitIndex(index)}
            {index}
            bind:selectionIndex
          >
            {#each [...$processedColumns] as [columnId, processedColumn] (columnId)}
              {@const value = row?.record?.[columnId]}
              <Cell cellType="data">
                <CellFabric
                  columnFabric={processedColumn}
                  {value}
                  recordSummary={getRecordSummary(columnId, value)}
                  disabled
                  showAsSkeleton={!rowHasSavedRecord(row)}
                />
              </Cell>
            {/each}
            <Cell cellType="rowHeader">
              <RecordSelectorSubmitButton
                purpose={$purpose}
                on:click={() => submitIndex(index)}
                isSelected={selectionIndex === index}
              />
            </Cell>
          </RecordSelectorDataRow>
        {/each}
      </div>
    </div>
  </div>
  <div class="inset-shadow" />
</div>

<style>
  .inset-shadow-positioner {
    flex: 0 1 auto;
    display: flex;
    flex-direction: column;
    overflow: hidden;
    position: relative;
    --overflow-shadow-size: 0.75rem;
    --overflow-shadow-color: rgba(0, 0, 0, 0.4);
    --clip-path-size: calc(-1 * var(--overflow-shadow-size));
    --overflow-shadow: 0 0 var(--overflow-shadow-size)
      var(--overflow-shadow-color);
  }
  .scroll-container {
    flex: 0 1 auto;
    min-height: 0;
    overflow: auto;
    position: relative;
    z-index: 3;
  }
  .table {
    display: table;
    flex: 0 1 auto;
    overflow: auto;
    position: relative;
    border-spacing: 0;
    --border-width: 1px;
    --border-color: #e7e7e7;
  }
  .thead {
    display: table-header-group;
    position: sticky;
    z-index: 3;
    top: 0;
  }
  .thead .tr:first-child {
    /**
     * This, along with the somewhat complex border CSS on `.cell-wrapper` is a
     * hacky way of getting collapsing borders.
     *
     * We can't use semantic table elements with `border-collapse: collapse;`
     * because those elements don't let us make the entire row into a hyperlink.
     *
     * it doesn't play well
     * with `thead` being sticky. We also can't set a border on `table` for the
     * same reason. In those cases the borders end up scrolling when we don't
     * want them to scroll.
     */
    --border-top-width: var(--border-width);
  }
  .tbody {
    display: table-row-group;
  }
  .tr {
    display: table-row;
  }

  /** TODO: this element needs to move into a wrapper so that the shadow doesn't
   * scroll with the content. */
  .inset-shadow {
    position: absolute;
    top: 0;
    left: 0;
    height: 100%;
    width: calc(100% - var(--body-padding));
    pointer-events: none;
    z-index: 4;
  }
  .has-overflow-top :global(.divider-bg) {
    box-shadow: var(--overflow-shadow);
    clip-path: inset(0 0 var(--clip-path-size) 0);
  }
  .has-overflow-right :global(.row-header) {
    box-shadow: var(--overflow-shadow);
    clip-path: inset(0 0 0 var(--clip-path-size));
  }
  .has-overflow-bottom .inset-shadow {
    box-shadow: 0 -1rem var(--overflow-shadow-size) -1rem
      var(--overflow-shadow-color) inset;
  }
  .has-overflow-left .inset-shadow {
    box-shadow: 1rem 0 var(--overflow-shadow-size) -1rem var(
        --overflow-shadow-color
      ) inset;
  }
  .has-overflow-left.has-overflow-bottom .inset-shadow {
    box-shadow: 1rem -1rem var(--overflow-shadow-size) -1rem
      var(--overflow-shadow-color) inset;
  }
</style><|MERGE_RESOLUTION|>--- conflicted
+++ resolved
@@ -57,14 +57,8 @@
   $: ({ recordSummaries } = recordsData);
   $: ({ constraints } = $constraintsDataStore);
   $: nestedSelectorIsOpen = nestedController.isOpen;
-<<<<<<< HEAD
-  $: ({ columns } = $columnsDataStore);
+  $: ({ columns } = columnsDataStore);
   $: ({ searchFuzzy } = meta);
-=======
-  $: rowWidthStore = display.rowWidth;
-  $: rowWidth = $rowWidthStore;
-  $: ({ columns, fetchStatus } = columnsDataStore);
->>>>>>> 56a17444
   $: fkColumnIds = new ImmutableSet(
     constraints
       .filter(constraintIsFk)
@@ -80,12 +74,6 @@
     }
     return fkColumnIds.has(columnWithFocus.id) ? columnWithFocus : undefined;
   })();
-<<<<<<< HEAD
-=======
-  $: isInitialized =
-    $fetchStatus?.state === 'success' && constraintsState === States.Done;
-
->>>>>>> 56a17444
   $: if ($isOpen) {
     meta.searchFuzzy.update((s) => s.drained());
   }
@@ -109,39 +97,12 @@
     if (!record || Object.keys(record).length === 0) {
       return undefined;
     }
-    return getPkValueInRecord(record, columns);
-  }
-
-<<<<<<< HEAD
+    return getPkValueInRecord(record, $columns);
+  }
+
   function getRowHref(row: RecordRow): string | undefined {
     if ($purpose === 'dataEntry') {
       return undefined;
-=======
-  async function handleSubmitNewRecord(v: Iterable<[number, unknown]>) {
-    const url = `/api/db/v0/tables/${tableId}/records/`;
-    const body = Object.fromEntries(v);
-    try {
-      isSubmittingNewRecord = true;
-      const response = await postAPI<ApiRecordsResponse>(url, body);
-      const record = response.results[0];
-      const recordId = getPkValueInRecord(record, $columns);
-      const previewData = response.preview_data ?? [];
-      const tableEntry = $tables.data.get(tableId);
-      const template = tableEntry?.settings?.preview_settings?.template;
-      if (!template) {
-        throw new Error('No record summary template found in API response.');
-      }
-      const recordSummary = renderTransitiveRecordSummary({
-        inputData: buildInputData(record),
-        template,
-        transitiveData: buildRecordSummariesForSheet(previewData),
-      });
-      submitResult({ recordId, recordSummary });
-    } catch (err) {
-      // TODO set errors in tabularData to appear within cells
-    } finally {
-      isSubmittingNewRecord = false;
->>>>>>> 56a17444
     }
     const recordId = getPkValue(row);
     if (!recordId) {
