--- conflicted
+++ resolved
@@ -144,13 +144,8 @@
     {/if}
   {/if}
 
-<<<<<<< HEAD
   <div class="footer">
-    {#if hasSearchQueries}
-=======
-  {#if hasSearchQueries && canEditTableRecords}
-    <div class="footer">
->>>>>>> 65485b43
+    {#if hasSearchQueries && canEditTableRecords}
       <Button
         size="small"
         appearance="secondary"
