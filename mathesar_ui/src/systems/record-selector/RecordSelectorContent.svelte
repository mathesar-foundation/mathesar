<script lang="ts">
  import { _ } from 'svelte-i18n';
  import { router } from 'tinro';

  import { States } from '@mathesar/api/rest/utils/requestUtils';
  import { api } from '@mathesar/api/rpc';
  import WarningBox from '@mathesar/components/message-boxes/WarningBox.svelte';
  import { MiniPagination } from '@mathesar/components/mini-pagination';
  import { iconAddNew } from '@mathesar/icons';
  import { storeToGetRecordPageUrl } from '@mathesar/stores/storeBasedUrls';
  import {
    type TabularData,
    extractPrimaryKeyValue,
  } from '@mathesar/stores/table-data';
  import { toast } from '@mathesar/stores/toast';
  import { getErrorMessage } from '@mathesar/utils/errors';
  import { Button, Icon, Spinner } from '@mathesar-component-library';

  import type {
    RecordSelectorController,
    RecordSelectorResult,
  } from './RecordSelectorController';
  import RecordSelectorTable from './RecordSelectorTable.svelte';

  const numberFormatter = new Intl.NumberFormat();

  export let controller: RecordSelectorController;
  export let tabularData: TabularData;
  export let nestedController: RecordSelectorController;
  export let height = 0;

  let isSubmittingNewRecord = false;
  /** true when the user is hover on the "Create new record" button. */
  let isHoveringCreate = false;
  let pageJumperIsOpen = false;
  let footerHeight: number;

  $: ({
    database,
    constraintsDataStore,
    meta,
    isLoading,
    columnsDataStore,
    recordsData,
    table,
    hasPrimaryKey,
  } = tabularData);
  $: ({ currentRolePrivileges } = table.currentAccess);
  $: hasSelect = $currentRolePrivileges.has('SELECT');
  $: canViewTable = $hasPrimaryKey && hasSelect;
  $: canInsertRecords = $currentRolePrivileges.has('INSERT');
  $: ({ purpose: rowType } = controller);
  $: ({ columns, fetchStatus } = columnsDataStore);
  $: ({ state: constraintsState } = $constraintsDataStore);
  $: isInitialized =
    $fetchStatus?.state !== 'processing' && constraintsState === States.Done;
  $: ({ searchFuzzy, pagination } = meta);
  $: hasSearchQueries = $searchFuzzy.size > 0;
  $: recordsStore = recordsData.fetchedRecordRows;
  $: recordCount = recordsData.totalCount;
  $: records = $recordsStore;
  $: hasAddRecordButton = hasSearchQueries && canInsertRecords;
  $: hasPagination = isInitialized && ($recordCount ?? 0) > $pagination.size;
  $: showingMin = $pagination.leftBound;
  $: showingMax = Math.min($pagination.rightBound, $recordCount ?? 0);
  /**
   * We use this to apply custom CSS for the case when there is no flex
   * wrapping in the footer.
   */
  $: footerIsTall = footerHeight > 45;

  function submitResult(result: RecordSelectorResult) {
    if ($rowType === 'dataEntry') {
      controller.submit(result);
    } else if ($rowType === 'navigation') {
      const { recordId } = result;
      const recordPageUrl = $storeToGetRecordPageUrl({
        tableId: table.oid,
        recordId,
      });
      if (recordPageUrl) {
        router.goto(recordPageUrl);
        controller.cancel();
      }
    }
  }

  function getDataForNewRecord(): Record<string, unknown> {
    const pkColumnIds = $columns.filter((c) => c.primary_key).map((c) => c.id);
    return Object.fromEntries($searchFuzzy.without(pkColumnIds));
  }

  async function submitNewRecord() {
    try {
      isSubmittingNewRecord = true;
      const response = await api.records
        .add({
          database_id: database.id,
          table_oid: table.oid,
          record_def: getDataForNewRecord(),
          return_record_summaries: true,
        })
        .run();
      const record = response.results[0];
      const recordId = extractPrimaryKeyValue(record, $columns);

      const recordSummary = response.record_summaries?.[recordId] ?? '';

      submitResult({ recordId, recordSummary, record });
    } catch (err) {
      toast.error(getErrorMessage(err));
      // TODO set errors in tabularData to appear within cells
    } finally {
      isSubmittingNewRecord = false;
    }
  }
</script>

<div
  class="record-selector-content"
  bind:clientHeight={height}
  class:loading={$isLoading}
>
  {#if $isLoading || isSubmittingNewRecord}
    <div
      class="content-loading"
      class:prevent-user-entry={isSubmittingNewRecord}
    >
      {#if isSubmittingNewRecord || !isInitialized}
        <Spinner size="2em" />
      {/if}
    </div>
  {/if}

  {#if isInitialized && canViewTable}
    <RecordSelectorTable
      {tabularData}
      {controller}
      {nestedController}
      {submitResult}
      {isHoveringCreate}
      handleKeyboardNavigation={!pageJumperIsOpen}
    />
  {/if}

  {#if isInitialized && !canViewTable}
    <WarningBox fullWidth>
      {#if !$hasPrimaryKey}
        {$_('record_sel_no_support_for_table_without_pk')}
      {:else if !hasSelect}
        {$_('no_privileges_view_table')}
      {/if}
    </WarningBox>
  {/if}

  {#if isInitialized && !records.length && canViewTable}
    {#if $isLoading}
      <!--
        This only shows when there are no results. When there are results, the
        loading state is indicated by skeletons within each cell
      -->
      <div class="results-loading">
        <Spinner size="2em" />
      </div>
    {:else}
      <div class="no-results">
        {#if hasSearchQueries}
          {$_('no_matching_records')}
        {:else}
          {$_('no_existing_records')}
        {/if}
      </div>
    {/if}
  {/if}

  <div
    class="footer"
    bind:clientHeight={footerHeight}
    class:wrapping={footerIsTall}
    class:has-add-button={hasAddRecordButton}
    class:has-pagination={hasPagination}
  >
    {#if $recordCount}
      <div class="stats">
        {#if hasPagination}
          {$_('showing_n_to_m_of_total', {
            values: {
              leftBound: numberFormatter.format(showingMin),
              rightBound: numberFormatter.format(showingMax),
              totalCount: numberFormatter.format($recordCount),
            },
          })}
        {:else}
          {$_('count_records', { values: { count: $recordCount } })}
        {/if}
      </div>
    {/if}
    {#if hasAddRecordButton}
      <div class="add-button">
        <Button
          size="small"
          appearance="secondary"
          on:click={submitNewRecord}
          on:mouseenter={() => {
            isHoveringCreate = true;
          }}
          on:mouseleave={() => {
            isHoveringCreate = false;
          }}
        >
          <Icon {...iconAddNew} />
          <span>{$_('create_record_from_search')}</span>
        </Button>
      </div>
    {/if}
    {#if hasPagination}
      <div class="pager">
        <div class="positioner">
          <MiniPagination
            bind:pagination={$pagination}
            recordCount={$recordCount ?? 0}
            bind:pageJumperIsOpen
          />
        </div>
      </div>
    {/if}
  </div>
</div>

<style lang="scss">
  .record-selector-content {
    position: relative;
    display: flex;
    flex-direction: column;
    overflow: hidden;
    min-height: 4rem;
  }

  .content-loading {
    position: absolute;
    top: 0;
    left: 0;
    height: 100%;
    width: 100%;
    display: flex;
    justify-content: center;
    align-items: center;
<<<<<<< HEAD
    color: var(--neutral-200);
=======
    color: var(--gray-400);
>>>>>>> f1443134
    z-index: var(--z-index__record_selector__overlay);
    pointer-events: none;
  }
  .content-loading.prevent-user-entry {
    pointer-events: all;
    background: rgba(255, 255, 255, 0.5);
  }
  .results-loading {
    padding: 1rem;
    display: flex;
    justify-content: center;
    align-items: center;
<<<<<<< HEAD
    color: var(--neutral-200);
=======
    color: var(--gray-400);
>>>>>>> f1443134
  }
  .no-results {
    padding: 1.5rem;
    text-align: center;
    color: var(--color-gray-dark);
  }

  .loading .stats {
    visibility: hidden;
  }

  .footer {
    margin-top: var(--sm1);
    display: flex;
    // We're using 'reverse' so that when things wrap, we end up with one thing
    // on top instead of one thing on bottom.
    flex-direction: row-reverse;
    flex-wrap: wrap-reverse;
    align-items: center;
    justify-content: space-between;
    gap: var(--sm4);

    & > * {
      flex: 1 1 auto;
    }

    .stats {
      order: 3;
      text-align: center;
      font-size: var(--sm1);
      color: var(--text-color-muted);
    }
    .add-button {
      order: 2;
    }
    .pager {
      order: 1;
      & > .positioner {
        max-width: min-content;
        margin-left: auto;
      }
    }

    // WITH PAGINATION
    &.has-pagination {
      .stats {
        text-align: left;
      }
      &:not(.wrapping) .add-button {
        order: 4;
      }
    }

    // WITH ADD RECORD BUTTON
    &.has-add-button {
      &:not(.wrapping) {
        .stats {
          text-align: right;
        }
        .add-button {
          order: 4;
        }
      }
    }

    // WITH PAGINATION AND ADD RECORD BUTTON
    &.has-pagination.has-add-button {
      .add-button {
        order: 4;
      }
      &:not(.wrapping) {
        .stats {
          text-align: center;
        }
      }
    }
  }
</style><|MERGE_RESOLUTION|>--- conflicted
+++ resolved
@@ -245,11 +245,7 @@
     display: flex;
     justify-content: center;
     align-items: center;
-<<<<<<< HEAD
-    color: var(--neutral-200);
-=======
     color: var(--gray-400);
->>>>>>> f1443134
     z-index: var(--z-index__record_selector__overlay);
     pointer-events: none;
   }
@@ -262,11 +258,7 @@
     display: flex;
     justify-content: center;
     align-items: center;
-<<<<<<< HEAD
-    color: var(--neutral-200);
-=======
     color: var(--gray-400);
->>>>>>> f1443134
   }
   .no-results {
     padding: 1.5rem;
