<script lang="ts">
  import { onMount } from 'svelte';

  // TODO: Remove route dependency in systems
  import RowCellBackgrounds from '@mathesar/systems/table-view/row/RowCellBackgrounds.svelte';

  import type { Column } from '@mathesar/api/tables/columns';
  import CellFabric from '@mathesar/components/cell-fabric/CellFabric.svelte';
  import KeyboardKey from '@mathesar/components/KeyboardKey.svelte';
  import { rowHeightPx } from '@mathesar/geometry';
  import { storeToGetRecordPageUrl } from '@mathesar/stores/storeBasedUrls';
<<<<<<< HEAD
  import { rowHasRecord, type Row } from '@mathesar/stores/table-data/records';
  import { getTabularDataStoreFromContext } from '@mathesar/stores/table-data/tabularData';
=======
  import {
    rowHasSavedRecord,
    getTabularDataStoreFromContext,
    filterRecordRows,
    type RecordRow,
  } from '@mathesar/stores/table-data';
  import { rowHeightPx } from '@mathesar/geometry';
>>>>>>> e5636a2c
  import CellArranger from './CellArranger.svelte';
  import CellWrapper from './CellWrapper.svelte';
  import NewIndicator from './NewIndicator.svelte';
  import RecordSelectorRow from './RecordSelectorRow.svelte';
  import type {
    RecordSelectorRowType,
    RecordSelectorSelection,
  } from './recordSelectorTypes';
  import {
    findNearestValidSelection,
    getPkValueInRecord,
    getValidOffsetSelection,
  } from './recordSelectorUtils';

  const tabularData = getTabularDataStoreFromContext();

  export let tableId: number;
  export let rowType: RecordSelectorRowType;
  export let submitPkValue: (v: string | number) => void;
  export let submitNewRecord: (v: Iterable<[number, unknown]>) => void;
  export let fkColumnWithFocus: Column | undefined = undefined;

  let selection: RecordSelectorSelection = { type: 'record', index: 0 };

  /**
   * The ghost row will appear and disappear based on whether the user has
   * entered values into the search fields. Here's the situation that this
   * variable helps us with:
   *
   * 1. The user record selector loads with 10 rows.
   * 1. The user enters a search term which filters the number of rows to 0.
   * 1. The ghost row is automatically selected (good).
   * 1. The user modifies their search term, allowing 5 rows to display.
   * 1. At this point, we'd like to automatically select the first result row
   *    (instead of the ghost row) because we know that the user never manually
   *    selected the ghost row. If we leave the ghost row selected, there's a
   *    chance the user (if they're not paying close attention) could select the
   *    ghost, inadvertently creating a new record. We want to make sure that
   *    when they select the ghost row, they mean it!
   * 1. Because we also want to support the user case where they've manually
   *    selected the ghost row and are continuing to build a new record, we need
   *    this variable.
   */
  let userHasManuallySelectedGhostRow = false;

  $: ({ display, recordsData, meta, columnsDataStore, isLoading } =
    $tabularData);
  $: recordsStore = recordsData.savedRecords;
  $: ({ recordSummariesForSheet } = recordsData);
  $: ({ searchFuzzy } = meta);
  $: records = filterRecordRows($recordsStore);
  $: resultCount = records.length;
  $: rowWidthStore = display.rowWidth;
  $: rowWidth = $rowWidthStore;
  $: rowStyle = `width: ${rowWidth as number}px; height: ${rowHeightPx}px;`;
  $: hasSearchQueries = $searchFuzzy.size > 0;
  $: hasGhostRow = hasSearchQueries;
  $: indexIsSelected = (index: number) =>
    selection.type === 'record' && selection.index === index;
  $: ({ columns } = $columnsDataStore);
  $: keyComboToSubmit = `${fkColumnWithFocus ? 'Shift+' : ''}Enter`;

  $: selection = findNearestValidSelection({
    selection,
    resultCount,
    hasGhostRow,
    userHasManuallySelectedGhostRow,
  });

  function moveSelectionByOffset(offset: number) {
    userHasManuallySelectedGhostRow =
      userHasManuallySelectedGhostRow ||
      (selection.type === 'record' && selection.index === 0 && offset < 0);
    selection = getValidOffsetSelection(
      {
        selection,
        resultCount,
        hasGhostRow,
        userHasManuallySelectedGhostRow,
      },
      offset,
    );
  }

  function getPkValue(row: RecordRow): string | number | undefined {
    const { record } = row;
    if (!record || Object.keys(record).length === 0) {
      return undefined;
    }
    return getPkValueInRecord(record, columns);
  }

  function getRowHref(row: RecordRow): string | undefined {
    if (rowType === 'button') {
      return undefined;
    }
    const recordId = getPkValue(row);
    if (!recordId) {
      return undefined;
    }
    return $storeToGetRecordPageUrl({ tableId, recordId });
  }

  function submitIndex(index: number) {
    const pkValue = getPkValue(records[index]);
    if (pkValue !== undefined) {
      submitPkValue(pkValue);
    }
  }

  function submitGhost() {
    submitNewRecord($searchFuzzy);
  }

  function submitSelection() {
    if (selection.type === 'record') {
      submitIndex(selection.index);
    } else {
      submitGhost();
    }
  }

  function handleKeydown(e: KeyboardEvent) {
    let handled = true;
    switch (e.key) {
      case 'ArrowUp':
        moveSelectionByOffset(-1);
        break;
      case 'ArrowDown':
        moveSelectionByOffset(1);
        break;
      case 'Enter':
        // When we have a FK search cell selected, we use `Enter` to open the
        // nested selector. That event is handled by LinkedRecordInput, so we
        // don't need to handle it here -- we just need to make sure to _not_
        // handle other events here in that case. We still let the user submit
        // the selected record by using Shift+Enter.
        if (!fkColumnWithFocus || e.shiftKey) {
          submitSelection();
        } else {
          handled = false;
        }
        break;
      default:
        handled = false;
    }

    if (handled) {
      e.stopPropagation();
      e.preventDefault();
    }
  }

  onMount(() => {
    window.addEventListener('keydown', handleKeydown, { capture: true });
    return () => {
      window.removeEventListener('keydown', handleKeydown, { capture: true });
    };
  });
</script>

<div class="record-selector-results" class:loading={$isLoading}>
  {#if hasGhostRow}
    <div class="row ghost" style={rowStyle}>
      <RecordSelectorRow on:buttonClick={() => submitGhost()}>
        <div class="new-indicator-wrapper"><NewIndicator /></div>
        <CellArranger {display} let:style let:processedColumn let:column>
          <CellWrapper {style}>
            <CellFabric
              columnFabric={processedColumn}
              value={$searchFuzzy.get(column.id) ??
                (processedColumn.column.nullable ? null : undefined)}
              disabled
            />
            <RowCellBackgrounds isSelected={selection.type === 'ghost'} />
          </CellWrapper>
        </CellArranger>
      </RecordSelectorRow>
    </div>
  {/if}
  {#each records as row, index}
    <div class="row" style={rowStyle}>
      <RecordSelectorRow
        href={getRowHref(row)}
        on:linkClick
        on:buttonClick={() => submitIndex(index)}
      >
        <CellArranger {display} let:style let:processedColumn>
          {@const columnId = processedColumn.id}
          {@const value = row?.record?.[columnId]}
          <CellWrapper {style}>
            <CellFabric
              columnFabric={processedColumn}
              {value}
              getRecordSummary={(recordId) =>
                $recordSummariesForSheet.get(String(columnId))?.get(recordId)}
              disabled
              showAsSkeleton={!rowHasSavedRecord(row)}
            />
            <RowCellBackgrounds isSelected={indexIsSelected(index)} />
          </CellWrapper>
        </CellArranger>
      </RecordSelectorRow>
    </div>
  {:else}
    <div class="no-results">
      No {#if hasSearchQueries}matching{:else}existing{/if} records
    </div>
  {/each}

  <div class="tips">
    {#if fkColumnWithFocus}
      <div>
        <KeyboardKey>Enter</KeyboardKey>: Input a value for
        {fkColumnWithFocus.name}
      </div>
    {/if}
    <div>
      <KeyboardKey>{keyComboToSubmit}</KeyboardKey>:
      {#if selection.type === 'ghost'}
        <strong>Create new record</strong>, select it, and exit.
      {:else}
        Choose selected record and exit.
      {/if}
    </div>
    <div>
      <KeyboardKey>Up</KeyboardKey>/<KeyboardKey>Down</KeyboardKey>: Modify
      selection.
    </div>
  </div>
</div>

<style>
  .row {
    position: relative;
    cursor: pointer;
  }
  .row:not(:hover) :global(.cell-bg-row-hover) {
    display: none;
  }
  .new-indicator-wrapper {
    position: absolute;
    height: 100%;
    display: flex;
    align-items: center;
    left: -0.5rem;
  }
  .ghost {
    border-bottom: dashed 2px #aaa;
  }
  .ghost :global(.cell-wrapper) {
    opacity: 75%;
  }
  .no-results {
    padding: 1.5rem;
    text-align: center;
    color: var(--color-gray-dark);
  }
  .tips {
    margin-top: 0.7rem;
    font-size: var(--text-size-x-small);
    color: var(--color-gray-dark);
    display: flex;
  }
  .tips > * + * {
    margin-left: 1.5rem;
  }

  .record-selector-results.loading .no-results,
  .record-selector-results.loading .tips {
    display: none;
  }
</style><|MERGE_RESOLUTION|>--- conflicted
+++ resolved
@@ -7,12 +7,7 @@
   import type { Column } from '@mathesar/api/tables/columns';
   import CellFabric from '@mathesar/components/cell-fabric/CellFabric.svelte';
   import KeyboardKey from '@mathesar/components/KeyboardKey.svelte';
-  import { rowHeightPx } from '@mathesar/geometry';
   import { storeToGetRecordPageUrl } from '@mathesar/stores/storeBasedUrls';
-<<<<<<< HEAD
-  import { rowHasRecord, type Row } from '@mathesar/stores/table-data/records';
-  import { getTabularDataStoreFromContext } from '@mathesar/stores/table-data/tabularData';
-=======
   import {
     rowHasSavedRecord,
     getTabularDataStoreFromContext,
@@ -20,7 +15,6 @@
     type RecordRow,
   } from '@mathesar/stores/table-data';
   import { rowHeightPx } from '@mathesar/geometry';
->>>>>>> e5636a2c
   import CellArranger from './CellArranger.svelte';
   import CellWrapper from './CellWrapper.svelte';
   import NewIndicator from './NewIndicator.svelte';
