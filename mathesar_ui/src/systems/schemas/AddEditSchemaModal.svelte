--- conflicted
+++ resolved
@@ -62,11 +62,8 @@
   getInitialName={() => $schemaName ?? ''}
   getInitialDescription={() => $schemaDescription ?? ''}
   saveButtonLabel={schema ? $_('save') : $_('create_new_schema')}
-<<<<<<< HEAD
   namePlaceholder={$_('schema_name_placeholder')}
-=======
   disabled={isEditMode && !$currentRoleOwns}
->>>>>>> e2d1cd73
 >
   <svelte:fragment slot="helpText">
     {#if !schema}
