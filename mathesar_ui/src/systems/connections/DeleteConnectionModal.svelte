<script lang="ts">
  import { createEventDispatcher } from 'svelte';
  import { _ } from 'svelte-i18n';

  import {
    CancelOrProceedButtonPair,
    Checkbox,
    ControlledModal,
    LabeledInput,
    ModalController,
  } from '@mathesar-component-library';
  import type { Connection } from '@mathesar/api/connections';
  import Identifier from '@mathesar/components/Identifier.svelte';
  import RichText from '@mathesar/components/rich-text/RichText.svelte';
<<<<<<< HEAD
=======
  import WarningBox from '@mathesar/components/message-boxes/WarningBox.svelte';
  import type { Connection } from '@mathesar/api/rest/connections';
>>>>>>> 63f6dd1f
  import {
    connectionHasUniqueDatabaseReference,
    connectionsStore,
  } from '@mathesar/stores/databases';
  import { toast } from '@mathesar/stores/toast';
  import { getErrorMessage } from '@mathesar/utils/errors';

  const { connections } = connectionsStore;
  const dispatch = createEventDispatcher<{ delete: undefined }>();

  export let controller: ModalController;
  export let connection: Connection;

  $: hasUniqueDatabaseReference = connectionHasUniqueDatabaseReference(
    connection,
    $connections.values(),
  );

  let deleteMathesarSchemas = false;

  async function disconnect() {
    try {
      await connectionsStore.deleteConnection(
        connection.id,
        deleteMathesarSchemas,
      );
      toast.success($_('connection_deleted_successfully'));
      controller.close();
      dispatch('delete');
    } catch (e) {
      toast.error(getErrorMessage(e));
    }
  }

  function cancel() {
    controller.close();
    deleteMathesarSchemas = false;
  }
</script>

<ControlledModal {controller}>
  <svelte:fragment slot="title">
    <RichText text={$_('delete_connection_with_name')} let:slotName>
      {#if slotName === 'connectionName'}
        <Identifier>{connection.nickname}</Identifier>
      {/if}
    </RichText>
  </svelte:fragment>

  <p>{$_('action_cannot_be_undone')}</p>
  <p>
    {$_('delete_connection_info')}
  </p>
  <p>
    {$_('delete_connection_db_delete_info')}
  </p>

  {#if hasUniqueDatabaseReference}
    <p>
      <LabeledInput
        layout="inline-input-first"
        label={$_('delete_associated_mathesar_schemas_help')}
      >
        <Checkbox bind:checked={deleteMathesarSchemas} />
      </LabeledInput>
    </p>

    <!--
      TODO: Uncomment this when we have a docs page to link to.
      See: https://github.com/mathesar-foundation/mathesar/issues/3450
     -->
    <!-- <p>
      <WarningBox>
        {$_('using_custom_types')}
        <DocsLink path="/">
          {$_('learn_implications_deleting_mathesar_schemas')}
        </DocsLink>
      </WarningBox>
    </p> -->
  {/if}

  <CancelOrProceedButtonPair
    proceedButton={{
      icon: undefined,
      label: $_('delete_connection'),
    }}
    onCancel={cancel}
    onProceed={disconnect}
    slot="footer"
  />
</ControlledModal><|MERGE_RESOLUTION|>--- conflicted
+++ resolved
@@ -9,14 +9,10 @@
     LabeledInput,
     ModalController,
   } from '@mathesar-component-library';
-  import type { Connection } from '@mathesar/api/connections';
+  import type { Connection } from '@mathesar/api/rest/connections';
   import Identifier from '@mathesar/components/Identifier.svelte';
   import RichText from '@mathesar/components/rich-text/RichText.svelte';
-<<<<<<< HEAD
-=======
-  import WarningBox from '@mathesar/components/message-boxes/WarningBox.svelte';
-  import type { Connection } from '@mathesar/api/rest/connections';
->>>>>>> 63f6dd1f
+
   import {
     connectionHasUniqueDatabaseReference,
     connectionsStore,
