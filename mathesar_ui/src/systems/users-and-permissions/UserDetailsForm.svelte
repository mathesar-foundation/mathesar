--- conflicted
+++ resolved
@@ -3,30 +3,23 @@
   import type { UnionToIntersection } from 'type-fest';
 
   import {
+    PasswordInput,
     TextInput,
-    PasswordInput,
     hasProperty,
   } from '@mathesar-component-library';
+  import userApi, { type User } from '@mathesar/api/users';
+  import { extractDetailedFieldBasedErrors } from '@mathesar/api/utils/errors';
   import {
+    FormSubmit,
+    isEmail,
+    makeForm,
+    matchRegex,
+    maxLength,
     optionalField,
     requiredField,
-    makeForm,
-<<<<<<< HEAD
-    FormSubmitWithCatch,
-    maxLength,
-    matchRegex,
-    isEmail,
-=======
-    FormSubmit,
-    validateLength,
-    matchRegexAllowNullUndefined,
-    validateEmailAllowEmpty,
->>>>>>> 67a33441
     type FieldStore,
   } from '@mathesar/components/form';
-  import userApi, { type User } from '@mathesar/api/users';
   import { iconSave, iconUndo } from '@mathesar/icons';
-  import { extractDetailedFieldBasedErrors } from '@mathesar/api/utils/errors';
   import { getUserProfileStoreFromContext } from '@mathesar/stores/userProfile';
   import SelectUserType from './SelectUserType.svelte';
   import UserFormInput from './UserFormInput.svelte';
