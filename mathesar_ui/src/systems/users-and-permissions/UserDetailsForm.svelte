--- conflicted
+++ resolved
@@ -17,14 +17,6 @@
     maxLength,
     optionalField,
     requiredField,
-<<<<<<< HEAD
-    makeForm,
-    FormSubmit,
-    validateLength,
-    matchRegexAllowNullUndefined,
-    validateEmailAllowEmpty,
-=======
->>>>>>> ee0f773f
     type FieldStore,
   } from '@mathesar/components/form';
   import { iconSave, iconUndo } from '@mathesar/icons';
