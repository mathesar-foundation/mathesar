<script lang="ts">
  import { createEventDispatcher } from 'svelte';
  import type { UnionToIntersection } from 'type-fest';

  import {
    PasswordInput,
    TextInput,
    hasProperty,
  } from '@mathesar-component-library';
  import userApi, { type User } from '@mathesar/api/users';
  import { extractDetailedFieldBasedErrors } from '@mathesar/api/utils/errors';
  import {
    FormSubmit,
    isEmail,
    makeForm,
    matchRegex,
    maxLength,
    optionalField,
    requiredField,
    type FieldStore,
  } from '@mathesar/components/form';
  import { iconSave, iconUndo } from '@mathesar/icons';
  import { getUserProfileStoreFromContext } from '@mathesar/stores/userProfile';
<<<<<<< HEAD
  import GridFormInput from '@mathesar/components/form/GridFormInput.svelte';
  import SelectUserType from './SelectUserType.svelte';
=======
  import { locale, setLocale } from '@mathesar/i18n/i18n-svelte';
  import { loadLocaleAsync } from '@mathesar/i18n/i18n-load';
  import { baseLocale } from '@mathesar/i18n/i18n-util';
  import SelectUserType from './SelectUserType.svelte';
  import UserFormInput from './UserFormInput.svelte';
  import SelectDisplayLanguage from './SelectDisplayLanguage.svelte';
>>>>>>> adf1290b

  const dispatch = createEventDispatcher<{ create: User; update: undefined }>();
  const userProfileStore = getUserProfileStoreFromContext();
  $: userProfile = $userProfileStore;

  export let user: User | undefined = undefined;

  $: isUserUpdatingThemselves = userProfile && userProfile.id === user?.id;
  $: isNewUser = user === undefined;
  $: fullName = optionalField(user?.full_name ?? '');
  $: username = requiredField(user?.username ?? '', [
    maxLength(150, 'Username cannot be longer than 150 characters.'),
    matchRegex(
      /^[A-Za-z0-9_@.+-]*$/,
      'Username can only contain alphanumeric characters, _, @, +, ., and -.',
    ),
  ]);
  $: email = optionalField(user?.email ?? '', [isEmail()]);
  $: displayLanguage = requiredField(user?.display_language ?? baseLocale);
  $: userType = requiredField<'user' | 'admin' | undefined>(
    user?.is_superuser ? 'admin' : 'user',
  );

  const password = requiredField('');
  $: user, password.reset();

  $: formFields = (() => {
    const fields = { fullName, username, email, userType, displayLanguage };
    return isNewUser ? { ...fields, password } : fields;
  })();
  $: form = makeForm(formFields);

  async function saveUser() {
    const formValues = $form.values;
    const request = {
      full_name: formValues.fullName,
      username: formValues.username,
      email: formValues.email,
      is_superuser: formValues.userType === 'admin',
      display_language: formValues.displayLanguage,
    };

    if (isNewUser && hasProperty(formValues, 'password')) {
      const newUser = await userApi.add({
        ...request,
        password: formValues.password,
      });
      dispatch('create', newUser);
      return;
    }

    if (user) {
      await userApi.update(user.id, request);
      if (isUserUpdatingThemselves && userProfileStore) {
        userProfileStore.update((details) => details.with(request));
      }

      const updatedLocale = request.display_language;
      if ($locale !== updatedLocale) {
        await loadLocaleAsync(updatedLocale);
        setLocale(updatedLocale);
      }
      dispatch('update');
      return;
    }

    throw new Error('Unable to update user');
  }

  function getErrorMessages(e: unknown) {
    type FieldKey = keyof UnionToIntersection<typeof formFields>;
    const { commonErrors, fieldSpecificErrors } =
      extractDetailedFieldBasedErrors<FieldKey>(e, {
        user_name: 'username',
        is_superuser: 'userType',
      });
    for (const [fieldKey, errors] of fieldSpecificErrors) {
      const combinedFields = form.fields as Partial<
        Record<FieldKey, FieldStore<unknown>>
      >;
      const field = combinedFields[fieldKey];
      if (field) {
        field.serverErrors.set(errors);
      } else {
        /**
         * Incase an error occurs when the server returned field
         * is not part of the form.
         * Ideally this should never happen.
         */
        commonErrors.push(...errors);
      }
    }
    return commonErrors;
  }
</script>

<div class="user-details-form">
  <GridFormInput
    label="Display Name"
    field={fullName}
    input={{ component: TextInput }}
  />

  <GridFormInput label="Email" field={email} input={{ component: TextInput }} />

  <GridFormInput
    label="Username *"
    field={username}
    input={{
      component: TextInput,
      props: { autocomplete: isNewUser ? 'new-username' : 'on' },
    }}
  />

  {#if isNewUser}
    <GridFormInput
      label="Password *"
      field={password}
      input={{
        component: PasswordInput,
        props: { autocomplete: isNewUser ? 'new-password' : 'on' },
      }}
    />
  {/if}

<<<<<<< HEAD
  <GridFormInput
=======
  <!-- Commenting this for now to avoid releasing any half baked changes to develop branch -->
  <!-- <UserFormInput
    label="Display Language *"
    field={displayLanguage}
    input={{
      component: SelectDisplayLanguage,
    }}
  /> -->

  <UserFormInput
>>>>>>> adf1290b
    label="Role *"
    field={userType}
    input={{
      component: SelectUserType,
      props: { disabled: isUserUpdatingThemselves },
    }}
  />
</div>

<div class="submit-section">
  <FormSubmit
    {form}
    catchErrors
    onProceed={saveUser}
    proceedButton={{ label: 'Save', icon: iconSave }}
    cancelButton={{ label: 'Discard Changes', icon: iconUndo }}
    {getErrorMessages}
    initiallyHidden={!!user}
    hasCancelButton={!!user}
  />
</div>

<style lang="scss">
  .user-details-form {
    display: grid;
    grid-template-columns: 1fr 3fr;
  }
  .submit-section {
    --form-submit-margin: var(--size-xx-large) 0 0 0;
  }
</style><|MERGE_RESOLUTION|>--- conflicted
+++ resolved
@@ -21,17 +21,12 @@
   } from '@mathesar/components/form';
   import { iconSave, iconUndo } from '@mathesar/icons';
   import { getUserProfileStoreFromContext } from '@mathesar/stores/userProfile';
-<<<<<<< HEAD
   import GridFormInput from '@mathesar/components/form/GridFormInput.svelte';
-  import SelectUserType from './SelectUserType.svelte';
-=======
   import { locale, setLocale } from '@mathesar/i18n/i18n-svelte';
   import { loadLocaleAsync } from '@mathesar/i18n/i18n-load';
   import { baseLocale } from '@mathesar/i18n/i18n-util';
   import SelectUserType from './SelectUserType.svelte';
-  import UserFormInput from './UserFormInput.svelte';
   import SelectDisplayLanguage from './SelectDisplayLanguage.svelte';
->>>>>>> adf1290b
 
   const dispatch = createEventDispatcher<{ create: User; update: undefined }>();
   const userProfileStore = getUserProfileStoreFromContext();
@@ -157,11 +152,8 @@
     />
   {/if}
 
-<<<<<<< HEAD
-  <GridFormInput
-=======
   <!-- Commenting this for now to avoid releasing any half baked changes to develop branch -->
-  <!-- <UserFormInput
+  <!-- <GridFormInput
     label="Display Language *"
     field={displayLanguage}
     input={{
@@ -169,8 +161,7 @@
     }}
   /> -->
 
-  <UserFormInput
->>>>>>> adf1290b
+  <GridFormInput
     label="Role *"
     field={userType}
     input={{
