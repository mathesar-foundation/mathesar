<script lang="ts">
  import { TabContainer, Spinner } from '@mathesar-component-library';
  import { getAvailableName } from '@mathesar/utils/db';
<<<<<<< HEAD
  import { confirm } from '@mathesar/stores/confirmation';
=======
  import ErrorBox from '@mathesar/components/message-boxes/ErrorBox.svelte';
>>>>>>> 3679b6d9
  import ColumnSelectionPane from './column-selection-pane/ColumnSelectionPane.svelte';
  import TransformationsPane from './transformations-pane/TransformationsPane.svelte';
  import type QueryManager from '../QueryManager';
  import type { ColumnWithLink } from '../utils';

  export let queryManager: QueryManager;
  export let linkCollapsibleOpenState: Record<ColumnWithLink['id'], boolean> =
    {};

  $: ({ query, state, confirmationNeededForMultipleResults } = queryManager);
  $: ({ inputColumnsFetchState } = $state);

  const tabs = [
    { id: 'column-selection', label: 'Select Columns' },
    { id: 'transform-results', label: 'Transform Results' },
  ];
  let activeTab = tabs[0];

  async function addColumn(column: ColumnWithLink) {
    const baseAlias = `${column.tableName}_${column.name}`;
    const allAliases = new Set($query.initial_columns.map((c) => c.alias));
    const alias = getAvailableName(baseAlias, allAliases);
    const queryHasNoSummarization = !$query.hasSummarizationTransform();
    let addNewAutoSummarization = false;
    if (
      column.producesMultipleResults &&
      $confirmationNeededForMultipleResults &&
      queryHasNoSummarization
    ) {
      addNewAutoSummarization = await confirm({
        title: "You're adding a column with multiple related records",
        body: `By default, Mathesar shows only one related record per row.
               We recommend adding a summarization step if you'd like to see
               related records as a list instead.`,
        proceedButton: {
          label: 'Yes, show related records as a list',
          icon: undefined,
        },
        cancelButton: { label: 'Do not summarize', icon: undefined },
      });
      confirmationNeededForMultipleResults.set(false);
    }
    await queryManager.update((q) => {
      const newQuery = q.withColumn({
        alias,
        id: column.id,
        jp_path: column.jpPath,
      });
      if (addNewAutoSummarization) {
        const autoSummarization =
          queryManager.getAutoSummarizationTransformModel();
        if (autoSummarization) {
          return newQuery.model.addSummarizationTransform(autoSummarization);
        }
      }
      return newQuery;
    });
    if (queryHasNoSummarization) {
      queryManager.selectColumn(alias);
    }
    // Select transformations tab is auto summarization is added
    if (addNewAutoSummarization) {
      [, activeTab] = tabs;
    }
  }
</script>

<aside class="input-sidebar">
  <header>Build your Exploration</header>
  <section class="input-pane">
    <TabContainer {tabs} fillTabWidth fillContainerHeight bind:activeTab>
      {#if inputColumnsFetchState?.state === 'processing'}
        <div class="loading-state">
          <Spinner />
        </div>
      {:else if inputColumnsFetchState?.state === 'success'}
        {#if activeTab?.id === 'column-selection'}
          <div class="help-text">
            Select the columns that will be used for the exploration. Columns
            are limited to those from the base table and it's linked tables.
          </div>
          <ColumnSelectionPane
            {queryManager}
            {linkCollapsibleOpenState}
            on:add={(e) => addColumn(e.detail)}
          />
        {:else if activeTab?.id === 'transform-results'}
          <div class="help-text">
            Transformations can be used to summarize data, filter data, and
            more. Note that transformations are applied in the order they are
            listed.
          </div>
          <TransformationsPane {queryManager} />
        {/if}
      {:else if inputColumnsFetchState?.state === 'failure'}
        <ErrorBox>
          Failed to fetch column information:
          {inputColumnsFetchState?.errors.join(';')}
        </ErrorBox>
      {/if}
    </TabContainer>
  </section>
</aside>

<style lang="scss">
  aside.input-sidebar {
    width: var(--input-pane-width);
    flex-basis: var(--input-pane-width);
    border-right: 1px solid var(--slate-300);
    flex-shrink: 0;
    flex-grow: 0;
    display: flex;
    flex-direction: column;
    overflow: hidden;

    header {
      padding: var(--size-xx-small) var(--size-large);
      border-bottom: 1px solid var(--slate-200);
      font-weight: 590;
    }

    .input-pane {
      flex-grow: 1;
      overflow: hidden;
      position: relative;
      background-color: var(--sand-100);

      .loading-state {
        padding: var(--size-large);
      }

      .help-text {
        padding: var(--size-large);
        font-size: var(--text-size-small);
      }
    }
  }
</style><|MERGE_RESOLUTION|>--- conflicted
+++ resolved
@@ -1,11 +1,8 @@
 <script lang="ts">
   import { TabContainer, Spinner } from '@mathesar-component-library';
   import { getAvailableName } from '@mathesar/utils/db';
-<<<<<<< HEAD
   import { confirm } from '@mathesar/stores/confirmation';
-=======
   import ErrorBox from '@mathesar/components/message-boxes/ErrorBox.svelte';
->>>>>>> 3679b6d9
   import ColumnSelectionPane from './column-selection-pane/ColumnSelectionPane.svelte';
   import TransformationsPane from './transformations-pane/TransformationsPane.svelte';
   import type QueryManager from '../QueryManager';
