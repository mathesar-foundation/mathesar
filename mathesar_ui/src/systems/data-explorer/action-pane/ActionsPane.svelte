--- conflicted
+++ resolved
@@ -8,12 +8,8 @@
   import SaveButton from '@mathesar/components/SaveButton.svelte';
   import SelectTableWithinCurrentSchema from '@mathesar/components/SelectTableWithinCurrentSchema.svelte';
   import TableName from '@mathesar/components/TableName.svelte';
-<<<<<<< HEAD
-  import { iconExploration, iconInspector } from '@mathesar/icons';
+  import { iconExploration, iconExport } from '@mathesar/icons';
   import { trackRecent } from '@mathesar/utils/recentTracker';
-=======
-  import { iconExploration, iconExport } from '@mathesar/icons';
->>>>>>> c0c2502f
   import type { Table } from '@mathesar/models/Table';
   import { modal } from '@mathesar/stores/modal';
   import { queries } from '@mathesar/stores/queries';
@@ -112,8 +108,8 @@
           entityDescription: $query.description,
         }
       : undefined}
-    --icon-fill-color="linear-gradient(135deg, var(--color-exploration), var(--color-exploration-40))"
-    --icon-stroke-color="var(--color-fg-inverted)"
+    style:--icon-fill-color="linear-gradient(135deg, var(--color-exploration), var(--color-exploration-40))"
+    style:--icon-stroke-color="var(--color-fg-inverted)"
   >
     <EntityPageHeader
       title={isSaved
@@ -155,7 +151,6 @@
         {/if}
       </div>
 
-<<<<<<< HEAD
       <svelte:fragment slot="actions-right">
         {#if currentTable}
           <SaveButton
@@ -164,92 +159,58 @@
             onSave={saveExistingOrCreateNew}
           />
 
-          <Button
-            appearance="secondary"
+          {#if hasColumns && !canSave}
+            <Tooltip allowHover>
+              <AnchorButton
+                slot="trigger"
+                href="/api/export/v0/explorations/?{exportLinkParams}"
+                data-tinro-ignore
+                appearance="secondary"
+                size="medium"
+                aria-label={$_('export')}
+                download="{$query.name}.csv"
+              >
+                <Icon {...iconExport} />
+                <span class="responsive-button-label">{$_('export')}</span>
+              </AnchorButton>
+              <span slot="content">
+                {$_('export_exploration_as_csv_help', {
+                  values: { explorationName: $query.name },
+                })}
+                {#if $rowsData.totalCount > 50000}
+                  {$_('export_exploration_50K_limit')}
+                {/if}
+              </span>
+            </Tooltip>
+          {:else}
+            <Tooltip enabled={hasColumns}>
+              <Button
+                slot="trigger"
+                appearance="secondary"
+                size="medium"
+                aria-label={$_('export')}
+                disabled="true"
+              >
+                <Icon {...iconExport} />
+                <span class="responsive-button-label">{$_('export')}</span>
+              </Button>
+              <span slot="content">
+                {$_('export_exploration_save_help')}
+              </span>
+            </Tooltip>
+          {/if}
+
+          <InspectorButton
             disabled={!hasColumns}
-            on:click={() => {
+            active={isInspectorOpen}
+            toggle={() => {
               isInspectorOpen = !isInspectorOpen;
             }}
-            active={isInspectorOpen}
-          >
-            <Icon {...iconInspector} size="0.8rem" />
-            <span>{$_('inspector')}</span>
-          </Button>
+          />
         {/if}
       </svelte:fragment>
     </EntityPageHeader>
   </div>
-=======
-      {#if !isSaved && currentTable}
-        <Button
-          appearance="secondary"
-          on:click={() => updateBaseTable(undefined)}
-        >
-          {$_('start_over')}
-        </Button>
-      {/if}
-    </div>
-
-    <svelte:fragment slot="actions-right">
-      {#if currentTable}
-        <SaveButton
-          {canSave}
-          unsavedChangesText={$_('exploration_has_unsaved_changes')}
-          onSave={saveExistingOrCreateNew}
-        />
-
-        {#if hasColumns && !canSave}
-          <Tooltip allowHover>
-            <AnchorButton
-              slot="trigger"
-              href="/api/export/v0/explorations/?{exportLinkParams}"
-              data-tinro-ignore
-              appearance="secondary"
-              size="medium"
-              aria-label={$_('export')}
-              download="{$query.name}.csv"
-            >
-              <Icon {...iconExport} />
-              <span class="responsive-button-label">{$_('export')}</span>
-            </AnchorButton>
-            <span slot="content">
-              {$_('export_exploration_as_csv_help', {
-                values: { explorationName: $query.name },
-              })}
-              {#if $rowsData.totalCount > 50000}
-                {$_('export_exploration_50K_limit')}
-              {/if}
-            </span>
-          </Tooltip>
-        {:else}
-          <Tooltip enabled={hasColumns}>
-            <Button
-              slot="trigger"
-              appearance="secondary"
-              size="medium"
-              aria-label={$_('export')}
-              disabled="true"
-            >
-              <Icon {...iconExport} />
-              <span class="responsive-button-label">{$_('export')}</span>
-            </Button>
-            <span slot="content">
-              {$_('export_exploration_save_help')}
-            </span>
-          </Tooltip>
-        {/if}
-
-        <InspectorButton
-          disabled={!hasColumns}
-          active={isInspectorOpen}
-          toggle={() => {
-            isInspectorOpen = !isInspectorOpen;
-          }}
-        />
-      {/if}
-    </svelte:fragment>
-  </EntityPageHeader>
->>>>>>> c0c2502f
 </div>
 
 <NameAndDescInputModalForm
