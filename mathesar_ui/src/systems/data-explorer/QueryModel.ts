import type {
  AnonymousExploration,
  InitialColumn,
  MaybeSavedExploration,
  QueryInstanceTransformation,
  SavedExploration,
} from '@mathesar/api/rpc/explorations';
import { assertExhaustive } from '@mathesar-component-library';

import {
  type ColumnDisplayOptionsEntry,
  type ExplorationDisplayOptions,
  validateDisplayOptions,
} from './displayOptions';
import QueryFilterTransformationModel from './QueryFilterTransformationModel';
import QueryHideTransformationModel from './QueryHideTransformationModel';
import QuerySortTransformationModel from './QuerySortTransformationModel';
import { QuerySummarizationTransformationModel } from './QuerySummarizationTransformationModel';
import type { ColumnWithLink } from './utils';

export interface QueryModelUpdateDiff {
  model: QueryModel;
  type:
    | 'id'
    | 'name'
    | 'displayOptions'
    | 'baseTable'
    | 'initialColumnsArray'
    | 'initialColumnName'
    | 'transformations'
    | 'initialColumnsAndTransformations';
}

export type QueryTransformationModel =
  | QueryFilterTransformationModel
  | QuerySummarizationTransformationModel
  | QueryHideTransformationModel
  | QuerySortTransformationModel;

export function getTransformationModel(
  transformation: QueryInstanceTransformation,
): QueryTransformationModel {
  switch (transformation.type) {
    case 'filter':
      return new QueryFilterTransformationModel(transformation);
    case 'summarize':
      return new QuerySummarizationTransformationModel(transformation);
    case 'hide':
      return new QueryHideTransformationModel(transformation);
    case 'order':
      return new QuerySortTransformationModel(transformation);
    default:
      return assertExhaustive(transformation);
  }
}

function validate(
  queryModel: Pick<QueryModel, 'base_table_oid' | 'transformationModels'>,
): { isValid: boolean; isRunnable: boolean } {
  if (queryModel.base_table_oid === undefined) {
    return { isValid: false, isRunnable: false };
  }
  const isValid = queryModel.transformationModels.every((transformation) =>
    transformation.isValid(),
  );
  return { isValid, isRunnable: true };
}

export class QueryModel {
  readonly database_id: MaybeSavedExploration['database_id'];

  readonly schema_oid: MaybeSavedExploration['schema_oid'];

  readonly base_table_oid: MaybeSavedExploration['base_table_oid'];

  readonly id: MaybeSavedExploration['id'];

  readonly name: MaybeSavedExploration['name'];

  readonly description: MaybeSavedExploration['description'];

  readonly initial_columns: InitialColumn[];

  readonly transformationModels: QueryTransformationModel[];

  readonly display_names: NonNullable<SavedExploration['display_names']>;

  readonly display_options: ExplorationDisplayOptions;

  readonly isValid: boolean;

  readonly isRunnable: boolean;

  constructor(model: MaybeSavedExploration | QueryModel) {
    this.database_id = model.database_id;
    this.schema_oid = model.schema_oid;
    this.base_table_oid = model.base_table_oid;
    this.id = model.id;
    this.name = model.name;
    this.description = model.description;
    this.initial_columns = model.initial_columns ?? [];
    let transformationModels;
    if (model && 'transformationModels' in model) {
      transformationModels = [...model.transformationModels];
    } else {
      transformationModels =
        model.transformations?.map(getTransformationModel) ?? [];
    }
    this.transformationModels = transformationModels;
    this.display_names = model.display_names ?? {};
    this.display_options = validateDisplayOptions(model.display_options);
    const validationResult = validate({
      base_table_oid: model.base_table_oid,
      transformationModels,
    });
    this.isValid = validationResult.isValid;
    this.isRunnable = validationResult.isRunnable;
  }

  withBaseTable(base_table?: number): QueryModelUpdateDiff {
    const model = new QueryModel({
      database_id: this.database_id,
      schema_oid: this.schema_oid,
      base_table_oid: base_table,
      id: this.id,
      name: this.name,
    });
    return {
      model,
      type: 'baseTable',
    };
  }

  withId(id: number): QueryModelUpdateDiff {
    const model = new QueryModel({
      ...this,
      id,
    });
    return {
      model,
      type: 'id',
    };
  }

  withName(name?: string): QueryModelUpdateDiff {
    const model = new QueryModel({
      ...this,
      name,
    });
    return {
      model,
      type: 'name',
    };
  }

  withDescription(description?: string): QueryModelUpdateDiff {
    const model = new QueryModel({
      ...this,
      description,
    });
    return {
      model,
      type: 'name',
    };
  }

  withInitialColumn(column: InitialColumn): QueryModelUpdateDiff {
    const initialColumns = [...this.initial_columns, column];
    const model = new QueryModel({
      ...this,
      initial_columns: initialColumns,
      display_names: {
        ...this.display_names,
        [column.alias]: column.alias,
      },
    });
    return {
      model,
      type: 'initialColumnsArray',
    };
  }

  withoutInitialColumns(columnAliases: string[]): QueryModelUpdateDiff {
    const initialColumns = this.initial_columns.filter(
      (entry) => !columnAliases.includes(entry.alias),
    );
    const model = new QueryModel({
      ...this,
      initial_columns: initialColumns,
    });
    return {
      model,
      type: 'initialColumnsArray',
    };
  }

  withoutInitialColumn(columnAlias: string): QueryModelUpdateDiff {
    return this.withoutInitialColumns([columnAlias]);
  }

  withDisplayNameForColumn(
    columnAlias: string,
    displayName: string,
  ): QueryModelUpdateDiff {
    const displayNames = {
      ...this.display_names,
      [columnAlias]: displayName,
    };
    const model = new QueryModel({
      ...this,
      display_names: displayNames,
    });
    return {
      model,
      type: 'initialColumnName',
    };
  }

  withColumnDisplayOptionsEntry(
    entry: ColumnDisplayOptionsEntry,
  ): QueryModelUpdateDiff {
<<<<<<< HEAD
    const previousColumnMetadata =
      (this.display_options.columnDisplayOptions ?? {})[entry.column.index]
        ?.displayOptions ?? {};

=======
>>>>>>> 168af4ae
    const displayOptions = {
      ...this.display_options,
      columnDisplayOptions: {
        ...(this.display_options.columnDisplayOptions ?? {}),
        [entry.column.index]: {
          column: entry.column,
<<<<<<< HEAD
          displayOptions: {
            ...previousColumnMetadata,
            ...entry.displayOptions,
          },
=======
          displayOptions: entry.displayOptions,
>>>>>>> 168af4ae
        },
      },
    };

    const model = new QueryModel({
      ...this,
      display_options: displayOptions,
    });
    return {
      model,
      type: 'displayOptions',
    };
  }

  withAllDisplayOptionsReplaced(
    displayOptions: ExplorationDisplayOptions,
  ): QueryModelUpdateDiff {
    const model = new QueryModel({
      ...this,
      display_options: displayOptions,
    });
    return {
      model,
      type: 'displayOptions',
    };
  }

  private addTransform(
    transformationModel: QueryTransformationModel,
  ): QueryModelUpdateDiff {
    const model = new QueryModel({
      ...this,
      transformationModels: [...this.transformationModels, transformationModel],
    });
    return {
      model,
      type: 'transformations',
    };
  }

  addFilterTransform(
    filterTransformationModel: QueryFilterTransformationModel,
  ): QueryModelUpdateDiff {
    return this.addTransform(filterTransformationModel);
  }

  addSummarizationTransform(
    summarizationTransformationModel: QuerySummarizationTransformationModel,
  ): QueryModelUpdateDiff {
    if (this.hasSummarizationTransform()) {
      // This should never happen
      throw new Error(
        'QueryModel currently allows only a single summarization transformation',
      );
    }
    return this.addTransform(summarizationTransformationModel);
  }

  addHideTransform(
    hideTransformModel: QueryHideTransformationModel,
  ): QueryModelUpdateDiff {
    return this.addTransform(hideTransformModel);
  }

  addSortTransform(
    sortTransformModel: QuerySortTransformationModel,
  ): QueryModelUpdateDiff {
    return this.addTransform(sortTransformModel);
  }

  removeLastTransform(): QueryModelUpdateDiff {
    const model = new QueryModel({
      ...this,
      transformationModels: this.transformationModels.slice(0, -1),
    });
    return {
      model,
      type: 'transformations',
    };
  }

  updateTransform(
    index: number,
    transform: QueryTransformationModel,
  ): QueryModelUpdateDiff {
    const transformationModels = [...this.transformationModels];
    transformationModels[index] = transform;
    const model = new QueryModel({
      ...this,
      transformationModels,
    });
    return {
      model,
      type: 'transformations',
    };
  }

  getInitialColumnsAndTransformsUtilizingThemByColumnIds(columnIds: number[]) {
    const initialColumnsUsingColumnIds = this.initial_columns.filter((entry) =>
      columnIds.includes(entry.attnum),
    );
    const initialColumnAliases = initialColumnsUsingColumnIds.map(
      (entry) => entry.alias,
    );
    const transformsUsingColumnIds: {
      index: number;
      transform: QueryTransformationModel;
    }[] = [];
    let selectAllFollowingTransforms = false;
    this.transformationModels.forEach((transform, index) => {
      if (selectAllFollowingTransforms) {
        transformsUsingColumnIds.push({
          index,
          transform,
        });
        return;
      }
      if (transform.type === 'summarize') {
        selectAllFollowingTransforms = true;
        transformsUsingColumnIds.push({
          index,
          transform,
        });
        return;
      }
      if (
        initialColumnAliases.some((alias) =>
          transform.isColumnUsedInTransformation(alias),
        )
      ) {
        transformsUsingColumnIds.push({
          index,
          transform,
        });
      }
    });
    return {
      initialColumnsUsingColumnIds,
      transformsUsingColumnIds,
    };
  }

  withoutColumnsById(columnIds: number[]): QueryModelUpdateDiff {
    const initialColumns = this.initial_columns.filter(
      (entry) => !columnIds.includes(entry.attnum),
    );
    let retainedTransformationModels = this.transformationModels;
    const firstSummarizationTransformIndex =
      this.transformationModels.findIndex(
        (transformationModel) => transformationModel.type === 'summarize',
      );
    if (firstSummarizationTransformIndex > -1) {
      retainedTransformationModels = retainedTransformationModels.slice(
        0,
        firstSummarizationTransformIndex,
      );
    }
    const alaisesForTheIds = this.initial_columns
      .filter((entry) => columnIds.includes(entry.attnum))
      .map((entry) => entry.alias);
    const transformationModels = retainedTransformationModels.filter(
      (model) =>
        !alaisesForTheIds.some((alias) =>
          model.isColumnUsedInTransformation(alias),
        ),
    );
    const model = new QueryModel({
      ...this,
      initial_columns: initialColumns,
      transformationModels,
    });
    return {
      model,
      type: 'initialColumnsAndTransformations',
    };
  }

  getColumn(columnAlias: string): InitialColumn | undefined {
    return this.initial_columns.find((column) => column.alias === columnAlias);
  }

  getSummarizationTransforms(): QuerySummarizationTransformationModel[] {
    return this.transformationModels.filter(
      (transform): transform is QuerySummarizationTransformationModel =>
        transform.type === 'summarize',
    );
  }

  isColumnUsedInTransformations(columnAlias: string): boolean {
    return this.transformationModels.some((transform) =>
      transform.isColumnUsedInTransformation(columnAlias),
    );
  }

  areColumnsUsedInTransformations(columnAliases: string[]): boolean {
    return columnAliases.some((alias) =>
      this.isColumnUsedInTransformations(alias),
    );
  }

  getOutputColumnAliases(): string[] {
    const summarizationTransforms = this.getSummarizationTransforms();
    if (summarizationTransforms.length > 0) {
      return summarizationTransforms[
        summarizationTransforms.length - 1
      ].getOutputColumnAliases();
    }
    return this.initial_columns.map((entry) => entry.alias);
  }

  getAllSortedColumns(): string[] {
    return this.transformationModels
      .filter(
        (transform): transform is QuerySortTransformationModel =>
          transform.type === 'order',
      )
      .map((entry) => entry.columnIdentifier);
  }

  getAllSortableColumns(): string[] {
    const sortedColumns = new Set(this.getAllSortedColumns());
    return this.getOutputColumnAliases().filter(
      (alias) => !sortedColumns.has(alias),
    );
  }

  toAnonymousExploration(): AnonymousExploration {
    if (this.base_table_oid === undefined) {
      throw new Error(
        'Cannot formulate run request since base_table is undefined',
      );
    }
    const transformations = this.isValid
      ? this.transformationModels
      : this.transformationModels.filter((transform) => transform.isValid());
    return {
      database_id: this.database_id,
      schema_oid: this.schema_oid,
      base_table_oid: this.base_table_oid,
      initial_columns: this.initial_columns,
      transformations: transformations.map((entry) => entry.toJson()),
      display_names: this.display_names,
      display_options: this.display_options,
    };
  }

  getColumnCount(column: ColumnWithLink): number {
    const columnJoinPath = JSON.stringify(column.jpPath);
    return this.initial_columns.filter((entry) => {
      const entryJoinPath = JSON.stringify(entry.join_path);
      return entry.attnum === column.id && entryJoinPath === columnJoinPath;
    }).length;
  }

  toMaybeSavedExploration(): MaybeSavedExploration {
    return {
      ...this.toAnonymousExploration(),
      id: this.id,
      name: this.name,
      description: this.description,
<<<<<<< HEAD
      base_table_oid: this.base_table_oid,
      initial_columns: this.initial_columns,
      transformations: this.transformationModels.map((entry) => entry.toJson()),
      display_names: this.display_names,
      display_options: this.display_options,
=======
>>>>>>> 168af4ae
    };
  }

  isSaved(): boolean {
    return !!this.id;
  }

  hasSummarizationTransform(): boolean {
    return this.transformationModels.some(
      (transform): transform is QuerySummarizationTransformationModel =>
        transform.type === 'summarize',
    );
  }
}<|MERGE_RESOLUTION|>--- conflicted
+++ resolved
@@ -219,27 +219,20 @@
   withColumnDisplayOptionsEntry(
     entry: ColumnDisplayOptionsEntry,
   ): QueryModelUpdateDiff {
-<<<<<<< HEAD
     const previousColumnMetadata =
       (this.display_options.columnDisplayOptions ?? {})[entry.column.index]
         ?.displayOptions ?? {};
 
-=======
->>>>>>> 168af4ae
     const displayOptions = {
       ...this.display_options,
       columnDisplayOptions: {
         ...(this.display_options.columnDisplayOptions ?? {}),
         [entry.column.index]: {
           column: entry.column,
-<<<<<<< HEAD
           displayOptions: {
             ...previousColumnMetadata,
             ...entry.displayOptions,
           },
-=======
-          displayOptions: entry.displayOptions,
->>>>>>> 168af4ae
         },
       },
     };
@@ -500,14 +493,6 @@
       id: this.id,
       name: this.name,
       description: this.description,
-<<<<<<< HEAD
-      base_table_oid: this.base_table_oid,
-      initial_columns: this.initial_columns,
-      transformations: this.transformationModels.map((entry) => entry.toJson()),
-      display_names: this.display_names,
-      display_options: this.display_options,
-=======
->>>>>>> 168af4ae
     };
   }
 
