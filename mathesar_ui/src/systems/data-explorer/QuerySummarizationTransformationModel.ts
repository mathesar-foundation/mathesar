import { ImmutableMap } from '@mathesar-component-library';
import type {
  QueryInstanceSummarizationTransformation,
  QuerySummarizationFunctionId,
} from '@mathesar/api/types/queries';

export interface QuerySummarizationAggregationEntry {
  inputAlias: string;
  outputAlias: string;
<<<<<<< HEAD
  function: 'distinct_aggregate_to_array' | 'count' | 'max';
=======
  function: QuerySummarizationFunctionId;
>>>>>>> 0ba142a5
}

export interface QuerySummarizationGroupingEntry {
  inputAlias: string;
  outputAlias: string;
  preprocFunction?: string;
}

export interface QuerySummarizationTransformationEntry {
  columnIdentifier: string;
  preprocFunctionIdentifier?: string;
  groups: ImmutableMap<string, QuerySummarizationGroupingEntry>;
  aggregations: ImmutableMap<string, QuerySummarizationAggregationEntry>;
}

export default class QuerySummarizationTransformationModel
  implements QuerySummarizationTransformationEntry
{
  type = 'summarize' as const;

  name = 'Summarization' as const;

  columnIdentifier;

  preprocFunctionIdentifier;

  groups;

  aggregations;

  isValid = () => true;

  constructor(
    transformation:
      | QueryInstanceSummarizationTransformation
      | QuerySummarizationTransformationEntry,
  ) {
    if ('columnIdentifier' in transformation) {
      this.columnIdentifier = transformation.columnIdentifier;
      this.preprocFunctionIdentifier = transformation.preprocFunctionIdentifier;
      this.aggregations = transformation.aggregations;
      this.groups = transformation.groups;
    } else {
      const baseGroupingColumn = transformation.spec.base_grouping_column;
      const aggregationExpressions =
        transformation.spec.aggregation_expressions ?? [];
      const groupingExpressions =
        transformation.spec.grouping_expressions ?? [];
      this.columnIdentifier = baseGroupingColumn;
      this.aggregations = new ImmutableMap(
        aggregationExpressions.map((entry) => [
          entry.input_alias,
          {
            inputAlias: entry.input_alias,
            outputAlias: entry.output_alias,
            function: entry.function,
          },
        ]),
      );
      let groups = new ImmutableMap(
        groupingExpressions.map((entry) => [
          entry.input_alias,
          {
            inputAlias: entry.input_alias,
            outputAlias: entry.output_alias,
            preprocFunction: entry.preproc,
          },
        ]),
      );
      const baseColumnWithinGroupingExp = groups.get(baseGroupingColumn);
      if (baseColumnWithinGroupingExp) {
        this.preprocFunctionIdentifier =
          baseColumnWithinGroupingExp.preprocFunction;
        groups = groups.without(baseGroupingColumn);
      }
      this.groups = groups;
    }
  }

  private getBaseColumnOutputAlias(): string {
    return `${this.columnIdentifier}_grouped`;
  }

  getOutputColumnAliases(): string[] {
    return [
      this.getBaseColumnOutputAlias(),
      ...[...this.groups.values()].map((entry) => entry.outputAlias),
      ...[...this.aggregations.values()].map((entry) => entry.outputAlias),
    ];
  }

  toJson(): QueryInstanceSummarizationTransformation {
    const aggregationEntries = [...this.aggregations.entries()];
    const groupingEntries = [...this.groups.entries()];

    const spec: QueryInstanceSummarizationTransformation['spec'] = {
      base_grouping_column: this.columnIdentifier,
      grouping_expressions: [
        {
          input_alias: this.columnIdentifier,
          output_alias: this.getBaseColumnOutputAlias(),
          preproc: this.preprocFunctionIdentifier,
        },
        ...groupingEntries.map(([inputAlias, groupObj]) => ({
          input_alias: inputAlias,
          output_alias: groupObj.outputAlias,
          preproc: groupObj.preprocFunction,
        })),
      ],
      aggregation_expressions: aggregationEntries.map(
        ([inputAlias, aggObj]) => ({
          input_alias: inputAlias,
          output_alias: aggObj.outputAlias,
          function: aggObj.function,
        }),
      ),
    };

    return {
      type: 'summarize',
      spec,
    };
  }

  isColumnUsedInTransformation(columnAlias: string): boolean {
    return this.getOutputColumnAliases().includes(columnAlias);
  }
}<|MERGE_RESOLUTION|>--- conflicted
+++ resolved
@@ -7,11 +7,7 @@
 export interface QuerySummarizationAggregationEntry {
   inputAlias: string;
   outputAlias: string;
-<<<<<<< HEAD
-  function: 'distinct_aggregate_to_array' | 'count' | 'max';
-=======
   function: QuerySummarizationFunctionId;
->>>>>>> 0ba142a5
 }
 
 export interface QuerySummarizationGroupingEntry {
