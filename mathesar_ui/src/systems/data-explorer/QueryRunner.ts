--- conflicted
+++ resolved
@@ -10,13 +10,8 @@
   QueryResultsResponse,
   QueryColumnMetaData,
 } from '@mathesar/api/types/queries';
-<<<<<<< HEAD
-import { runQuery } from '@mathesar/stores/queries';
+import { runQuery, fetchQueryResults } from '@mathesar/stores/queries';
 import { LegacySheetSelection } from '@mathesar/components/sheet';
-=======
-import { runQuery, fetchQueryResults } from '@mathesar/stores/queries';
-import { SheetSelection } from '@mathesar/components/sheet';
->>>>>>> 4b5bb6f5
 import type { AbstractTypesMap } from '@mathesar/stores/abstract-types/types';
 import type { ShareConsumer } from '@mathesar/utils/shares';
 import type QueryModel from './QueryModel';
