--- conflicted
+++ resolved
@@ -1,20 +1,12 @@
 import { type Readable, derived, get, writable } from 'svelte/store';
 import { _ } from 'svelte-i18n';
 
-<<<<<<< HEAD
 import {
   getDbTypeBasedInputCap,
   getLinkedRecordInputCap,
 } from '@mathesar/components/cell-fabric/utils';
-import {
-  type FieldStore,
-  optionalField,
-  requiredField,
-} from '@mathesar/components/form';
 import { makeRowSeekerOrchestratorFactory } from '@mathesar/systems/row-seeker/rowSeekerOrchestrator';
 
-=======
->>>>>>> 0cbb5374
 import { AbstractEphemeralField } from './AbstractEphemeralField';
 import type { FieldColumn } from './FieldColumn';
 import { DataFormFieldInputValueHolder } from './FieldValueHolder';
