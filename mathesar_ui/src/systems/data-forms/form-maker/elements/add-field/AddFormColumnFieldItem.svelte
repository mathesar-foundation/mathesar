--- conflicted
+++ resolved
@@ -16,7 +16,7 @@
   export let fieldColumn: FieldColumn;
   export let parentHasColumn: Readable<boolean>;
 
-  $: ({ column, abstractType } = fieldColumn);
+  $: ({ column } = fieldColumn);
 
   /**
    * This is somewhat crude, but it works okay in most circumstances. Ideally
@@ -57,12 +57,6 @@
           <div slot="content">
             {#if columnAlreadyAdded}
               {$_('cannot_add_field_column_is_already_added')}
-<<<<<<< HEAD
-=======
-            {:else if isTypeFile}
-              <!-- TODO_FILES_IN_FORMS: Remove this logic when file handling is implemented. -->
-              {$_('cannot_add_field_column_type_file')}
->>>>>>> 930ae063
             {:else if isDynamicPk}
               {$_('cannot_add_field_column_value_is_dynamic_pk')}
             {/if}
