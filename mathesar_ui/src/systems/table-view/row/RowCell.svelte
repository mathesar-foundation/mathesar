--- conflicted
+++ resolved
@@ -22,14 +22,11 @@
   import { SheetCell } from '@mathesar/components/sheet';
   import type { ProcessedColumn } from '@mathesar/stores/table-data/processedColumns';
   import { iconSetToNull } from '@mathesar/icons';
-<<<<<<< HEAD
   import { storeToGetRecordPageUrl } from '@mathesar/stores/storeBasedUrls';
-=======
   import {
     isCellSelected,
     Selection,
   } from '@mathesar/stores/table-data/selection';
->>>>>>> 9893df75
   import CellErrors from './CellErrors.svelte';
   import CellBackground from './CellBackground.svelte';
   import RowCellBackgrounds from './RowCellBackgrounds.svelte';
@@ -151,16 +148,13 @@
         selection.onStartSelection(row, column);
       }}
       on:update={valueUpdated}
-<<<<<<< HEAD
       {recordPageLinkHref}
       horizontalAlignment={column.primary_key ? 'left' : undefined}
-=======
       on:mouseenter={() => {
         // This enables the click + drag to
         // select multiple cells
         selection.onMouseEnterWhileSelection(row, column);
       }}
->>>>>>> 9893df75
     />
     <ContextMenu>
       <MenuItem
