--- conflicted
+++ resolved
@@ -13,15 +13,7 @@
   import { makeCellId } from '@mathesar/components/sheet/cellIds';
   import type SheetSelection from '@mathesar/components/sheet/selection/SheetSelection';
   import { handleKeyboardEventOnCell } from '@mathesar/components/sheet/sheetKeyboardUtils';
-<<<<<<< HEAD
   import { getSheetContext } from '@mathesar/components/sheet/utils';
-  import {
-    iconLinkToRecordPage,
-    iconModalRecordView,
-    iconSetToNull,
-  } from '@mathesar/icons';
-=======
->>>>>>> e8717628
   import type { RpcError } from '@mathesar/packages/json-rpc-client-builder';
   import {
     type CellKey,
