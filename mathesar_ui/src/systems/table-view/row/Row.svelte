--- conflicted
+++ resolved
@@ -16,14 +16,8 @@
     SheetCell,
     isRowSelected,
   } from '@mathesar/components/sheet';
-<<<<<<< HEAD
+  import { rowHeightPx } from '@mathesar/geometry';
   import { ContextMenu } from '@mathesar/component-library';
-=======
-  import { rowHeightPx } from '@mathesar/geometry';
-  import RowControl from './RowControl.svelte';
-  import RowCell from './RowCell.svelte';
-  import GroupHeader from './GroupHeader.svelte';
->>>>>>> 50b1fdc2
   import NewRecordMessage from './NewRecordMessage.svelte';
   import GroupHeader from './GroupHeader.svelte';
   import RowCell from './RowCell.svelte';
