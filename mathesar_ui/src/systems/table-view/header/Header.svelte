<script lang="ts">
  import {
    getTabularDataStoreFromContext,
    ID_ADD_NEW_COLUMN,
    ID_ROW_CONTROL_COLUMN,
  } from '@mathesar/stores/table-data';
  import {
    SheetHeader,
    SheetCell,
    SheetCellResizer,
    isColumnSelected,
  } from '@mathesar/components/sheet';
<<<<<<< HEAD
  import type { ProcessedColumn } from '@mathesar/stores/table-data';
  import { saveColumnOrder } from '@mathesar/stores/tables';
  import type { TableEntry } from '@mathesar/api/types/tables';
  import HeaderCell from './header-cell/HeaderCell.svelte';
  import NewColumnCell from './new-column-cell/NewColumnCell.svelte';
  import { Draggable, Droppable } from './drag-and-drop';
=======
  import { ContextMenu } from '@mathesar/component-library';
  import HeaderCell from './header-cell/HeaderCell.svelte';
  import NewColumnCell from './new-column-cell/NewColumnCell.svelte';
  import ColumnHeaderContextMenu from './header-cell/ColumnHeaderContextMenu.svelte';
>>>>>>> 6a08a454

  const tabularData = getTabularDataStoreFromContext();

  export let hasNewColumnButton = false;
  export let columnOrder: number[];
  export let table: Pick<TableEntry, 'id' | 'settings' | 'schema'>;

  $: ({ selection, processedColumns } = $tabularData);
  $: ({
    selectedCells,
    columnsSelectedWhenTheTableIsEmpty,
    selectionInProgress,
  } = selection);
  $: selectedColumnIds = selection.getSelectedUniqueColumnsId(
    $selectedCells,
    $columnsSelectedWhenTheTableIsEmpty,
  );

  function dropColumn(e: DragEvent, columnDroppedOn?: ProcessedColumn) {
    columnOrder = columnOrder ?? [];
    // Keep only IDs for which the column exists
    for (const columnId of $processedColumns.keys()) {
      if (!columnOrder.includes(columnId)) {
        columnOrder.push(columnId);
      }
    }

    const selectedColumnIdsOrdered: number[] = [];

    // Remove selected column IDs and keep their order
    const newColumnOrder: number[] = [];
    for (const id of columnOrder) {
      if (selectedColumnIds.includes(id)) {
        selectedColumnIdsOrdered.push(id);
      } else {
        newColumnOrder.push(id);
      }
    }

    // Insert selected column IDs after the column where they are dropped
    if (columnDroppedOn) {
      newColumnOrder.splice(
        columnOrder.indexOf(columnDroppedOn.id) + 1,
        0,
        ...selectedColumnIdsOrdered,
      );
    } else {
      // If the column is dropped on the ID column, columnDroppedOn is undefined and we can insert at the beginning.
      newColumnOrder.splice(0, 0, ...selectedColumnIdsOrdered);
    }

    void saveColumnOrder(table, newColumnOrder);
  }
</script>

<SheetHeader>
  <SheetCell
    columnIdentifierKey={ID_ROW_CONTROL_COLUMN}
    isStatic
    isControlCell
    let:htmlAttributes
    let:style
  >
    <Droppable
      on:drop={(e) => dropColumn(e)}
      on:dragover={(e) => e.preventDefault()}
    >
      <div {...htmlAttributes} {style} />
    </Droppable>
  </SheetCell>

  {#each [...$processedColumns] as [columnId, processedColumn] (columnId)}
    <SheetCell columnIdentifierKey={columnId} let:htmlAttributes let:style>
<<<<<<< HEAD
      <Draggable
        isSelected={isColumnSelected(
          $selectedCells,
          $columnsSelectedWhenTheTableIsEmpty,
          processedColumn,
        )}
        selectionInProgress={$selectionInProgress}
      >
        <Droppable on:drop={(e) => dropColumn(e, processedColumn)}>
          <div {...htmlAttributes} {style}>
            <HeaderCell
              {processedColumn}
              isSelected={isColumnSelected(
                $selectedCells,
                $columnsSelectedWhenTheTableIsEmpty,
                processedColumn,
              )}
              on:mousedown={() =>
                selection.onColumnSelectionStart(processedColumn)}
              on:mouseenter={() =>
                selection.onMouseEnterColumnHeaderWhileSelection(
                  processedColumn,
                )}
            />
            <SheetCellResizer columnIdentifierKey={columnId} />
          </div>
        </Droppable>
      </Draggable>
=======
      <div {...htmlAttributes} {style}>
        <HeaderCell
          {processedColumn}
          isSelected={isColumnSelected(
            $selectedCells,
            $columnsSelectedWhenTheTableIsEmpty,
            processedColumn,
          )}
          on:mousedown={() => selection.onColumnSelectionStart(processedColumn)}
          on:mouseenter={() =>
            selection.onMouseEnterColumnHeaderWhileSelection(processedColumn)}
        />
        <SheetCellResizer columnIdentifierKey={columnId} />
        <ContextMenu>
          <ColumnHeaderContextMenu {processedColumn} />
        </ContextMenu>
      </div>
>>>>>>> 6a08a454
    </SheetCell>
  {/each}

  {#if hasNewColumnButton}
    <SheetCell
      columnIdentifierKey={ID_ADD_NEW_COLUMN}
      let:htmlAttributes
      let:style
    >
      <div {...htmlAttributes} class="new-column-cell" {style}>
        <NewColumnCell />
      </div>
    </SheetCell>
  {/if}
</SheetHeader>

<style lang="scss">
  .new-column-cell {
    padding: 0 0.2rem;
  }
</style><|MERGE_RESOLUTION|>--- conflicted
+++ resolved
@@ -10,19 +10,14 @@
     SheetCellResizer,
     isColumnSelected,
   } from '@mathesar/components/sheet';
-<<<<<<< HEAD
   import type { ProcessedColumn } from '@mathesar/stores/table-data';
   import { saveColumnOrder } from '@mathesar/stores/tables';
   import type { TableEntry } from '@mathesar/api/types/tables';
+  import { ContextMenu } from '@mathesar/component-library';
   import HeaderCell from './header-cell/HeaderCell.svelte';
   import NewColumnCell from './new-column-cell/NewColumnCell.svelte';
   import { Draggable, Droppable } from './drag-and-drop';
-=======
-  import { ContextMenu } from '@mathesar/component-library';
-  import HeaderCell from './header-cell/HeaderCell.svelte';
-  import NewColumnCell from './new-column-cell/NewColumnCell.svelte';
   import ColumnHeaderContextMenu from './header-cell/ColumnHeaderContextMenu.svelte';
->>>>>>> 6a08a454
 
   const tabularData = getTabularDataStoreFromContext();
 
@@ -96,7 +91,6 @@
 
   {#each [...$processedColumns] as [columnId, processedColumn] (columnId)}
     <SheetCell columnIdentifierKey={columnId} let:htmlAttributes let:style>
-<<<<<<< HEAD
       <Draggable
         isSelected={isColumnSelected(
           $selectedCells,
@@ -122,28 +116,12 @@
                 )}
             />
             <SheetCellResizer columnIdentifierKey={columnId} />
+            <ContextMenu>
+              <ColumnHeaderContextMenu {processedColumn} />
+            </ContextMenu>
           </div>
         </Droppable>
       </Draggable>
-=======
-      <div {...htmlAttributes} {style}>
-        <HeaderCell
-          {processedColumn}
-          isSelected={isColumnSelected(
-            $selectedCells,
-            $columnsSelectedWhenTheTableIsEmpty,
-            processedColumn,
-          )}
-          on:mousedown={() => selection.onColumnSelectionStart(processedColumn)}
-          on:mouseenter={() =>
-            selection.onMouseEnterColumnHeaderWhileSelection(processedColumn)}
-        />
-        <SheetCellResizer columnIdentifierKey={columnId} />
-        <ContextMenu>
-          <ColumnHeaderContextMenu {processedColumn} />
-        </ContextMenu>
-      </div>
->>>>>>> 6a08a454
     </SheetCell>
   {/each}
 
