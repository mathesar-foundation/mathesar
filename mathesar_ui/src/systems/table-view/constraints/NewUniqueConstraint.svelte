<script lang="ts">
  import { _ } from 'svelte-i18n';

  import ColumnName from '@mathesar/components/column/ColumnName.svelte';
  import Form from '@mathesar/components/Form.svelte';
  import FormField from '@mathesar/components/FormField.svelte';
  import {
    type ProcessedColumn,
    getTabularDataStoreFromContext,
  } from '@mathesar/stores/table-data';
  import { toast } from '@mathesar/stores/toast';
  import { getColumnConstraintTypeByColumnId } from '@mathesar/utils/columnUtils';
  import { getAvailableName } from '@mathesar/utils/db';
  import { getErrorMessage } from '@mathesar/utils/errors';
  import { CancelOrProceedButtonPair } from '@mathesar-component-library';
  import {
    LabeledInput,
    MultiSelect,
    RadioGroup,
    TextInput,
  } from '@mathesar-component-library';

  import ConstraintNameHelp from './__help__/ConstraintNameHelp.svelte';

  export let onClose: (() => void) | undefined = undefined;

  type NamingStrategy = 'auto' | 'manual';
  const namingStrategyLabelMap = new Map<NamingStrategy, string>([
    ['auto', $_('automatically')],
    ['manual', $_('manually')],
  ]);
  const namingStrategies = [...namingStrategyLabelMap.keys()];

  const tabularData = getTabularDataStoreFromContext();

  function getSuggestedName(
    _tableName: string,
    _columns: ProcessedColumn[],
    reservedNames: Set<string>,
  ): string {
    const columnNames = _columns.map((c) => c.column.name);
    const desiredName = `${_tableName}_${columnNames.join('_')}`;
    return getAvailableName(desiredName, reservedNames);
  }

  function getNameValidationErrors(
    _namingStrategy: NamingStrategy,
    _constraintName: string | undefined,
    _existingConstraintNames: Set<string>,
  ) {
    if (_namingStrategy === 'auto') {
      return [];
    }
    if (!_constraintName?.trim()) {
      return [$_('constraint_name_cannot_be_empty')];
    }
    if (_existingConstraintNames.has(_constraintName?.trim())) {
      return [$_('constraint_name_already_exists')];
    }
    return [];
  }

  let constraintColumns: ProcessedColumn[] = [];
  let namingStrategy: NamingStrategy = 'auto';
  let constraintName: string | undefined;

  function init() {
    constraintColumns = [];
    namingStrategy = 'auto';
    constraintName = undefined;
  }

  $: constraintsDataStore = $tabularData.constraintsDataStore;
  $: existingConstraintNames = new Set(
    $constraintsDataStore.constraints.map((c) => c.name),
  );
  $: tableName = $tabularData.table.name;
  $: ({ processedColumns } = $tabularData);
  $: columnsInTable = Array.from($processedColumns.values());
  $: nameValidationErrors = getNameValidationErrors(
    namingStrategy,
    constraintName,
    existingConstraintNames,
  );
  $: canProceed = constraintColumns.length > 0 && !nameValidationErrors.length;

  function handleNamingStrategyChange() {
    // Begin with a suggested name as the starting value, but only do it when
    // the user switches from 'auto' to 'manual'.
    constraintName =
      namingStrategy === 'manual'
        ? getSuggestedName(
            tableName,
            constraintColumns,
            existingConstraintNames,
          )
        : undefined;
  }

  async function handleSave() {
    try {
      await constraintsDataStore.add({
        columns: constraintColumns.map((c) => c.id),
        type: 'u',
        name: constraintName,
      });
      // Why init before close when we also init on open? Because without init
      // there's a weird UI state during the out-transition of the modal where
      // the constraint name validation shows an error due to the name being a
      // duplicate at that point.
      init();
      onClose?.();
    } catch (error) {
      toast.error(
        `${$_('unable_to_add_constraint')} ${getErrorMessage(error)}`,
      );
    }
  }

  function handleCancel() {
    onClose?.();
  }
</script>

<div class="add-new-unique-constraint">
  <Form>
    <FormField>
      <LabeledInput label={$_('columns')} layout="stacked">
        <span slot="help">
          {$_('columns_unique_values_help')}
        </span>
        <MultiSelect
          bind:values={constraintColumns}
          options={columnsInTable}
          autoClearInvalidValues={false}
          let:option
        >
          <ColumnName
            column={{
              ...option.column,
              constraintsType: getColumnConstraintTypeByColumnId(
                option.column.id,
                $processedColumns,
              ),
            }}
          />
        </MultiSelect>
      </LabeledInput>
    </FormField>

    <FormField>
      <RadioGroup
        options={namingStrategies}
        bind:value={namingStrategy}
        isInline
        on:change={handleNamingStrategyChange}
        getRadioLabel={(s) => namingStrategyLabelMap.get(s) ?? ''}
      >
        {$_('set_constraint_name')}
        <ConstraintNameHelp />
      </RadioGroup>
    </FormField>

    {#if namingStrategy === 'manual'}
      <FormField errors={nameValidationErrors}>
        <LabeledInput label={$_('constraint_name')} layout="stacked">
          <TextInput
            bind:value={constraintName}
            hasError={nameValidationErrors.length > 0}
          />
        </LabeledInput>
      </FormField>
    {/if}
  </Form>

  <CancelOrProceedButtonPair
    onProceed={handleSave}
    onCancel={handleCancel}
<<<<<<< HEAD
    proceedButton={{ label: $_('Add Unique Constraint') }}
=======
    proceedButton={{ label: $_('add_unique_constraint') }}
>>>>>>> 6910dc64
    {canProceed}
    size="small"
  />
</div>

<style lang="scss">
  .add-new-unique-constraint {
    display: flex;
    flex-direction: column;

    > :global(* + *) {
      margin-top: 1rem;
    }
  }
</style><|MERGE_RESOLUTION|>--- conflicted
+++ resolved
@@ -176,11 +176,7 @@
   <CancelOrProceedButtonPair
     onProceed={handleSave}
     onCancel={handleCancel}
-<<<<<<< HEAD
-    proceedButton={{ label: $_('Add Unique Constraint') }}
-=======
     proceedButton={{ label: $_('add_unique_constraint') }}
->>>>>>> 6910dc64
     {canProceed}
     size="small"
   />
