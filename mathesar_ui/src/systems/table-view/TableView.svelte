<script lang="ts">
  import { map } from 'iter-tools';
  import type { ComponentProps } from 'svelte';
  import { get } from 'svelte/store';

  import { ImmutableMap } from '@mathesar-component-library';
  import type { TableEntry } from '@mathesar/api/types/tables';
  import { Sheet } from '@mathesar/components/sheet';
  import { SheetClipboardHandler } from '@mathesar/components/sheet/SheetClipboardHandler';
  import { rowHeaderWidthPx } from '@mathesar/geometry';
  import { currentDatabase } from '@mathesar/stores/databases';
  import { currentSchema } from '@mathesar/stores/schemas';
  import {
    getTabularDataStoreFromContext,
    ID_ADD_NEW_COLUMN,
    ID_ROW_CONTROL_COLUMN,
  } from '@mathesar/stores/table-data';
  import { toast } from '@mathesar/stores/toast';
  import { getUserProfileStoreFromContext } from '@mathesar/stores/userProfile';
<<<<<<< HEAD
  import { stringifyMapKeys } from '@mathesar/utils/collectionUtils';
=======
  import { orderProcessedColumns } from '@mathesar/utils/tables';
  import type { TableEntry } from '@mathesar/api/rest/types/tables';
>>>>>>> 63f6dd1f
  import Body from './Body.svelte';
  import Header from './header/Header.svelte';
  import StatusPane from './StatusPane.svelte';
  import WithTableInspector from './table-inspector/WithTableInspector.svelte';

  type Context = 'page' | 'widget' | 'shared-consumer-page';

  const tabularData = getTabularDataStoreFromContext();
  const userProfile = getUserProfileStoreFromContext();

  $: database = $currentDatabase;
  $: schema = $currentSchema;
  $: canExecuteDDL = !!$userProfile?.hasPermission(
    { database, schema },
    'canExecuteDDL',
  );

  export let context: Context = 'page';
  export let table: Pick<TableEntry, 'id' | 'settings' | 'schema'>;
  export let sheetElement: HTMLElement | undefined = undefined;

  let tableInspectorTab: ComponentProps<WithTableInspector>['activeTabId'] =
    'table';

  $: usesVirtualList = context !== 'widget';
  $: allowsDdlOperations = context !== 'widget' && canExecuteDDL;
  $: sheetHasBorder = context === 'widget';
  $: ({ processedColumns, display, selection, recordsData } = $tabularData);
  $: clipboardHandler = new SheetClipboardHandler({
    getCopyingContext: () => ({
      rowsMap: new Map(
        map(([k, r]) => [k, r.record], get(recordsData.selectableRowsMap)),
      ),
      columnsMap: stringifyMapKeys(get(processedColumns)),
      recordSummaries: get(recordsData.recordSummaries),
      selectedRowIds: get(selection).rowIds,
      selectedColumnIds: get(selection).columnIds,
    }),
    showToastInfo: toast.info,
  });
  $: ({ horizontalScrollOffset, scrollOffset, isTableInspectorVisible } =
    display);
  $: ({ settings } = table);
  $: ({ column_order: columnOrder } = settings);
  $: hasNewColumnButton = allowsDdlOperations;
  /**
   * These are separate variables for readability and also to keep the door open
   * to more easily displaying the Table Inspector even if DDL operations are
   * not supported.
   */
  $: supportsTableInspector = context === 'page';
  $: sheetColumns = (() => {
    const columns = [
      { column: { id: ID_ROW_CONTROL_COLUMN, name: 'ROW_CONTROL' } },
      ...$processedColumns.values(),
    ];
    if (hasNewColumnButton) {
      columns.push({ column: { id: ID_ADD_NEW_COLUMN, name: 'ADD_NEW' } });
    }
    return columns;
  })();

  const columnWidths = new ImmutableMap([
    [ID_ROW_CONTROL_COLUMN, rowHeaderWidthPx],
    [ID_ADD_NEW_COLUMN, 32],
  ]);
  $: showTableInspector = $isTableInspectorVisible && supportsTableInspector;
</script>

<div class="table-view">
  <WithTableInspector
    {context}
    {showTableInspector}
    bind:activeTabId={tableInspectorTab}
  >
    <div class="sheet-area">
      {#if $processedColumns.size}
        <Sheet
          {clipboardHandler}
          {columnWidths}
          {selection}
          {usesVirtualList}
          onCellSelectionStart={(cell) => {
            if (cell.type === 'column-header-cell') {
              tableInspectorTab = 'column';
            }
            if (cell.type === 'row-header-cell') {
              tableInspectorTab = 'record';
            }
          }}
          bind:horizontalScrollOffset={$horizontalScrollOffset}
          bind:scrollOffset={$scrollOffset}
          columns={sheetColumns}
          getColumnIdentifier={(entry) => entry.column.id}
          hasBorder={sheetHasBorder}
          hasPaddingRight
          restrictWidthToRowWidth={!usesVirtualList}
          bind:sheetElement
        >
          <Header {hasNewColumnButton} {columnOrder} {table} />
          <Body {usesVirtualList} />
        </Sheet>
      {/if}
    </div>
  </WithTableInspector>
  <StatusPane {context} />
</div>

<style>
  .table-view {
    display: grid;
    grid-template: 1fr auto / 1fr;
    height: 100%;
    overflow: hidden;
  }
  .sheet-area {
    position: relative;
    height: 100%;
    overflow-x: auto;
  }
</style><|MERGE_RESOLUTION|>--- conflicted
+++ resolved
@@ -4,7 +4,7 @@
   import { get } from 'svelte/store';
 
   import { ImmutableMap } from '@mathesar-component-library';
-  import type { TableEntry } from '@mathesar/api/types/tables';
+  import type { TableEntry } from '@mathesar/api/rest/types/tables';
   import { Sheet } from '@mathesar/components/sheet';
   import { SheetClipboardHandler } from '@mathesar/components/sheet/SheetClipboardHandler';
   import { rowHeaderWidthPx } from '@mathesar/geometry';
@@ -17,12 +17,7 @@
   } from '@mathesar/stores/table-data';
   import { toast } from '@mathesar/stores/toast';
   import { getUserProfileStoreFromContext } from '@mathesar/stores/userProfile';
-<<<<<<< HEAD
   import { stringifyMapKeys } from '@mathesar/utils/collectionUtils';
-=======
-  import { orderProcessedColumns } from '@mathesar/utils/tables';
-  import type { TableEntry } from '@mathesar/api/rest/types/tables';
->>>>>>> 63f6dd1f
   import Body from './Body.svelte';
   import Header from './header/Header.svelte';
   import StatusPane from './StatusPane.svelte';
