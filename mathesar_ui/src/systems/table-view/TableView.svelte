--- conflicted
+++ resolved
@@ -3,10 +3,7 @@
 
   import { ImmutableMap } from '@mathesar-component-library';
   import { Sheet } from '@mathesar/components/sheet';
-<<<<<<< HEAD
-=======
   import { SheetClipboardHandler } from '@mathesar/components/sheet/SheetClipboardHandler';
->>>>>>> 07673dc2
   import { rowHeaderWidthPx } from '@mathesar/geometry';
   import { currentDatabase } from '@mathesar/stores/databases';
   import { currentSchema } from '@mathesar/stores/schemas';
@@ -16,10 +13,7 @@
     ID_ROW_CONTROL_COLUMN,
     type TabularDataSelection,
   } from '@mathesar/stores/table-data';
-<<<<<<< HEAD
-=======
   import { toast } from '@mathesar/stores/toast';
->>>>>>> 07673dc2
   import { getUserProfileStoreFromContext } from '@mathesar/stores/userProfile';
   import Body from './Body.svelte';
   import Header from './header/Header.svelte';
