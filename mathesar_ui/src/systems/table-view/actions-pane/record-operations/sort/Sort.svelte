--- conflicted
+++ resolved
@@ -1,24 +1,18 @@
 <script lang="ts">
   import type { Writable } from 'svelte/store';
-<<<<<<< HEAD
   import { _ } from 'svelte-i18n';
   import { Icon, Button } from '@mathesar-component-library';
-  import {
-    getTabularDataStoreFromContext,
-    type Sorting,
-  } from '@mathesar/stores/table-data';
-  import { iconAddNew } from '@mathesar/icons';
-=======
-
-  import { Button, Icon } from '@mathesar-component-library';
->>>>>>> d3755751
   import SortEntry from '@mathesar/components/sort-entry/SortEntry.svelte';
   import type { SortDirection } from '@mathesar/components/sort-entry/utils';
-  import { sortableContainer, sortableItem, sortableTrigger } from '@mathesar/components/sortable/sortable';
+  import {
+    sortableContainer,
+    sortableItem,
+    sortableTrigger,
+  } from '@mathesar/components/sortable/sortable';
   import { iconAddNew, iconGrip } from '@mathesar/icons';
   import {
-      Sorting,
-      getTabularDataStoreFromContext,
+    Sorting,
+    getTabularDataStoreFromContext,
   } from '@mathesar/stores/table-data';
   import { getColumnConstraintTypeByColumnId } from '@mathesar/utils/columnUtils';
 
@@ -67,35 +61,13 @@
 </script>
 
 <div class="sorters">
-<<<<<<< HEAD
   <div class="header">{$_('sort')}</div>
-  <div class="content">
-    {#each [...$sorting] as [columnId, sortDirection], index (columnId)}
-      <SortEntry
-        columns={$processedColumns}
-        columnsAllowedForSelection={availableColumnIds}
-        getColumnLabel={(processedColumn) => processedColumn?.column.name ?? ''}
-        getColumnConstraintType={(column) =>
-          getColumnConstraintTypeByColumnId(column.id, $processedColumns)}
-        columnIdentifier={columnId}
-        {sortDirection}
-        on:remove={() => removeSortColumn(columnId)}
-        disableColumnChange={index < $sorting.size - 1}
-        on:update={(e) =>
-          updateSortEntry(
-            columnId,
-            e.detail.columnIdentifier,
-            e.detail.sortDirection,
-          )}
-      />
-=======
-  <div class="header">Sort</div>
 
   <div
     class="content"
     use:sortableContainer={{
       getItems: () => [...$sorting],
-      onSort: (newEntries) => sorting.set(new Sorting(newEntries))
+      onSort: (newEntries) => sorting.set(new Sorting(newEntries)),
     }}
   >
     {#each [...$sorting] as [columnId, sortDirection] (columnId)}
@@ -118,7 +90,6 @@
             )}
         />
       </div>
->>>>>>> d3755751
     {:else}
       <span>{$_('no_sorting_condition_added')}</span>
     {/each}
