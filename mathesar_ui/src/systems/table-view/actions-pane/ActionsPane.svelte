--- conflicted
+++ resolved
@@ -157,13 +157,8 @@
   <div class="divider" />
 
   <Button
-<<<<<<< HEAD
     disabled={$isLoading}
-    size="small"
-=======
-    disabled={isLoading}
     size="medium"
->>>>>>> 2a910c0d
     on:click={() => recordsData.addEmptyRecord()}
   >
     <Icon {...iconAddNew} />
@@ -173,13 +168,8 @@
   <div class="divider" />
 
   <Button
-<<<<<<< HEAD
     disabled={$isLoading}
-    size="small"
-=======
-    disabled={isLoading}
     size="medium"
->>>>>>> 2a910c0d
     on:click={() => linkTableModal.open()}
   >
     <Icon {...iconTableLink} />
@@ -202,11 +192,7 @@
   {/if}
 
   <div class="loading-info">
-<<<<<<< HEAD
-    <Button size="small" disabled={$isLoading} on:click={refresh}>
-=======
-    <Button size="medium" disabled={isLoading} on:click={refresh}>
->>>>>>> 2a910c0d
+    <Button size="medium" disabled={$isLoading} on:click={refresh}>
       <Icon
         {...isError && !isLoading ? iconError : iconRefresh}
         spin={$isLoading}
