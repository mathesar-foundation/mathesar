--- conflicted
+++ resolved
@@ -26,11 +26,8 @@
 import { modifyGrouping } from './entries/modifyGrouping';
 import { modifySorting } from './entries/modifySorting';
 import { openTable } from './entries/openTable';
-<<<<<<< HEAD
 import { pasteCells } from './entries/pasteCells';
-=======
 import { selectCellRange } from './entries/selectCellRange';
->>>>>>> be08e99d
 import { setNull } from './entries/setNull';
 import { viewLinkedRecord } from './entries/viewLinkedRecord';
 import { viewRowRecord } from './entries/viewRowRecord';
@@ -42,11 +39,8 @@
   modalRecordView,
   tabularData,
   imperativeFilterController,
-<<<<<<< HEAD
   clipboardHandler,
-=======
   beginSelectingCellRange,
->>>>>>> be08e99d
 }: {
   targetCell: SheetCellDetails;
   position: ClientPosition;
@@ -54,11 +48,8 @@
   modalRecordView: ModalController<RecordStore> | undefined;
   tabularData: TabularData;
   imperativeFilterController: ImperativeFilterController | undefined;
-<<<<<<< HEAD
   clipboardHandler: SheetClipboardHandler;
-=======
   beginSelectingCellRange: () => void;
->>>>>>> be08e99d
 }): 'opened' | 'empty' {
   const { selection } = tabularData;
 
