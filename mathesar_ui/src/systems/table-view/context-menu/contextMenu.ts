import { get } from 'svelte/store';
import { _ } from 'svelte-i18n';

import {
  type ClientPosition,
  type ContextMenuController,
  type ModalController,
  menuSection,
  subMenu,
} from '@mathesar/component-library';
import { parseCellId } from '@mathesar/components/sheet/cellIds';
import type { CopyingContext } from '@mathesar/components/sheet/clipboard/copy';
import type { PastingContext } from '@mathesar/components/sheet/clipboard/paste';
import type { SheetCellDetails } from '@mathesar/components/sheet/selection';
import type SheetSelection from '@mathesar/components/sheet/selection/SheetSelection';
import type { ImperativeFilterController } from '@mathesar/pages/table/ImperativeFilterController';
import type { TabularData } from '@mathesar/stores/table-data';
import type RecordStore from '@mathesar/systems/record-view/RecordStore';
import { takeFirstAndOnly } from '@mathesar/utils/iterUtils';
import { match } from '@mathesar/utils/patternMatching';

<<<<<<< HEAD
import { copyCells } from './entries/copyCells';
=======
import { deleteColumn } from './entries/deleteColumn';
>>>>>>> 7b9b1593
import { deleteRecords } from './entries/deleteRecords';
import { duplicateRecord } from './entries/duplicateRecord';
import { modifyFilters } from './entries/modifyFilters';
import { modifyGrouping } from './entries/modifyGrouping';
import { modifySorting } from './entries/modifySorting';
import { openTable } from './entries/openTable';
import { pasteCells } from './entries/pasteCells';
import { setNull } from './entries/setNull';
import { viewLinkedRecord } from './entries/viewLinkedRecord';
import { viewRowRecord } from './entries/viewRowRecord';

export function openTableCellContextMenu({
  targetCell,
  position,
  contextMenu,
  modalRecordView,
  tabularData,
  imperativeFilterController,
  copyingContext,
  pastingContext,
  showToastInfo,
  showToastError,
}: {
  targetCell: SheetCellDetails;
  position: ClientPosition;
  contextMenu: ContextMenuController;
  modalRecordView: ModalController<RecordStore> | undefined;
  tabularData: TabularData;
  imperativeFilterController: ImperativeFilterController | undefined;
  copyingContext: CopyingContext;
  pastingContext?: PastingContext;
  showToastInfo: (msg: string) => void;
  showToastError: (msg: string) => void;
}): 'opened' | 'empty' {
  const { selection } = tabularData;

  function* getEntriesForMultipleRows(rowIds: string[]) {
    yield* deleteRecords({ tabularData, rowIds });
  }

  function* getEntriesForOneRow(rowId: string) {
    const recordId = tabularData.getRecordIdFromRowId(rowId);
    yield* viewRowRecord({ tabularData, recordId, modalRecordView });
    yield* duplicateRecord({ tabularData, rowId });

    yield* getEntriesForMultipleRows([rowId]);
  }

  function* getEntriesForArbitraryRows(rowIds: Iterable<string>) {
    const soleRowId = takeFirstAndOnly(rowIds);
    if (soleRowId) {
      yield* getEntriesForOneRow(soleRowId);
    } else {
      yield* getEntriesForMultipleRows([...rowIds]);
    }
  }

  function* getEntriesForOneColumn(columnId: string) {
    const column = tabularData.getProcessedColumn(columnId);
    if (!column) return;

    yield* modifyFilters({ tabularData, column, imperativeFilterController });
    yield* modifySorting({ tabularData, column });
    yield* modifyGrouping({ tabularData, column });

    yield menuSection(...openTable({ column }));

    yield* deleteColumn({ tabularData, column });
  }

  // eslint-disable-next-line @typescript-eslint/no-unused-vars
  function* getEntriesForMultipleColumns(columnIds: string[]) {
    // None yet
  }

  function* getEntriesForArbitraryColumns(columnIds: Iterable<string>) {
    const soleColumnId = takeFirstAndOnly(columnIds);
    if (soleColumnId) {
      yield* getEntriesForOneColumn(soleColumnId);
    } else {
      yield* getEntriesForMultipleColumns([...columnIds]);
    }
  }

  function* getEntriesForMultipleCells(cellIds: string[]) {
    yield* copyCells({
      selection: get(selection),
      copyingContext,
      showToastInfo,
      showToastError,
    });
    yield* pasteCells({
      selection,
      pastingContext,
      showToastError,
    });
    yield* setNull({ tabularData, cellIds });
  }

  function* getEntriesForOneCell(cellId: string) {
    const { columnId } = parseCellId(cellId);
    const column = tabularData.getProcessedColumn(columnId);
    const cellValue = tabularData.recordsData.getCellValue(cellId);

    yield* viewLinkedRecord({
      tabularData,
      column,
      cellValue,
      modalRecordView,
    });

    yield* getEntriesForMultipleCells([cellId]);
  }

  function* getEntriesForArbitraryCells({
    cellIds,
    rowIds,
    columnIds,
  }: SheetSelection) {
    const soleCellId = takeFirstAndOnly(cellIds);
    if (soleCellId) {
      yield* getEntriesForOneCell(soleCellId);
    } else {
      yield* getEntriesForMultipleCells([...cellIds]);
    }

    const rowEntries = [...getEntriesForArbitraryRows(rowIds)];
    if (rowEntries.length) {
      yield subMenu({
        label: get(_)('row_plural', { values: { count: rowIds.size } }),
        entries: rowEntries,
      });
    }

    const columnEntries = [...getEntriesForArbitraryColumns(columnIds)];
    if (columnEntries.length) {
      yield subMenu({
        label: get(_)('column_plural', { values: { count: columnIds.size } }),
        entries: columnEntries,
      });
    }
  }

  const entries = match(targetCell, 'type', {
    'row-header-cell': ({ rowId }) => {
      selection.update((s) => (s.rowIds.has(rowId) ? s : s.ofOneRow(rowId)));
      return [...getEntriesForArbitraryRows(get(selection).rowIds)];
    },

    'column-header-cell': ({ columnId }) => {
      selection.update((s) =>
        s.columnIds.has(columnId) ? s : s.ofOneColumn(columnId),
      );
      return [...getEntriesForArbitraryColumns(get(selection).columnIds)];
    },

    'data-cell': ({ cellId }) => {
      selection.update((s) =>
        s.cellIds.has(cellId) ? s : s.ofOneCell(cellId),
      );
      return [...getEntriesForArbitraryCells(get(selection))];
    },

    // We don't (yet?) offer a context menu for placeholder data cells. In the
    // future, we might want to implement paste here, once we have that option
    // in the context menu.
    'placeholder-data-cell': () => [],

    // We don't offer a context menu for the placeholder row header cell.
    // Clicking this cell inserts a new blank row. So we probably don't want
    // any context menu options here.
    'placeholder-row-header-cell': () => [],
  });

  if (!entries.length) return 'empty';

  contextMenu.open({ position, entries });
  return 'opened';
}<|MERGE_RESOLUTION|>--- conflicted
+++ resolved
@@ -19,11 +19,8 @@
 import { takeFirstAndOnly } from '@mathesar/utils/iterUtils';
 import { match } from '@mathesar/utils/patternMatching';
 
-<<<<<<< HEAD
 import { copyCells } from './entries/copyCells';
-=======
 import { deleteColumn } from './entries/deleteColumn';
->>>>>>> 7b9b1593
 import { deleteRecords } from './entries/deleteRecords';
 import { duplicateRecord } from './entries/duplicateRecord';
 import { modifyFilters } from './entries/modifyFilters';
