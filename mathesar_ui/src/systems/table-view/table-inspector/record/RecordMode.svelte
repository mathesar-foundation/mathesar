--- conflicted
+++ resolved
@@ -1,11 +1,6 @@
 <script lang="ts">
   import { _ } from 'svelte-i18n';
-<<<<<<< HEAD
-  import { Collapsible } from '@mathesar-component-library';
-=======
 
-  import { getSelectedRowIndex } from '@mathesar/components/sheet';
->>>>>>> 4e619c6e
   import { currentDatabase } from '@mathesar/stores/databases';
   import { currentSchema } from '@mathesar/stores/schemas';
   import { getTabularDataStoreFromContext } from '@mathesar/stores/table-data';
