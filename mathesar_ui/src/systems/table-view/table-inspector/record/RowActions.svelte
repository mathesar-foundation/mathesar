<script lang="ts">
  import { _ } from 'svelte-i18n';

<<<<<<< HEAD
  import {
    AnchorButton,
    Button,
    Icon,
    ImmutableSet,
    iconExternalLink,
  } from '@mathesar-component-library';
=======
>>>>>>> 4e619c6e
  import { iconDeleteMajor, iconRecord } from '@mathesar/icons';
  import { confirmDelete } from '@mathesar/stores/confirmation';
  import { storeToGetRecordPageUrl } from '@mathesar/stores/storeBasedUrls';
  import type {
    ColumnsDataStore,
    RecordsData,
  } from '@mathesar/stores/table-data';
  import { getPkValueInRecord } from '@mathesar/stores/table-data/records';
  import { toast } from '@mathesar/stores/toast';
<<<<<<< HEAD
  import { takeFirstAndOnly } from '@mathesar/utils/iterUtils';
=======
  import {
    AnchorButton,
    Button,
    Icon,
    iconExternalLink,
  } from '@mathesar-component-library';
>>>>>>> 4e619c6e

  export let selectedRowIds: ImmutableSet<string>;
  export let recordsData: RecordsData;
  export let columnsDataStore: ColumnsDataStore;
  export let canEditTableRecords: boolean;

  $: selectedRowCount = selectedRowIds.size;
  $: ({ columns } = columnsDataStore);
  $: ({ selectableRowsMap } = recordsData);
  $: recordPageLink = (() => {
    const id = takeFirstAndOnly(selectedRowIds);
    if (!id) return undefined;
    const row = $selectableRowsMap.get(id);
    if (!row) return undefined;
    try {
      const recordId = getPkValueInRecord(row.record, $columns);
      return $storeToGetRecordPageUrl({ recordId });
    } catch (e) {
      return undefined;
    }
  })();
  $: showDeleteRecordButton = canEditTableRecords;
  $: showNullStateText = !showDeleteRecordButton && !recordPageLink;

  async function handleDeleteRecords() {
    void confirmDelete({
      identifierType: $_('multiple_records', {
        values: { count: selectedRowCount },
      }),
      body: [
        $_('deleted_records_cannot_be_recovered', {
          values: { count: selectedRowCount },
        }),
        $_('are_you_sure_to_proceed'),
      ],
      onProceed: () => recordsData.deleteSelected(selectedRowIds),
      onError: (e) => toast.fromError(e),
      onSuccess: () => {
        toast.success({
          title: $_('count_records_deleted_successfully', {
            values: { count: selectedRowCount },
          }),
        });
      },
    });
  }
</script>

<div class="actions-container">
  {#if recordPageLink}
    <AnchorButton href={recordPageLink}>
      <div class="action-item">
        <div>
          <Icon {...iconRecord} />
          <span>{$_('open_record')}</span>
        </div>
        <Icon {...iconExternalLink} />
      </div>
    </AnchorButton>
  {/if}
  {#if showDeleteRecordButton}
    <Button on:click={handleDeleteRecords}>
      <Icon {...iconDeleteMajor} />
      <span>
        {$_('delete_records', { values: { count: selectedRowCount } })}
      </span>
    </Button>
  {/if}
  {#if showNullStateText}
    <span class="null-text">
      {$_('no_actions_selected_record')}
    </span>
  {/if}
</div>

<style lang="scss">
  .actions-container {
    display: flex;
    flex-direction: column;

    > :global(* + *) {
      margin-top: 0.5rem;
    }
  }

  .action-item {
    flex: 1;
    display: flex;
    align-items: center;
    justify-content: space-between;
  }

  .null-text {
    color: var(--color-text-muted);
  }
</style><|MERGE_RESOLUTION|>--- conflicted
+++ resolved
@@ -1,16 +1,6 @@
 <script lang="ts">
   import { _ } from 'svelte-i18n';
 
-<<<<<<< HEAD
-  import {
-    AnchorButton,
-    Button,
-    Icon,
-    ImmutableSet,
-    iconExternalLink,
-  } from '@mathesar-component-library';
-=======
->>>>>>> 4e619c6e
   import { iconDeleteMajor, iconRecord } from '@mathesar/icons';
   import { confirmDelete } from '@mathesar/stores/confirmation';
   import { storeToGetRecordPageUrl } from '@mathesar/stores/storeBasedUrls';
@@ -20,16 +10,14 @@
   } from '@mathesar/stores/table-data';
   import { getPkValueInRecord } from '@mathesar/stores/table-data/records';
   import { toast } from '@mathesar/stores/toast';
-<<<<<<< HEAD
   import { takeFirstAndOnly } from '@mathesar/utils/iterUtils';
-=======
   import {
     AnchorButton,
     Button,
     Icon,
+    ImmutableSet,
     iconExternalLink,
   } from '@mathesar-component-library';
->>>>>>> 4e619c6e
 
   export let selectedRowIds: ImmutableSet<string>;
   export let recordsData: RecordsData;
