<script lang="ts">
  import { _ } from 'svelte-i18n';

  import { iconDeleteMajor, iconRecord } from '@mathesar/icons';
  import type { Table } from '@mathesar/models/Table';
  import { confirmDelete } from '@mathesar/stores/confirmation';
  import { storeToGetRecordPageUrl } from '@mathesar/stores/storeBasedUrls';
  import type {
    ColumnsDataStore,
    RecordsData,
  } from '@mathesar/stores/table-data';
  import { getPkValueInRecord } from '@mathesar/stores/table-data/records';
  import { toast } from '@mathesar/stores/toast';
  import { takeFirstAndOnly } from '@mathesar/utils/iterUtils';
  import {
    AnchorButton,
    Button,
    Icon,
    type ImmutableSet,
    iconExternalLink,
  } from '@mathesar-component-library';

  export let selectedRowIds: ImmutableSet<string>;
  export let recordsData: RecordsData;
  export let columnsDataStore: ColumnsDataStore;
  export let table: Table;

  $: ({ currentRolePrivileges } = table.currentAccess);
  $: selectedRowCount = selectedRowIds.size;
  $: ({ columns } = columnsDataStore);
  $: ({ selectableRowsMap } = recordsData);
  $: recordPageLink = (() => {
    const id = takeFirstAndOnly(selectedRowIds);
    if (!id) return undefined;
    const row = $selectableRowsMap.get(id);
    if (!row) return undefined;
    try {
      const recordId = getPkValueInRecord(row.record, $columns);
      return $storeToGetRecordPageUrl({ recordId });
    } catch (e) {
      return undefined;
    }
  })();

  async function handleDeleteRecords() {
    void confirmDelete({
      identifierType: $_('multiple_records', {
        values: { count: selectedRowCount },
      }),
      body: [
        $_('deleted_records_cannot_be_recovered', {
          values: { count: selectedRowCount },
        }),
        $_('are_you_sure_to_proceed'),
      ],
      onProceed: () => recordsData.deleteSelected(selectedRowIds),
      onError: (e) => toast.fromError(e),
      onSuccess: (count) => {
        toast.success({
          title: $_('count_records_deleted_successfully', {
            values: { count },
          }),
        });
      },
    });
  }
</script>

<div class="actions-container">
  {#if recordPageLink}
    <AnchorButton href={recordPageLink} appearance="action">
      <div class="action-item">
        <div>
          <Icon {...iconRecord} />
          <span>{$_('open_record')}</span>
        </div>
        <Icon {...iconExternalLink} />
      </div>
    </AnchorButton>
  {/if}
<<<<<<< HEAD
  <Button on:click={handleDeleteRecords} appearance="action">
=======
  <Button
    on:click={handleDeleteRecords}
    disabled={!$currentRolePrivileges.has('DELETE')}
  >
>>>>>>> e2d1cd73
    <Icon {...iconDeleteMajor} />
    <span>
      {$_('delete_records', { values: { count: selectedRowCount } })}
    </span>
  </Button>
</div>

<style lang="scss">
  .actions-container {
    display: flex;
    flex-direction: column;

    > :global(* + *) {
      margin-top: 0.5rem;
    }
  }

  .action-item {
    flex: 1;
    display: flex;
    align-items: center;
    justify-content: space-between;
  }
</style><|MERGE_RESOLUTION|>--- conflicted
+++ resolved
@@ -78,14 +78,11 @@
       </div>
     </AnchorButton>
   {/if}
-<<<<<<< HEAD
-  <Button on:click={handleDeleteRecords} appearance="action">
-=======
   <Button
     on:click={handleDeleteRecords}
     disabled={!$currentRolePrivileges.has('DELETE')}
+    appearance="action"
   >
->>>>>>> e2d1cd73
     <Icon {...iconDeleteMajor} />
     <span>
       {$_('delete_records', { values: { count: selectedRowCount } })}
