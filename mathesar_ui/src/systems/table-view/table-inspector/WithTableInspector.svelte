<script lang="ts">
<<<<<<< HEAD
  import type { ComponentProps } from 'svelte';

  import { WithPanel } from '@mathesar-component-library';
=======
>>>>>>> 4e619c6e
  import { tableInspectorWidth } from '@mathesar/stores/localStorage';
  import { WithPanel } from '@mathesar-component-library';

  import TableInspector from './TableInspector.svelte';

  export let context: 'page' | 'widget' | 'shared-consumer-page';
  export let showTableInspector: boolean;
  export let activeTabId:
    | ComponentProps<TableInspector>['activeTabId']
    | undefined = undefined;
</script>

{#if context === 'widget'}
  <!--
    Don't use `WithPanel` to display the table widget because `WithPanel` uses
    `height:100%;` but the table widget needs to define its own height.
  -->
  <slot />
{:else}
  <WithPanel
    showPanel={showTableInspector}
    bind:sizePx={$tableInspectorWidth}
    minSizePx={200}
    maxSizePx={600}
  >
    <slot />
    <TableInspector slot="panel" bind:activeTabId />
  </WithPanel>
{/if}<|MERGE_RESOLUTION|>--- conflicted
+++ resolved
@@ -1,10 +1,6 @@
 <script lang="ts">
-<<<<<<< HEAD
   import type { ComponentProps } from 'svelte';
 
-  import { WithPanel } from '@mathesar-component-library';
-=======
->>>>>>> 4e619c6e
   import { tableInspectorWidth } from '@mathesar/stores/localStorage';
   import { WithPanel } from '@mathesar-component-library';
 
