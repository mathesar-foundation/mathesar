<script lang="ts">
  import { _ } from 'svelte-i18n';

  import SeeDocsToLearnMore from '@mathesar/components/SeeDocsToLearnMore.svelte';
  import {
    tableInspectorTableActionsVisible,
    tableInspectorTableAdvancedVisible,
    tableInspectorTableLinksVisible,
    tableInspectorTablePropertiesVisible,
    tableInspectorTableRecordSummaryVisible,
  } from '@mathesar/stores/localStorage';
  import { getTabularDataStoreFromContext } from '@mathesar/stores/table-data';
  import { Collapsible, Help } from '@mathesar-component-library';

  import CollapsibleHeader from '../CollapsibleHeader.svelte';
  import TableRecordSummaryConfig from '../record-summary/TableRecordSummaryConfig.svelte';

  import AdvancedActions from './AdvancedActions.svelte';
  import TableLinks from './links/TableLinks.svelte';
  import TableActions from './TableActions.svelte';
  import TableDescription from './TableDescription.svelte';
  import TableName from './TableName.svelte';
  import TablePermissions from './TablePermissions.svelte';

  const tabularData = getTabularDataStoreFromContext();
  $: ({ table } = $tabularData);
  $: ({ currentRoleOwns } = table.currentAccess);
</script>

<div class="table-mode-container">
  <Collapsible
    bind:isOpen={$tableInspectorTablePropertiesVisible}
    triggerAppearance="inspector"
  >
    <CollapsibleHeader
      slot="header"
      title={$_('table_properties')}
      isDbLevelConfiguration
    />
    <div slot="content" class="content-container">
      <TableName disabled={!$currentRoleOwns} />
      <TableDescription disabled={!$currentRoleOwns} />
<<<<<<< HEAD
    </div>
  </Collapsible>

  <Collapsible
    bind:isOpen={$tableInspectorTablePermissionsVisible}
    triggerAppearance="inspector"
  >
    <CollapsibleHeader
      slot="header"
      title={$_('table_permissions')}
      isDbLevelConfiguration
    />
    <div slot="content" class="content-container">
=======
>>>>>>> f040c7ff
      <TablePermissions />
    </div>
  </Collapsible>

  <Collapsible
    bind:isOpen={$tableInspectorTableLinksVisible}
    triggerAppearance="inspector"
  >
    <CollapsibleHeader slot="header" isDbLevelConfiguration>
      <div slot="title">
        {$_('relationships')}
        <Help>
          <p>{$_('references_help')}</p>
          <p><SeeDocsToLearnMore page="relationships" /></p>
        </Help>
      </div>
    </CollapsibleHeader>
    <div slot="content" class="content-container">
      <TableLinks />
    </div>
  </Collapsible>

  <Collapsible
    bind:isOpen={$tableInspectorTableRecordSummaryVisible}
    triggerAppearance="inspector"
  >
    <CollapsibleHeader slot="header" title={$_('record_summary')} />
    <div slot="content" class="content-container">
      <TableRecordSummaryConfig tabularData={$tabularData} />
    </div>
  </Collapsible>

  <Collapsible
    bind:isOpen={$tableInspectorTableActionsVisible}
    triggerAppearance="inspector"
  >
    <CollapsibleHeader slot="header" title={$_('actions')} />
    <div slot="content" class="content-container">
      <TableActions />
    </div>
  </Collapsible>

  <Collapsible
    bind:isOpen={$tableInspectorTableAdvancedVisible}
    triggerAppearance="inspector"
  >
    <CollapsibleHeader slot="header" title={$_('advanced')} />
    <div slot="content" class="content-container">
      <AdvancedActions />
    </div>
  </Collapsible>
</div>

<style lang="scss">
  .table-mode-container {
    padding-bottom: var(--size-small);

    > :global(* + *) {
      margin-top: var(--size-super-ultra-small);
    }
  }

  .content-container {
    padding: var(--size-small);
    display: flex;
    flex-direction: column;

    > :global(* + *) {
      margin-top: 1rem;
    }
  }
</style><|MERGE_RESOLUTION|>--- conflicted
+++ resolved
@@ -40,22 +40,6 @@
     <div slot="content" class="content-container">
       <TableName disabled={!$currentRoleOwns} />
       <TableDescription disabled={!$currentRoleOwns} />
-<<<<<<< HEAD
-    </div>
-  </Collapsible>
-
-  <Collapsible
-    bind:isOpen={$tableInspectorTablePermissionsVisible}
-    triggerAppearance="inspector"
-  >
-    <CollapsibleHeader
-      slot="header"
-      title={$_('table_permissions')}
-      isDbLevelConfiguration
-    />
-    <div slot="content" class="content-container">
-=======
->>>>>>> f040c7ff
       <TablePermissions />
     </div>
   </Collapsible>
