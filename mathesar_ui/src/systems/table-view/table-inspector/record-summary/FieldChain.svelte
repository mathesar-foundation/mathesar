<script lang="ts">
  import { _ } from 'svelte-i18n';

  import { defined } from '@mathesar/component-library';
  import FieldDelimiter from '@mathesar/components/FieldDelimiter.svelte';
  import SelectProcessedColumn from '@mathesar/components/SelectProcessedColumn.svelte';
  import type { Schema } from '@mathesar/models/Schema';
  import {
    type ProcessedColumns,
    TableStructure,
  } from '@mathesar/stores/table-data';

  import FieldChainTail from './FieldChainTail.svelte';

  export let schema: Schema;
  export let columnIds: number[];
  export let columns: ProcessedColumns;
  export let onUpdate: (columnIds: number[]) => void;

  $: column = defined(columnIds[0], (c) => columns.get(c));
  /**
   * Note: This currently assumes both the base table & referent table
   * belong to the same schema.
   *
   * We need to fetch the schema of the referent tables when fetching its
   * TableStructure.
   *
<<<<<<< HEAD
   * This assumption is already baked into several part of the codebase, so
   * schema is passed here as a prop until we have refactor the core assumption out.
=======
   * This assumption is already baked into several parts of the codebase, so
   * schema is passed here as a prop until we refactor the core assumption out.
>>>>>>> 8f748b82
   */
  $: referentTable = defined(
    column?.linkFk?.referent_table_oid,
    (oid) => new TableStructure({ schema, oid }),
  );
</script>

{#if columnIds[0] !== undefined && column === undefined}
  <div class="deleted-column">{$_('deleted_column')}</div>
{:else}
  <div class="column-select">
    <SelectProcessedColumn
      columns={[...columns.values()]}
      value={column}
      onUpdate={(c) => onUpdate(c ? [c.id] : [])}
      allowEmpty
    />
    {#if referentTable}
      <div class="delimiter">
        <FieldDelimiter />
      </div>
    {/if}
  </div>
{/if}

{#if referentTable}
  <FieldChainTail
    {schema}
    columnIds={columnIds.slice(1)}
    {referentTable}
    onUpdate={(ids) =>
      onUpdate([...(defined(column, (c) => [c.id]) ?? []), ...ids])}
  />
{/if}

<style>
  .column-select {
    display: flex;
    align-items: center;
    /* We need some margin here in order to vertically multiple column select
    elements when there are so many that they wrap within the same template
    part. */
    margin: var(--column-select-margin) 0;
  }
  .deleted-column {
    margin-top: 0.8rem;
    color: var(--text-color-muted);
    font-size: var(--sm1);
    font-style: italic;
  }
  .delimiter {
    margin: 0 0.1rem;
  }
</style><|MERGE_RESOLUTION|>--- conflicted
+++ resolved
@@ -25,13 +25,8 @@
    * We need to fetch the schema of the referent tables when fetching its
    * TableStructure.
    *
-<<<<<<< HEAD
-   * This assumption is already baked into several part of the codebase, so
-   * schema is passed here as a prop until we have refactor the core assumption out.
-=======
    * This assumption is already baked into several parts of the codebase, so
    * schema is passed here as a prop until we refactor the core assumption out.
->>>>>>> 8f748b82
    */
   $: referentTable = defined(
     column?.linkFk?.referent_table_oid,
