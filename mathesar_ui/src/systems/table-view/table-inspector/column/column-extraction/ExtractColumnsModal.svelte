--- conflicted
+++ resolved
@@ -144,18 +144,14 @@
         if (!targetTableId) {
           throw new Error($_('no_target_table_selected'));
         }
-<<<<<<< HEAD
-        await moveColumns(currentTable.oid, extractedColumnIds, targetTableId);
-=======
         await api.data_modeling
           .move_columns({
-            database_id: $currentDatabase.id,
-            source_table_oid: $tabularData.table.oid,
+            database_id: currentTable.schema.database.id,
+            source_table_oid: currentTable.oid,
             move_column_attnums: extractedColumnIds,
             target_table_oid: targetTableId,
           })
           .run();
->>>>>>> 00f93c3f
         const fkColumns = $linkedTable?.columns ?? [];
         let fkColumnId: number | undefined = undefined;
         if (fkColumns.length === 1) {
@@ -168,22 +164,10 @@
           ),
         );
       } else {
-<<<<<<< HEAD
-        const response = await splitTable({
-          id: currentTable.oid,
-          idsOfColumnsToExtract: extractedColumnIds,
-          extractedTableName: newTableName,
-          newFkColumnName: $newFkColumnName,
-        });
-        followUps.push(
-          getTableFromStoreOrApi({
-            schema: currentTable.schema,
-            tableOid: response.extracted_table,
-=======
         const response = await api.data_modeling
           .split_table({
-            database_id: $currentDatabase.id,
-            table_oid: $tabularData.table.oid,
+            database_id: currentTable.schema.database.id,
+            table_oid: currentTable.oid,
             column_attnums: extractedColumnIds,
             extracted_table_name: newTableName,
             relationship_fk_column_name: $newFkColumnName,
@@ -191,9 +175,8 @@
           .run();
         followUps.push(
           getTableFromStoreOrApi({
-            database: $currentDatabase,
+            schema: currentTable.schema,
             tableOid: response.extracted_table_oid,
->>>>>>> 00f93c3f
           }),
         );
         followUps.push(
