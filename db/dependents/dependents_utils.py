--- conflicted
+++ resolved
@@ -11,13 +11,8 @@
 MAX_LEVEL = 10
 
 
-<<<<<<< HEAD
-def get_dependents_graph(referenced_object_id, engine, exclude_types):
+def get_dependents_graph(referenced_object_id, engine, exclude_types, attnum=None):
     dependency_pairs = _get_typed_dependency_pairs_stmt(engine, exclude_types)
-=======
-def get_dependents_graph(referenced_object_id, engine, attnum=None):
-    dependency_pairs = _get_typed_dependency_pairs_stmt(engine)
->>>>>>> 3da90b9e
     dependency_pairs_cte = dependency_pairs.cte(recursive=True, name='dependency_pairs_cte')
 
     pg_identify_refobject = _get_pg_identify_object_lateral_stmt(
@@ -223,16 +218,7 @@
         for dependent in dependents
     ]
 
-<<<<<<< HEAD
     return union(*dependent_selects)
-=======
-    return union(
-        select(foreign_key_constraint_dependents),
-        select(table_dependents),
-        select(table_from_fk_dependents),
-        select(view_dependents),
-        select(index_dependents))
->>>>>>> 3da90b9e
 
 
 def has_dependents(referenced_object_id, engine, attnum=None):
