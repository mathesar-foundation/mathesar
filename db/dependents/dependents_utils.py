<<<<<<< HEAD
from tkinter import N
from sqlalchemy import MetaData, Table, any_, case, column, exists, func, literal, select, text, true, union
=======
from sqlalchemy import MetaData, Table, any_, column, exists, func, literal, select, text, true, union
>>>>>>> 5cd5ba17
from sqlalchemy.dialects.postgresql import array

# OIDs assigned during normal database operation are constrained to be 16384 or higher.
USER_DEFINED_OBJECTS_MIN_OID = 16384
# automatic and normal dependents
PG_DEPENDENT_TYPES = ['a', 'n']
PG_CLASS_CATALOGUE_NAME = '\'pg_class\''
START_LEVEL = 1
MAX_LEVEL = 10


<<<<<<< HEAD
def get_dependents_graph(referenced_object_id, engine, attnum=None):
    all_dependent_objects_statement = _get_all_dependent_objects_statement(engine)
    all_cte = all_dependent_objects_statement.cte(recursive=True, name='all')

    topq = select(
        all_cte,
        literal(1).label('level'),
        array([all_cte.c.refobjid]).label('chain')) \
        .where(all_cte.c.refobjid == referenced_object_id) \
        .where(all_cte.c.objid != referenced_object_id)

    if attnum is not None:
        topq = topq.where(all_cte.c.refobjsubid == attnum) \
            .where(all_cte.c.objsubid != attnum)

    # TODO: add refobjsubid everywhere
    topq = topq.cte('cte')

    bottomq = select(
        all_cte,
        (topq.c.level + 1).label('level'),
        topq.c.chain + array([all_cte.c.objid])) \
        .where(topq.c.level < 10) \
        .where(all_cte.c.objid != any_(topq.c.chain)) \
        .where(all_cte.c.objid != all_cte.c.refobjid)
    bottomq = bottomq.join(topq, all_cte.c.refobjid == topq.c.objid)

    recursive_q = topq.union(bottomq)
    q = select(recursive_q)
=======
def get_dependents_graph(referenced_object_id, engine):
    dependency_pairs = _get_typed_dependency_pairs_stmt(engine)
    dependency_pairs_cte = dependency_pairs.cte(recursive=True, name='dependency_pairs_cte')

    # anchor member which includes all dependents of a requested object
    anchor = select(
        dependency_pairs_cte,
        literal(START_LEVEL).label('level'),
        array([dependency_pairs_cte.c.refobjid]).label('dependency_chain')) \
        .where(dependency_pairs_cte.c.refobjid == referenced_object_id) \
        .where(dependency_pairs_cte.c.objid != referenced_object_id)
    anchor = anchor.cte('cte')

    # recursive member which includes dependents for each object of the previous level
    recursive = select(
        dependency_pairs_cte,
        (anchor.c.level + 1),
        anchor.c.dependency_chain + array([anchor.c.objid])) \
        .where(anchor.c.level < MAX_LEVEL) \
        .where(dependency_pairs_cte.c.objid != any_(anchor.c.dependency_chain)) \
        .where(dependency_pairs_cte.c.objid != dependency_pairs_cte.c.refobjid)
    recursive = recursive.join(anchor, dependency_pairs_cte.c.refobjid == anchor.c.objid)

    recursive_stmt = anchor.union(recursive)
    stmt = select(recursive_stmt)
>>>>>>> 5cd5ba17

    with engine.connect() as conn:
        result = conn.execute(stmt)

    return _get_structured_result(result)


# finding table dependents based on foreign key constraints from the referenced tables
def _get_table_dependents(foreign_key_dependents, pg_constraint_table):
    # TODO: update refobjsubid with actual values when working on columns
    pg_identify_object = _get_pg_identify_object_lateral_stmt(
        text(f'{PG_CLASS_CATALOGUE_NAME}::regclass::oid'), pg_constraint_table.c.conrelid, 0)

    pg_identify_refobject = _get_pg_identify_object_lateral_stmt(
        foreign_key_dependents.c.refclassid, foreign_key_dependents.c.refobjid, 0)

    # conrelid in this case is the oid of the table which a constraint resides in
    return select(
<<<<<<< HEAD
        pg_constraint.c.conrelid.label('objid'),
        foreign_key_dependents.c.objsubid,
        foreign_key_dependents.c.refobjid,
        foreign_key_dependents.c.refobjsubid,
        pg_identify_object.c.name,
        pg_identify_object.c.schema,
        pg_identify_object.c.type,
        pg_identify_object.c.identity,
        foreign_key_dependents.c.dependency_type) \
=======
        foreign_key_dependents.c.classid,
        pg_constraint_table.c.conrelid.label('objid'),
        foreign_key_dependents.c.objsubid,
        foreign_key_dependents.c.refclassid,
        foreign_key_dependents.c.refobjid,
        foreign_key_dependents.c.refobjsubid,
        foreign_key_dependents.c.deptype,
        pg_identify_object.c.name.label('objname'),
        pg_identify_object.c.type.label('objtype'),
        pg_identify_refobject.c.name.label('refobjname'),
        pg_identify_refobject.c.type.label('refobjtype')) \
>>>>>>> 5cd5ba17
        .select_from(foreign_key_dependents) \
        .join(pg_constraint_table, pg_constraint_table.c.oid == foreign_key_dependents.c.objid) \
        .join(pg_identify_object, true()) \
        .join(pg_identify_refobject, true()) \
        .where(pg_constraint_table.c.confrelid != 0) \
        .group_by(
<<<<<<< HEAD
            pg_constraint.c.conrelid,
            foreign_key_dependents.c.objsubid,
            foreign_key_dependents.c.refobjid,
            foreign_key_dependents.c.refobjsubid,
            pg_identify_object.c.type,
=======
            foreign_key_dependents,
            pg_constraint_table.c.conrelid,
>>>>>>> 5cd5ba17
            pg_identify_object.c.name,
            pg_identify_object.c.type,
            pg_identify_refobject.c.name,
            pg_identify_refobject.c.type)


def _get_foreign_key_constraint_dependents(pg_identify_object, dependency_pair):
    return dependency_pair.where(pg_identify_object.c.type == 'table constraint')


<<<<<<< HEAD
def _get_all_dependent_objects_base_statement(pg_depend, pg_identify_object):
    res = select(
        pg_depend.c.objid,
        pg_depend.c.objsubid,
        pg_depend.c.refobjid,
        pg_depend.c.refobjsubid,
        pg_identify_object.c.name,
        pg_identify_object.c.schema,
        pg_identify_object.c.type,
        pg_identify_object.c.identity,
        _get_dependency_case(pg_depend).label('dependency_type')) \
=======
# stmt for getting a full list of dependents and identifying them
def _get_dependency_pairs_stmt(pg_depend, pg_identify_object, pg_identify_refobject):
    result = select(
        pg_depend,
        pg_identify_object.c.name.label('objname'),
        pg_identify_object.c.type.label('objtype'),
        pg_identify_refobject.c.name.label('refobjname'),
        pg_identify_refobject.c.type.label('refobjtype')) \
>>>>>>> 5cd5ba17
        .select_from(pg_depend) \
        .join(pg_identify_object, true()) \
        .join(pg_identify_refobject, true()) \
        .where(pg_depend.c.deptype == any_(array(PG_DEPENDENT_TYPES))) \
        .where(pg_depend.c.objid >= USER_DEFINED_OBJECTS_MIN_OID) \
        .group_by(
<<<<<<< HEAD
            pg_depend.c.objid,
            pg_depend.c.objsubid,
            pg_depend.c.refobjid,
            pg_depend.c.refobjsubid,
            pg_identify_object.c.type,
=======
            pg_depend,
>>>>>>> 5cd5ba17
            pg_identify_object.c.name,
            pg_identify_object.c.type,
            pg_identify_refobject.c.name,
            pg_identify_refobject.c.type)

<<<<<<< HEAD
    return res
=======
    return result
>>>>>>> 5cd5ba17


def _get_pg_depend_table(engine, metadata):
    return Table("pg_depend", metadata, autoload_with=engine)


def _get_pg_constraint_table(engine, metadata):
    return Table("pg_constraint", metadata, autoload_with=engine)


def _get_pg_identify_object_lateral_stmt(classid, objid, objsubid):
    return select(
        column("name"),
        column("type")) \
        .select_from(func.pg_identify_object(
            classid,
            objid,
            objsubid)) \
        .lateral()


def _get_typed_dependency_pairs_stmt(engine):
    metadata = MetaData()

    pg_depend = _get_pg_depend_table(engine, metadata)
    pg_identify_object = _get_pg_identify_object_lateral_stmt(
        pg_depend.c.classid, pg_depend.c.objid, pg_depend.c.objsubid)
    pg_identify_refobject = _get_pg_identify_object_lateral_stmt(
        pg_depend.c.refclassid, pg_depend.c.refobjid, 0)
    pg_constraint = _get_pg_constraint_table(engine, metadata)

    # each statement filters the base statement extracting dependents of a specific type
    # so it's easy to exclude particular types or add new
    dependency_pairs = _get_dependency_pairs_stmt(pg_depend, pg_identify_object, pg_identify_refobject)
    foreign_key_constraint_dependents = _get_foreign_key_constraint_dependents(pg_identify_object, dependency_pairs).cte('foreign_key_constraint_dependents')
    table_dependents = _get_table_dependents(foreign_key_constraint_dependents, pg_constraint).cte('table_dependents')

    return union(
        select(foreign_key_constraint_dependents),
        select(table_dependents))


def has_dependencies(referenced_object_id, engine, attnum=None):
    metadata = MetaData()

    pg_depend = _get_pg_depend_table(engine, metadata)

<<<<<<< HEAD
    inner = select().select_from(pg_depend) \
        .where(pg_depend.c.refobjid == referenced_object_id) \
            .where(pg_depend.c.deptype == any_('{a,n}')) \
                .where(pg_depend.c.objid >= USER_DEFINED_OBJECTS_MIN_OID)
    
    if attnum is not None:
        inner = inner.where(pg_depend.c.refobjsubid == attnum)

    stmt = select(exists(inner))
=======
    stmt = select(
        exists(
            select().select_from(pg_depend)
            .where(pg_depend.c.refobjid == referenced_object_id)
            .where(pg_depend.c.deptype == any_(array(PG_DEPENDENT_TYPES)))
            .where(pg_depend.c.objid >= USER_DEFINED_OBJECTS_MIN_OID)
        )
    )
>>>>>>> 5cd5ba17

    with engine.connect() as conn:
        result = conn.execute(stmt).scalar()

    return result


def _get_structured_result(dependency_graph_result):
    result = []
    for dependency_pair in dependency_graph_result:
        d = {}
        d['level'] = dependency_pair.level
        d['obj'] = {'objid': dependency_pair.objid, 'type': dependency_pair.objtype}
        d['parent_obj'] = {'objid': dependency_pair.refobjid, 'type': dependency_pair.refobjtype}
        result.append(d)

<<<<<<< HEAD
    return result.first()[0]
=======
    return result
>>>>>>> 5cd5ba17
<|MERGE_RESOLUTION|>--- conflicted
+++ resolved
@@ -1,9 +1,4 @@
-<<<<<<< HEAD
-from tkinter import N
-from sqlalchemy import MetaData, Table, any_, case, column, exists, func, literal, select, text, true, union
-=======
 from sqlalchemy import MetaData, Table, any_, column, exists, func, literal, select, text, true, union
->>>>>>> 5cd5ba17
 from sqlalchemy.dialects.postgresql import array
 
 # OIDs assigned during normal database operation are constrained to be 16384 or higher.
@@ -15,37 +10,6 @@
 MAX_LEVEL = 10
 
 
-<<<<<<< HEAD
-def get_dependents_graph(referenced_object_id, engine, attnum=None):
-    all_dependent_objects_statement = _get_all_dependent_objects_statement(engine)
-    all_cte = all_dependent_objects_statement.cte(recursive=True, name='all')
-
-    topq = select(
-        all_cte,
-        literal(1).label('level'),
-        array([all_cte.c.refobjid]).label('chain')) \
-        .where(all_cte.c.refobjid == referenced_object_id) \
-        .where(all_cte.c.objid != referenced_object_id)
-
-    if attnum is not None:
-        topq = topq.where(all_cte.c.refobjsubid == attnum) \
-            .where(all_cte.c.objsubid != attnum)
-
-    # TODO: add refobjsubid everywhere
-    topq = topq.cte('cte')
-
-    bottomq = select(
-        all_cte,
-        (topq.c.level + 1).label('level'),
-        topq.c.chain + array([all_cte.c.objid])) \
-        .where(topq.c.level < 10) \
-        .where(all_cte.c.objid != any_(topq.c.chain)) \
-        .where(all_cte.c.objid != all_cte.c.refobjid)
-    bottomq = bottomq.join(topq, all_cte.c.refobjid == topq.c.objid)
-
-    recursive_q = topq.union(bottomq)
-    q = select(recursive_q)
-=======
 def get_dependents_graph(referenced_object_id, engine):
     dependency_pairs = _get_typed_dependency_pairs_stmt(engine)
     dependency_pairs_cte = dependency_pairs.cte(recursive=True, name='dependency_pairs_cte')
@@ -71,7 +35,6 @@
 
     recursive_stmt = anchor.union(recursive)
     stmt = select(recursive_stmt)
->>>>>>> 5cd5ba17
 
     with engine.connect() as conn:
         result = conn.execute(stmt)
@@ -90,17 +53,6 @@
 
     # conrelid in this case is the oid of the table which a constraint resides in
     return select(
-<<<<<<< HEAD
-        pg_constraint.c.conrelid.label('objid'),
-        foreign_key_dependents.c.objsubid,
-        foreign_key_dependents.c.refobjid,
-        foreign_key_dependents.c.refobjsubid,
-        pg_identify_object.c.name,
-        pg_identify_object.c.schema,
-        pg_identify_object.c.type,
-        pg_identify_object.c.identity,
-        foreign_key_dependents.c.dependency_type) \
-=======
         foreign_key_dependents.c.classid,
         pg_constraint_table.c.conrelid.label('objid'),
         foreign_key_dependents.c.objsubid,
@@ -112,23 +64,14 @@
         pg_identify_object.c.type.label('objtype'),
         pg_identify_refobject.c.name.label('refobjname'),
         pg_identify_refobject.c.type.label('refobjtype')) \
->>>>>>> 5cd5ba17
         .select_from(foreign_key_dependents) \
         .join(pg_constraint_table, pg_constraint_table.c.oid == foreign_key_dependents.c.objid) \
         .join(pg_identify_object, true()) \
         .join(pg_identify_refobject, true()) \
         .where(pg_constraint_table.c.confrelid != 0) \
         .group_by(
-<<<<<<< HEAD
-            pg_constraint.c.conrelid,
-            foreign_key_dependents.c.objsubid,
-            foreign_key_dependents.c.refobjid,
-            foreign_key_dependents.c.refobjsubid,
-            pg_identify_object.c.type,
-=======
             foreign_key_dependents,
             pg_constraint_table.c.conrelid,
->>>>>>> 5cd5ba17
             pg_identify_object.c.name,
             pg_identify_object.c.type,
             pg_identify_refobject.c.name,
@@ -139,19 +82,6 @@
     return dependency_pair.where(pg_identify_object.c.type == 'table constraint')
 
 
-<<<<<<< HEAD
-def _get_all_dependent_objects_base_statement(pg_depend, pg_identify_object):
-    res = select(
-        pg_depend.c.objid,
-        pg_depend.c.objsubid,
-        pg_depend.c.refobjid,
-        pg_depend.c.refobjsubid,
-        pg_identify_object.c.name,
-        pg_identify_object.c.schema,
-        pg_identify_object.c.type,
-        pg_identify_object.c.identity,
-        _get_dependency_case(pg_depend).label('dependency_type')) \
-=======
 # stmt for getting a full list of dependents and identifying them
 def _get_dependency_pairs_stmt(pg_depend, pg_identify_object, pg_identify_refobject):
     result = select(
@@ -160,32 +90,19 @@
         pg_identify_object.c.type.label('objtype'),
         pg_identify_refobject.c.name.label('refobjname'),
         pg_identify_refobject.c.type.label('refobjtype')) \
->>>>>>> 5cd5ba17
         .select_from(pg_depend) \
         .join(pg_identify_object, true()) \
         .join(pg_identify_refobject, true()) \
         .where(pg_depend.c.deptype == any_(array(PG_DEPENDENT_TYPES))) \
         .where(pg_depend.c.objid >= USER_DEFINED_OBJECTS_MIN_OID) \
         .group_by(
-<<<<<<< HEAD
-            pg_depend.c.objid,
-            pg_depend.c.objsubid,
-            pg_depend.c.refobjid,
-            pg_depend.c.refobjsubid,
-            pg_identify_object.c.type,
-=======
             pg_depend,
->>>>>>> 5cd5ba17
             pg_identify_object.c.name,
             pg_identify_object.c.type,
             pg_identify_refobject.c.name,
             pg_identify_refobject.c.type)
 
-<<<<<<< HEAD
-    return res
-=======
     return result
->>>>>>> 5cd5ba17
 
 
 def _get_pg_depend_table(engine, metadata):
@@ -233,17 +150,6 @@
 
     pg_depend = _get_pg_depend_table(engine, metadata)
 
-<<<<<<< HEAD
-    inner = select().select_from(pg_depend) \
-        .where(pg_depend.c.refobjid == referenced_object_id) \
-            .where(pg_depend.c.deptype == any_('{a,n}')) \
-                .where(pg_depend.c.objid >= USER_DEFINED_OBJECTS_MIN_OID)
-    
-    if attnum is not None:
-        inner = inner.where(pg_depend.c.refobjsubid == attnum)
-
-    stmt = select(exists(inner))
-=======
     stmt = select(
         exists(
             select().select_from(pg_depend)
@@ -252,7 +158,6 @@
             .where(pg_depend.c.objid >= USER_DEFINED_OBJECTS_MIN_OID)
         )
     )
->>>>>>> 5cd5ba17
 
     with engine.connect() as conn:
         result = conn.execute(stmt).scalar()
@@ -269,8 +174,4 @@
         d['parent_obj'] = {'objid': dependency_pair.refobjid, 'type': dependency_pair.refobjtype}
         result.append(d)
 
-<<<<<<< HEAD
-    return result.first()[0]
-=======
-    return result
->>>>>>> 5cd5ba17
+    return result