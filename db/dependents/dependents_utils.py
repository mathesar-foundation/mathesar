--- conflicted
+++ resolved
@@ -66,8 +66,7 @@
 
 
 # finding table dependents based on foreign key constraints from the referenced tables
-<<<<<<< HEAD
-def _get_table_dependents(foreign_key_dependents, pg_constraint_table):
+def _get_table_dependents_from_fk(foreign_key_dependents, pg_constraint_table):
     pg_identify_object = _get_pg_identify_object_lateral_stmt(
         text(f'{PG_CLASS_CATALOGUE_NAME}::regclass::oid'), pg_constraint_table.c.conrelid, DEFAULT_NON_COLUMN_OBJSUBID)
 
@@ -87,37 +86,9 @@
         .select_from(foreign_key_dependents)
         .join(pg_constraint_table, pg_constraint_table.c.oid == foreign_key_dependents.c.objid)
         .join(pg_identify_object, true())
-=======
-def _get_table_dependents_from_fk(foreign_key_dependents, pg_constraint):
-    # TODO: update refobjsubid with actual values when working on columns
-    pg_identify_object = _get_pg_identify_object_lateral_stmt(
-        text(f'{PG_CLASS_CATALOGUE_NAME}::regclass::oid'), pg_constraint.c.conrelid, 0)
-
-    pg_identify_refobject = _get_pg_identify_object_lateral_stmt(
-        foreign_key_dependents.c.refclassid, foreign_key_dependents.c.refobjid, 0)
-
-    # conrelid in this case is the oid of the table which a constraint resides in
-    return select(
-        foreign_key_dependents.c.classid,
-        pg_constraint.c.conrelid.label('objid'),
-        foreign_key_dependents.c.objsubid,
-        foreign_key_dependents.c.refclassid,
-        foreign_key_dependents.c.refobjid,
-        foreign_key_dependents.c.refobjsubid,
-        foreign_key_dependents.c.deptype,
-        pg_identify_object.c.name.label('objname'),
-        pg_identify_object.c.type.label('objtype'),
-        pg_identify_refobject.c.name.label('refobjname'),
-        pg_identify_refobject.c.type.label('refobjtype')) \
-        .select_from(foreign_key_dependents) \
-        .join(pg_constraint, pg_constraint.c.oid == foreign_key_dependents.c.objid) \
-        .join(pg_identify_object, true()) \
-        .join(pg_identify_refobject, true()) \
-        .where(pg_constraint.c.confrelid != 0) \
->>>>>>> 09d15ce9
         .group_by(
             foreign_key_dependents,
-            pg_constraint.c.conrelid,
+            pg_constraint_table.c.conrelid,
             pg_identify_object.c.name,
             pg_identify_object.c.type)
     )
@@ -137,10 +108,7 @@
 
 def _get_view_dependents(pg_identify_object, pg_rewrite_table, rule_dependents):
     pg_identify_object = _get_pg_identify_object_lateral_stmt(
-        text(f'{PG_CLASS_CATALOGUE_NAME}::regclass::oid'), pg_rewrite_table.c.ev_class, 0)
-
-    pg_identify_refobject = _get_pg_identify_object_lateral_stmt(
-        rule_dependents.c.refclassid, rule_dependents.c.refobjid, 0)
+        text(f'{PG_CLASS_CATALOGUE_NAME}::regclass::oid'), pg_rewrite_table.c.ev_class, DEFAULT_NON_COLUMN_OBJSUBID)
 
     return select(
         rule_dependents.c.classid,
@@ -151,20 +119,15 @@
         rule_dependents.c.refobjsubid,
         rule_dependents.c.deptype,
         pg_identify_object.c.name.label('objname'),
-        pg_identify_object.c.type.label('objtype'),
-        pg_identify_refobject.c.name.label('refobjname'),
-        pg_identify_refobject.c.type.label('refobjtype')) \
+        pg_identify_object.c.type.label('objtype')) \
         .select_from(rule_dependents) \
         .join(pg_rewrite_table, rule_dependents.c.objid == pg_rewrite_table.c.oid) \
         .join(pg_identify_object, true()) \
-        .join(pg_identify_refobject, true()) \
         .group_by(
             rule_dependents,
             pg_rewrite_table.c.ev_class,
             pg_identify_object.c.type,
-            pg_identify_object.c.name,
-            pg_identify_refobject.c.name,
-            pg_identify_refobject.c.type)
+            pg_identify_object.c.name)
 
 
 def _get_table_dependents(pg_identify_object, base):
@@ -172,7 +135,6 @@
 
 
 # stmt for getting a full list of dependents and identifying them
-<<<<<<< HEAD
 def _get_dependency_pairs_stmt(pg_depend, pg_identify_object):
     result = (
         select(
@@ -189,32 +151,6 @@
             pg_identify_object.c.name,
             pg_identify_object.c.type)
     )
-=======
-def _get_dependency_pairs_stmt(pg_depend, pg_identify_object, pg_identify_refobject):
-    result = select(
-        pg_depend.c.classid,
-        pg_depend.c.objid,
-        pg_depend.c.objsubid,
-        pg_depend.c.refclassid,
-        pg_depend.c.refobjid,
-        literal(0).label('refobjsubid'),  # subject to change when implementing columns
-        pg_depend.c.deptype,
-        pg_identify_object.c.name.label('objname'),
-        pg_identify_object.c.type.label('objtype'),
-        pg_identify_refobject.c.name.label('refobjname'),
-        pg_identify_refobject.c.type.label('refobjtype')) \
-        .select_from(pg_depend) \
-        .join(pg_identify_object, true()) \
-        .join(pg_identify_refobject, true()) \
-        .where(pg_depend.c.deptype == any_(array(PG_DEPENDENT_TYPES))) \
-        .where(pg_depend.c.objid >= USER_DEFINED_OBJECTS_MIN_OID) \
-        .group_by(
-            pg_depend,
-            pg_identify_object.c.name,
-            pg_identify_object.c.type,
-            pg_identify_refobject.c.name,
-            pg_identify_refobject.c.type).distinct()
->>>>>>> 09d15ce9
 
     return result
 
@@ -271,21 +207,13 @@
 
     return union(
         select(foreign_key_constraint_dependents),
-<<<<<<< HEAD
-        select(table_dependents)
-    )
-
-
-def has_dependencies(referenced_object_id, engine, attnum=None):
-=======
+        select(table_dependents),
         select(table_from_fk_dependents),
-        select(table_dependents),
         select(view_dependents),
         select(index_dependents))
 
 
-def has_dependents(referenced_object_id, engine):
->>>>>>> 09d15ce9
+def has_dependents(referenced_object_id, engine, attnum=None):
     metadata = MetaData()
 
     pg_depend = _get_pg_depend_table(engine, metadata)
@@ -319,21 +247,14 @@
         d['level'] = dependency_pair.level
         d['obj'] = {
             'objid': dependency_pair.objid,
-<<<<<<< HEAD
-            'type': dependency_pair.objtype
-=======
             'type': dependency_pair.objtype,
             'name': dependency_pair.objname
->>>>>>> 09d15ce9
         }
         d['parent_obj'] = {
             'objid': dependency_pair.refobjid,
             'type': dependency_pair.refobjtype,
-<<<<<<< HEAD
-            'objsubid': (dependency_pair.refobjsubid if dependency_pair.refobjsubid != 0 else None)
-=======
+            'objsubid': (dependency_pair.refobjsubid if dependency_pair.refobjsubid != 0 else None),
             'name': dependency_pair.refobjname
->>>>>>> 09d15ce9
         }
         result.append(d)
 
