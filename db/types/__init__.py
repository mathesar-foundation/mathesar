from sqlalchemy import DECIMAL as sa_decimal
<<<<<<< HEAD
from db.types import email, money, datetime
=======
from db.types import email, money, uri
>>>>>>> 15c247e7
from db.types.base import PostgresType


CUSTOM_TYPE_DICT = {
    # For some reason, SQLAlchemy doesn't add DECIMAL to the default
    # ischema_names supported by a PostgreSQL engine
    PostgresType.DECIMAL.value: sa_decimal,
    email.DB_TYPE: email.Email,
    money.DB_TYPE: money.Money,
<<<<<<< HEAD
    datetime.TIME_ZONE_DB_TYPE: datetime.TIME_WITH_TIME_ZONE,
    datetime.WITHOUT_TIME_ZONE_DB_TYPE: datetime.TIME_WITHOUT_TIME_ZONE,
=======
    uri.DB_TYPE: uri.URI
>>>>>>> 15c247e7
}<|MERGE_RESOLUTION|>--- conflicted
+++ resolved
@@ -1,9 +1,5 @@
 from sqlalchemy import DECIMAL as sa_decimal
-<<<<<<< HEAD
-from db.types import email, money, datetime
-=======
-from db.types import email, money, uri
->>>>>>> 15c247e7
+from db.types import email, money, datetime, uri
 from db.types.base import PostgresType
 
 
@@ -13,10 +9,7 @@
     PostgresType.DECIMAL.value: sa_decimal,
     email.DB_TYPE: email.Email,
     money.DB_TYPE: money.Money,
-<<<<<<< HEAD
     datetime.TIME_ZONE_DB_TYPE: datetime.TIME_WITH_TIME_ZONE,
     datetime.WITHOUT_TIME_ZONE_DB_TYPE: datetime.TIME_WITHOUT_TIME_ZONE,
-=======
     uri.DB_TYPE: uri.URI
->>>>>>> 15c247e7
 }