--- conflicted
+++ resolved
@@ -2,19 +2,6 @@
 from db import connection as db_conn
 
 
-<<<<<<< HEAD
-def get_info_for_table_col_cons_map(table_col_cons_map, conn):
-    """
-    Returns table_info, column_info, and constraints_info for a given table_col_cons_map.
-
-    table_col_cons_map should have the following form:
-    {
-      "tables": {
-        "table_oid_1": [col_attnum_1, col_attnum_2, col_attnum_3],
-        "table_oid_2": [col_attnum_4, col_attnum_5]
-      },
-      "constraints": [cons_oid_1, cons_oid_2]
-=======
 def get_tab_col_info_map(tab_col_map, conn):
     """
     Returns table_info and column_info for a given tab_col_map.
@@ -23,37 +10,10 @@
     {
       "table_oid_1": [col_attnum_1, col_attnum_2, col_attnum_3],
       "table_oid_2": [col_attnum_4, col_attnum_5]
->>>>>>> 3a9b0e45
     }
 
     Returns:
     {
-<<<<<<< HEAD
-      "tables": {
-        "table_oid_1": {
-          "table_info": table_info(),
-          "columns": {
-            "col_attnum_1": col_info(),
-            "col_attnum_2": col_info(),
-            "col_attnum_3": col_info()
-          }
-        },
-        "table_oid2": {
-          "table_info": table_info(),
-          "columns": {
-            "col_attnum_4": col_info(),
-            "col_attnum_5": col_info()
-          }
-        }
-      },
-      "constraints": {
-        "cons_oid1": cons_info(),
-        "cons_oid2": cons_info()
-      }
-    }
-    """
-    return db_conn.exec_msar_func(conn, 'get_info_for_table_col_cons_map', json.dumps(table_col_cons_map)).fetchone()[0]
-=======
       "table_oid_1": {
         "table_info": table_info(),
         "columns": {"col_attnum_1": col_info(), "col_attnum_2": col_info(), "col_attnum_3": col_info()
@@ -64,5 +24,4 @@
       }
     }
     """
-    return db_conn.exec_msar_func(conn, 'get_tab_col_info_map', json.dumps(tab_col_map)).fetchone()[0]
->>>>>>> 3a9b0e45
+    return db_conn.exec_msar_func(conn, 'get_tab_col_info_map', json.dumps(tab_col_map)).fetchone()[0]