"""
This namespace defines the DBFunction abstract class and its subclasses. These subclasses
represent functions that have identifiers, display names and hints, and their instances
hold parameters. Each DBFunction subclass defines how its instance can be converted into an
SQLAlchemy expression.

Hints hold information about what kind of input the function might expect and what output
can be expected from it. This is used to provide interface information without constraining its
user.

These classes might be used, for example, to define a filter for an SQL query, or to
access hints on what composition of functions and parameters should be valid.
"""

from abc import ABC, abstractmethod
import warnings

from sqlalchemy import column, not_, and_, or_, func, literal, cast, distinct, INTEGER
from sqlalchemy.dialects.postgresql import array_agg, TEXT, array
from sqlalchemy.sql import quoted_name
from sqlalchemy.sql.functions import GenericFunction, concat, percentile_disc, mode, max, min

from db.engine import get_dummy_engine
from db.functions import hints
from db.functions.exceptions import BadDBFunctionFormat
from db.types.base import PostgresType
from db.types.custom.json_array import MathesarJsonArray
from db.types.custom.email import EMAIL_DOMAIN_NAME
from db.types.custom.uri import URIFunction
from db.types.custom.underlying_type import HasUnderlyingType


def sa_call_sql_function(function_name, *parameters, return_type=None):
    """
    This function registers an SQL function with SQLAlchemy and generates
    an expression to call it.

    function_name: string giving a namespaced SQL function
    *parameters:   these will be passed directly to the generated function.
    return_type:   an SQLAlchemy type class
    """
    engine = get_dummy_engine()
    if return_type is None:
        warnings.warn(
            "sa_call_sql_function should be called with the return_type kwarg set"
        )
        # We can't use PostgresType since we don't want an engine here
        return_type = PostgresType.TEXT

    with warnings.catch_warnings():
        warnings.filterwarnings("ignore", message="The GenericFunction")
        # Creating this type registers the function (more importantly,
        # its return type) with SQLAlchemy. **magic!!**
        # Note that it's not necessary to assign the type to a variable,
        # since it gets picked up whenever the type is defined for the
        # interpreter, which happens when the function `type` is called.
        type(
            function_name,
            (GenericFunction,),
            {
                "type": return_type.get_sa_class(engine),
                "name": quoted_name(function_name, False),
                "identifier": function_name,
            }
        )
    return getattr(func, function_name)(*parameters)


# NOTE: this class is abstract.
class DBFunction(ABC):
    id = None
    name = None
    hints = None

    # Optionally lists the SQL functions this DBFunction depends on.
    # Will be checked against SQL functions defined on a database to tell if it
    # supports this DBFunction. Either None or a tuple of SQL function name
    # strings.
    depends_on = None

    def __eq__(self, other):
        return (
            isinstance(other, DBFunction)
            and self.id == other.id
            and self.parameters == other.parameters
        )

    def __init__(self, parameters):
        if self.id is None:
            raise ValueError('DBFunction subclasses must define an ID.')
        if self.name is None:
            raise ValueError('DBFunction subclasses must define a name.')
        if self.depends_on is not None and not isinstance(self.depends_on, tuple):
            raise ValueError('DBFunction subclasses\' depends_on attribute must either be None or a tuple of SQL function names.')
        if not isinstance(parameters, list):
            raise BadDBFunctionFormat('DBFunction instance parameter `parameters` must be a list.')
        self.parameters = parameters

    @property
    def referenced_columns(self):
        """Walks the expression tree, collecting referenced columns.
        Useful when checking if all referenced columns are present in the queried relation."""
        columns = set([])
        for parameter in self.parameters:
            if isinstance(parameter, ColumnName):
                columns.add(parameter.column)
            elif isinstance(parameter, DBFunction):
                columns.update(parameter.referenced_columns)
        return columns

    @staticmethod
    @abstractmethod
    def to_sa_expression():
        return None


class Literal(DBFunction):
    id = 'literal'
    name = 'as literal'
    hints = tuple([
        hints.parameter_count(1),
        hints.parameter(0, hints.literal),
    ])

    @staticmethod
    def to_sa_expression(primitive):
        return literal(primitive)


class Noop(DBFunction):
    """This Noop function is an unwrapped version of Literal().
    The Literal DB function produces a literal SQLAlchemy wrapper
    which doesn't play nicely with the type conversion between python classes and db types in psycopg2."""
    id = 'noop'
    name = 'no wrapping'
    hints = tuple([
        hints.parameter_count(1),
        hints.parameter(0, hints.literal),
    ])

    @staticmethod
    def to_sa_expression(primitive):
        return primitive


class ColumnName(DBFunction):
    """
    This represents referencing columns by their Postgres name.

    Important note: referencing a column this way only provides its name to SQLAlchemy. It doesn't
    provide, for example, type information (the type will be "NullType"). As of the time of
    writing, we don't have a recommended alternative; this is a to-be-solved oversight.
    """
    id = 'column_name'
    name = 'as column name'
    hints = tuple([
        hints.parameter_count(1),
        hints.parameter(0, hints.column),
    ])

    @property
    def column(self):
        return self.parameters[0]

    @staticmethod
    def to_sa_expression(column_name):
        return column(column_name)


class List(DBFunction):
    id = 'list'
    name = 'as list'

    @staticmethod
    def to_sa_expression(*items):
        return list(items)


class Null(DBFunction):
    id = 'null'
    name = 'is null'
    hints = tuple([
        hints.returns(hints.boolean),
        hints.parameter_count(1),
        hints.parameter(0, hints.any),
        hints.mathesar_filter,
    ])

    @staticmethod
    def to_sa_expression(value):
        return value.is_(None)


class Not(DBFunction):
    id = 'not'
    name = 'negate'
    hints = tuple([
        hints.returns(hints.boolean),
    ])

    @staticmethod
    def to_sa_expression(*values):
        length = len(values)
        if length > 1:
            return not_(and_(*values))
        else:
            return not_(values[0])


class Equal(DBFunction):
    id = 'equal'
    name = 'is equal to'
    hints = tuple([
        hints.returns(hints.boolean),
        hints.parameter_count(2),
        hints.all_parameters(hints.any),
        hints.mathesar_filter,
        hints.use_this_alias_when("is same as", hints.point_in_time),
    ])

    @staticmethod
    def to_sa_expression(value1, value2):
        return value1 == value2


class Greater(DBFunction):
    id = 'greater'
    name = 'is greater than'
    hints = tuple([
        hints.returns(hints.boolean),
        hints.parameter_count(2),
        hints.all_parameters(hints.comparable),
        hints.mathesar_filter,
        hints.use_this_alias_when("is after", hints.point_in_time),
    ])

    @staticmethod
    def to_sa_expression(value1, value2):
        return value1 > value2


class Lesser(DBFunction):
    id = 'lesser'
    name = 'is lesser than'
    hints = tuple([
        hints.returns(hints.boolean),
        hints.parameter_count(2),
        hints.all_parameters(hints.comparable),
        hints.mathesar_filter,
        hints.use_this_alias_when("is before", hints.point_in_time),
    ])

    @staticmethod
    def to_sa_expression(value1, value2):
        return value1 < value2


class In(DBFunction):
    id = 'in'
    name = 'is in'
    hints = tuple([
        hints.returns(hints.boolean),
        hints.parameter_count(2),
        hints.parameter(0, hints.any),
        hints.parameter(1, hints.array),
    ])

    @staticmethod
    def to_sa_expression(value1, value2):
        return value1.in_(value2)


class And(DBFunction):
    id = 'and'
    name = 'and'
    hints = tuple([
        hints.returns(hints.boolean),
    ])

    @staticmethod
    def to_sa_expression(*values):
        return and_(*values)


class Or(DBFunction):
    id = 'or'
    name = 'or'
    hints = tuple([
        hints.returns(hints.boolean),
    ])

    @staticmethod
    def to_sa_expression(*values):
        return or_(*values)


class StartsWith(DBFunction):
    id = 'starts_with'
    name = 'starts with'
    hints = tuple([
        hints.returns(hints.boolean),
        hints.parameter_count(2),
        hints.all_parameters(hints.string_like),
    ])

    @staticmethod
    def to_sa_expression(string, prefix):
        pattern = concat(prefix, '%')
        return string.like(pattern)


class Contains(DBFunction):
    id = 'contains'
    name = 'contains'
    hints = tuple([
        hints.returns(hints.boolean),
        hints.parameter_count(2),
        hints.all_parameters(hints.string_like),
    ])

    @staticmethod
    def to_sa_expression(string, sub_string):
        pattern = concat('%', sub_string, '%')
        return string.like(pattern)


class StartsWithCaseInsensitive(DBFunction):
    id = 'starts_with_case_insensitive'
    name = 'starts with'
    hints = tuple([
        hints.returns(hints.boolean),
        hints.parameter_count(2),
        hints.all_parameters(hints.string_like),
        hints.mathesar_filter,
    ])

    @staticmethod
    def to_sa_expression(string, prefix):
        pattern = concat(prefix, '%')
        return string.ilike(pattern)


class ContainsCaseInsensitive(DBFunction):
    id = 'contains_case_insensitive'
    name = 'contains'
    hints = tuple([
        hints.returns(hints.boolean),
        hints.parameter_count(2),
        hints.all_parameters(hints.string_like),
        hints.mathesar_filter,
    ])

    @staticmethod
    def to_sa_expression(string, sub_string):
        pattern = concat('%', sub_string, '%')
        return string.ilike(pattern)


class ToLowercase(DBFunction):
    id = 'to_lowercase'
    name = 'to lowercase'
    hints = tuple([
        hints.returns(hints.string_like),
        hints.parameter_count(1),
        hints.all_parameters(hints.string_like),
        hints.mathesar_filter,
    ])

    @staticmethod
    def to_sa_expression(string):
        return sa_call_sql_function('lower', string, TEXT)


class Count(DBFunction):
    id = 'count'
    name = 'count'
    hints = tuple([
        hints.aggregation,
    ])

    @staticmethod
    def to_sa_expression(column_expr):
        return sa_call_sql_function('count', column_expr, return_type=PostgresType.INTEGER)


<<<<<<< HEAD
class Mean(DBFunction):
    id = 'mean'
    name = 'mean'
=======
class Max(DBFunction):
    id = 'max'
    name = 'max'
>>>>>>> 8ff6c6d6
    hints = tuple([
        hints.aggregation,
    ])

    @staticmethod
    def to_sa_expression(column_expr):
<<<<<<< HEAD
        return sa_call_sql_function('avg', column_expr, return_type=PostgresType.NUMERIC)
=======
        return max(column_expr)


class Mode(DBFunction):
    id = 'mode'
    name = 'mode'
    hints = tuple([
        hints.aggregation
    ])

    @staticmethod
    def to_sa_expression(column_expr):
        return mode().within_group(column_expr)


class Min(DBFunction):
    id = 'min'
    name = 'min'
    hints = tuple([
        hints.aggregation,
    ])

    @staticmethod
    def to_sa_expression(column_expr):
        return min(column_expr)
>>>>>>> 8ff6c6d6


class ArrayAgg(DBFunction):
    id = 'aggregate_to_array'
    name = 'aggregate to array'
    hints = tuple([
        hints.aggregation,
    ])

    @staticmethod
    def to_sa_expression(column_expr):
        column_expr = _maybe_downcast(column_expr)
        return array_agg(column_expr)


class Sum(DBFunction):
    id = 'sum'
    name = 'sum'
    hints = tuple([
        hints.aggregation,
    ])

    @staticmethod
    def to_sa_expression(column_expr):
        return sa_call_sql_function('sum', column_expr, return_type=PostgresType.NUMERIC)


class Percentage_True(DBFunction):
    id = 'percentage_true'
    name = 'percentage_true'
    hints = tuple([
        hints.aggregation,
    ])

    @staticmethod
    def to_sa_expression(column_expr):
        column_expr = cast(column_expr, INTEGER)
        return sa_call_sql_function('avg', 100 * column_expr, return_type=PostgresType.NUMERIC)


class Median(DBFunction):
    id = 'median'
    name = 'median'
    hints = tuple([
        hints.aggregation,
    ])

    @staticmethod
    def to_sa_expression(column_expr):
        return percentile_disc(.5).within_group(column_expr)


class Distinct(DBFunction):
    id = 'distinct'
    name = 'distinct'

    @staticmethod
    def to_sa_expression(column_expr):
        return distinct(column_expr)


class ArrayContains(DBFunction):
    id = 'array_contains'
    name = 'contains'
    hints = tuple([
        hints.returns(hints.boolean),
        hints.parameter_count(2),
        hints.parameter(0, hints.array),
        hints.parameter(1, hints.array),
    ])

    @staticmethod
    def to_sa_expression(value1, value2):
        return sa_call_sql_function(
            'arraycontains',
            value1,
            array(value2),
            return_type=PostgresType.BOOLEAN
        )


class ArrayLength(DBFunction):
    id = 'array_length'
    name = 'length'
    hints = tuple([
        hints.returns(hints.comparable),
        hints.parameter_count(2),
        hints.parameter(0, hints.array),
        hints.parameter(1, hints.any),
        hints.mathesar_filter
    ])

    @staticmethod
    def to_sa_expression(value, dimension):
        array_length = sa_call_sql_function(
            'array_length',
            value,
            dimension,
            return_type=PostgresType.INTEGER,
        )
        # The SQL function `array_length` returns NULL, when the array is empty. We want
        # output to default to 0 (zero) in that case.
        default_when_empty = 0
        with_default = sa_call_sql_function(
            'coalesce',
            array_length,
            default_when_empty,
            return_type=PostgresType.INTEGER,
        )
        return with_default


class Alias(DBFunction):
    id = 'alias'
    name = 'alias'
    hints = tuple([
        hints.parameter_count(2),
        hints.parameter(0, hints.column),
    ])

    @staticmethod
    def to_sa_expression(expr, alias):
        return expr.label(alias)


class JsonArrayLength(DBFunction):
    id = 'json_array_length'
    name = 'length'
    hints = tuple([
        hints.returns(hints.comparable),
        hints.parameter_count(1),
        hints.parameter(0, hints.json_array),
        hints.mathesar_filter,
    ])

    @staticmethod
    def to_sa_expression(value):
        return sa_call_sql_function('jsonb_array_length', value, return_type=PostgresType.INTEGER)


class JsonArrayContains(DBFunction):
    id = 'json_array_contains'
    name = 'contains'
    hints = tuple([
        hints.returns(hints.boolean),
        hints.parameter_count(2),
        hints.parameter(0, hints.json_array),
        hints.parameter(1, hints.array),
    ])

    @staticmethod
    def to_sa_expression(value1, value2):
        return sa_call_sql_function(
            'jsonb_contains',
            value1,
            cast(value2, MathesarJsonArray),
            return_type=PostgresType.BOOLEAN
        )


class ExtractURIAuthority(DBFunction):
    id = 'extract_uri_authority'
    name = 'extract URI authority'
    hints = tuple([
        hints.parameter_count(1),
        hints.parameter(1, hints.uri),
    ])
    depends_on = tuple([URIFunction.AUTHORITY])

    @staticmethod
    def to_sa_expression(uri):
        return sa_call_sql_function(URIFunction.AUTHORITY.value, uri, return_type=PostgresType.TEXT)


class ExtractURIScheme(DBFunction):
    id = 'extract_uri_scheme'
    name = 'extract URI scheme'
    hints = tuple([
        hints.parameter_count(1),
        hints.parameter(1, hints.uri),
    ])
    depends_on = tuple([URIFunction.SCHEME])

    @staticmethod
    def to_sa_expression(uri):
        return sa_call_sql_function(URIFunction.SCHEME.value, uri, return_type=PostgresType.TEXT)


class TruncateToYear(DBFunction):
    id = 'truncate_to_year'
    name = 'Truncate to Year'
    hints = tuple([hints.parameter_count(1)])  # TODO extend hints

    @staticmethod
    def to_sa_expression(col):
        return sa_call_sql_function('to_char', col, 'YYYY', return_type=PostgresType.TEXT)


class TruncateToMonth(DBFunction):
    id = 'truncate_to_month'
    name = 'Truncate to Month'
    hints = tuple([hints.parameter_count(1)])  # TODO extend hints

    @staticmethod
    def to_sa_expression(col):
        return sa_call_sql_function('to_char', col, 'YYYY-MM', return_type=PostgresType.TEXT)


class TruncateToDay(DBFunction):
    id = 'truncate_to_day'
    name = 'Truncate to Day'
    hints = tuple([hints.parameter_count(1)])  # TODO extend hints

    @staticmethod
    def to_sa_expression(col):
        return sa_call_sql_function('to_char', col, 'YYYY-MM-DD', return_type=PostgresType.TEXT)


class CurrentDate(DBFunction):
    id = 'current_date'
    name = 'current date'
    hints = tuple([hints.returns(hints.date), hints.parameter_count(0)])

    @staticmethod
    def to_sa_expression():
        return sa_call_sql_function('current_date', return_type=PostgresType.DATE)


class CurrentTime(DBFunction):
    id = 'current_time'
    name = 'current time'
    hints = tuple([hints.returns(hints.time), hints.parameter_count(0)])

    @staticmethod
    def to_sa_expression():
        return sa_call_sql_function(
            'current_time', return_type=PostgresType.TIME_WITH_TIME_ZONE
        )


class CurrentDateTime(DBFunction):
    id = 'current_datetime'
    name = 'current datetime'
    hints = tuple([hints.returns(hints.date, hints.time), hints.parameter_count(0)])

    @staticmethod
    def to_sa_expression():
        return sa_call_sql_function(
            'current_timestamp', return_type=PostgresType.TIMESTAMP_WITH_TIME_ZONE
        )


class ExtractEmailDomain(DBFunction):
    id = 'extract_email_domain'
    name = 'extract email domain'
    hints = tuple([
        hints.parameter_count(1),
        hints.parameter(1, hints.email),
    ])
    depends_on = tuple([EMAIL_DOMAIN_NAME])

    @staticmethod
    def to_sa_expression(email):
        return sa_call_sql_function(EMAIL_DOMAIN_NAME, email, return_type=PostgresType.TEXT)


def _maybe_downcast(column_expr):
    """
    We'll want to downcast some types to a psycopg-compatible type sometimes.
    See documentation in `HasUnderlyingType`.
    """
    column_expr_type = column_expr.type
    if isinstance(column_expr_type, HasUnderlyingType):
        column_expr = column_expr_type.downcast_to_underlying_type(column_expr)
    return column_expr<|MERGE_RESOLUTION|>--- conflicted
+++ resolved
@@ -383,50 +383,52 @@
         return sa_call_sql_function('count', column_expr, return_type=PostgresType.INTEGER)
 
 
-<<<<<<< HEAD
+class Max(DBFunction):
+    id = 'max'
+    name = 'max'
+    hints = tuple([
+        hints.aggregation,
+    ])
+
+    @staticmethod
+    def to_sa_expression(column_expr):
+        return max(column_expr)
+
+
+class Mode(DBFunction):
+    id = 'mode'
+    name = 'mode'
+    hints = tuple([
+        hints.aggregation
+    ])
+
+    @staticmethod
+    def to_sa_expression(column_expr):
+        return mode().within_group(column_expr)
+
+
+class Min(DBFunction):
+    id = 'min'
+    name = 'min'
+    hints = tuple([
+        hints.aggregation,
+    ])
+
+    @staticmethod
+    def to_sa_expression(column_expr):
+        return min(column_expr)
+
+
 class Mean(DBFunction):
     id = 'mean'
     name = 'mean'
-=======
-class Max(DBFunction):
-    id = 'max'
-    name = 'max'
->>>>>>> 8ff6c6d6
     hints = tuple([
         hints.aggregation,
     ])
 
     @staticmethod
     def to_sa_expression(column_expr):
-<<<<<<< HEAD
         return sa_call_sql_function('avg', column_expr, return_type=PostgresType.NUMERIC)
-=======
-        return max(column_expr)
-
-
-class Mode(DBFunction):
-    id = 'mode'
-    name = 'mode'
-    hints = tuple([
-        hints.aggregation
-    ])
-
-    @staticmethod
-    def to_sa_expression(column_expr):
-        return mode().within_group(column_expr)
-
-
-class Min(DBFunction):
-    id = 'min'
-    name = 'min'
-    hints = tuple([
-        hints.aggregation,
-    ])
-
-    @staticmethod
-    def to_sa_expression(column_expr):
-        return min(column_expr)
->>>>>>> 8ff6c6d6
 
 
 class ArrayAgg(DBFunction):
