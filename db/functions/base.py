"""
This namespace defines the DBFunction abstract class and its subclasses. These subclasses
represent functions that have identifiers, display names and hints, and their instances
hold parameters. Each DBFunction subclass defines how its instance can be converted into an
SQLAlchemy expression.

Hints hold information about what kind of input the function might expect and what output
can be expected from it. This is used to provide interface information without constraining its
user.

These classes might be used, for example, to define a filter for an SQL query, or to
access hints on what composition of functions and parameters should be valid.
"""

from abc import ABC, abstractmethod
import warnings

from sqlalchemy import column, not_, and_, or_, func, literal, cast, distinct, INTEGER
from sqlalchemy.dialects.postgresql import array_agg, TEXT, array
from sqlalchemy.sql import quoted_name
<<<<<<< HEAD
from sqlalchemy.sql.functions import GenericFunction, concat, min
=======
from sqlalchemy.sql.functions import GenericFunction, concat, percentile_disc, mode, max
>>>>>>> f35140da

from db.engine import get_dummy_engine
from db.functions import hints
from db.functions.exceptions import BadDBFunctionFormat
from db.types.base import PostgresType
from db.types.custom.json_array import MathesarJsonArray
from db.types.custom.email import EMAIL_DOMAIN_NAME
from db.types.custom.uri import URIFunction
from db.types.custom.underlying_type import HasUnderlyingType


def sa_call_sql_function(function_name, *parameters, return_type=None):
    """
    This function registers an SQL function with SQLAlchemy and generates
    an expression to call it.

    function_name: string giving a namespaced SQL function
    *parameters:   these will be passed directly to the generated function.
    return_type:   an SQLAlchemy type class
    """
    engine = get_dummy_engine()
    if return_type is None:
        warnings.warn(
            "sa_call_sql_function should be called with the return_type kwarg set"
        )
        # We can't use PostgresType since we don't want an engine here
        return_type = PostgresType.TEXT

    with warnings.catch_warnings():
        warnings.filterwarnings("ignore", message="The GenericFunction")
        # Creating this type registers the function (more importantly,
        # its return type) with SQLAlchemy. **magic!!**
        # Note that it's not necessary to assign the type to a variable,
        # since it gets picked up whenever the type is defined for the
        # interpreter, which happens when the function `type` is called.
        type(
            function_name,
            (GenericFunction,),
            {
                "type": return_type.get_sa_class(engine),
                "name": quoted_name(function_name, False),
                "identifier": function_name,
            }
        )
    return getattr(func, function_name)(*parameters)


# NOTE: this class is abstract.
class DBFunction(ABC):
    id = None
    name = None
    hints = None

    # Optionally lists the SQL functions this DBFunction depends on.
    # Will be checked against SQL functions defined on a database to tell if it
    # supports this DBFunction. Either None or a tuple of SQL function name
    # strings.
    depends_on = None

    def __eq__(self, other):
        return (
            isinstance(other, DBFunction)
            and self.id == other.id
            and self.parameters == other.parameters
        )

    def __init__(self, parameters):
        if self.id is None:
            raise ValueError('DBFunction subclasses must define an ID.')
        if self.name is None:
            raise ValueError('DBFunction subclasses must define a name.')
        if self.depends_on is not None and not isinstance(self.depends_on, tuple):
            raise ValueError('DBFunction subclasses\' depends_on attribute must either be None or a tuple of SQL function names.')
        if not isinstance(parameters, list):
            raise BadDBFunctionFormat('DBFunction instance parameter `parameters` must be a list.')
        self.parameters = parameters

    @property
    def referenced_columns(self):
        """Walks the expression tree, collecting referenced columns.
        Useful when checking if all referenced columns are present in the queried relation."""
        columns = set([])
        for parameter in self.parameters:
            if isinstance(parameter, ColumnName):
                columns.add(parameter.column)
            elif isinstance(parameter, DBFunction):
                columns.update(parameter.referenced_columns)
        return columns

    @staticmethod
    @abstractmethod
    def to_sa_expression():
        return None


class Literal(DBFunction):
    id = 'literal'
    name = 'as literal'
    hints = tuple([
        hints.parameter_count(1),
        hints.parameter(0, hints.literal),
    ])

    @staticmethod
    def to_sa_expression(primitive):
        return literal(primitive)


class Noop(DBFunction):
    """This Noop function is an unwrapped version of Literal().
    The Literal DB function produces a literal SQLAlchemy wrapper
    which doesn't play nicely with the type conversion between python classes and db types in psycopg2."""
    id = 'noop'
    name = 'no wrapping'
    hints = tuple([
        hints.parameter_count(1),
        hints.parameter(0, hints.literal),
    ])

    @staticmethod
    def to_sa_expression(primitive):
        return primitive


class ColumnName(DBFunction):
    """
    This represents referencing columns by their Postgres name.

    Important note: referencing a column this way only provides its name to SQLAlchemy. It doesn't
    provide, for example, type information (the type will be "NullType"). As of the time of
    writing, we don't have a recommended alternative; this is a to-be-solved oversight.
    """
    id = 'column_name'
    name = 'as column name'
    hints = tuple([
        hints.parameter_count(1),
        hints.parameter(0, hints.column),
    ])

    @property
    def column(self):
        return self.parameters[0]

    @staticmethod
    def to_sa_expression(column_name):
        return column(column_name)


class List(DBFunction):
    id = 'list'
    name = 'as list'

    @staticmethod
    def to_sa_expression(*items):
        return list(items)


class Null(DBFunction):
    id = 'null'
    name = 'is null'
    hints = tuple([
        hints.returns(hints.boolean),
        hints.parameter_count(1),
        hints.parameter(0, hints.any),
        hints.mathesar_filter,
    ])

    @staticmethod
    def to_sa_expression(value):
        return value.is_(None)


class Not(DBFunction):
    id = 'not'
    name = 'negate'
    hints = tuple([
        hints.returns(hints.boolean),
    ])

    @staticmethod
    def to_sa_expression(*values):
        length = len(values)
        if length > 1:
            return not_(and_(*values))
        else:
            return not_(values[0])


class Equal(DBFunction):
    id = 'equal'
    name = 'is equal to'
    hints = tuple([
        hints.returns(hints.boolean),
        hints.parameter_count(2),
        hints.all_parameters(hints.any),
        hints.mathesar_filter,
        hints.use_this_alias_when("is same as", hints.point_in_time),
    ])

    @staticmethod
    def to_sa_expression(value1, value2):
        return value1 == value2


class Greater(DBFunction):
    id = 'greater'
    name = 'is greater than'
    hints = tuple([
        hints.returns(hints.boolean),
        hints.parameter_count(2),
        hints.all_parameters(hints.comparable),
        hints.mathesar_filter,
        hints.use_this_alias_when("is after", hints.point_in_time),
    ])

    @staticmethod
    def to_sa_expression(value1, value2):
        return value1 > value2


class Lesser(DBFunction):
    id = 'lesser'
    name = 'is lesser than'
    hints = tuple([
        hints.returns(hints.boolean),
        hints.parameter_count(2),
        hints.all_parameters(hints.comparable),
        hints.mathesar_filter,
        hints.use_this_alias_when("is before", hints.point_in_time),
    ])

    @staticmethod
    def to_sa_expression(value1, value2):
        return value1 < value2


class In(DBFunction):
    id = 'in'
    name = 'is in'
    hints = tuple([
        hints.returns(hints.boolean),
        hints.parameter_count(2),
        hints.parameter(0, hints.any),
        hints.parameter(1, hints.array),
    ])

    @staticmethod
    def to_sa_expression(value1, value2):
        return value1.in_(value2)


class And(DBFunction):
    id = 'and'
    name = 'and'
    hints = tuple([
        hints.returns(hints.boolean),
    ])

    @staticmethod
    def to_sa_expression(*values):
        return and_(*values)


class Or(DBFunction):
    id = 'or'
    name = 'or'
    hints = tuple([
        hints.returns(hints.boolean),
    ])

    @staticmethod
    def to_sa_expression(*values):
        return or_(*values)


class StartsWith(DBFunction):
    id = 'starts_with'
    name = 'starts with'
    hints = tuple([
        hints.returns(hints.boolean),
        hints.parameter_count(2),
        hints.all_parameters(hints.string_like),
    ])

    @staticmethod
    def to_sa_expression(string, prefix):
        pattern = concat(prefix, '%')
        return string.like(pattern)


class Contains(DBFunction):
    id = 'contains'
    name = 'contains'
    hints = tuple([
        hints.returns(hints.boolean),
        hints.parameter_count(2),
        hints.all_parameters(hints.string_like),
    ])

    @staticmethod
    def to_sa_expression(string, sub_string):
        pattern = concat('%', sub_string, '%')
        return string.like(pattern)


class StartsWithCaseInsensitive(DBFunction):
    id = 'starts_with_case_insensitive'
    name = 'starts with'
    hints = tuple([
        hints.returns(hints.boolean),
        hints.parameter_count(2),
        hints.all_parameters(hints.string_like),
        hints.mathesar_filter,
    ])

    @staticmethod
    def to_sa_expression(string, prefix):
        pattern = concat(prefix, '%')
        return string.ilike(pattern)


class ContainsCaseInsensitive(DBFunction):
    id = 'contains_case_insensitive'
    name = 'contains'
    hints = tuple([
        hints.returns(hints.boolean),
        hints.parameter_count(2),
        hints.all_parameters(hints.string_like),
        hints.mathesar_filter,
    ])

    @staticmethod
    def to_sa_expression(string, sub_string):
        pattern = concat('%', sub_string, '%')
        return string.ilike(pattern)


class ToLowercase(DBFunction):
    id = 'to_lowercase'
    name = 'to lowercase'
    hints = tuple([
        hints.returns(hints.string_like),
        hints.parameter_count(1),
        hints.all_parameters(hints.string_like),
        hints.mathesar_filter,
    ])

    @staticmethod
    def to_sa_expression(string):
        return sa_call_sql_function('lower', string, TEXT)


class Count(DBFunction):
    id = 'count'
    name = 'count'
    hints = tuple([
        hints.aggregation,
    ])

    @staticmethod
    def to_sa_expression(column_expr):
        return sa_call_sql_function('count', column_expr, return_type=PostgresType.INTEGER)


<<<<<<< HEAD
class Min(DBFunction):
    id = 'min'
    name = 'min'
=======
class Max(DBFunction):
    id = 'max'
    name = 'max'
>>>>>>> f35140da
    hints = tuple([
        hints.aggregation,
    ])

    @staticmethod
    def to_sa_expression(column_expr):
<<<<<<< HEAD
        return min(column_expr)
=======
        return max(column_expr)


class Mode(DBFunction):
    id = 'mode'
    name = 'mode'
    hints = tuple([
        hints.aggregation
    ])

    @staticmethod
    def to_sa_expression(column_expr):
        return mode().within_group(column_expr)
>>>>>>> f35140da


class ArrayAgg(DBFunction):
    id = 'aggregate_to_array'
    name = 'aggregate to array'
    hints = tuple([
        hints.aggregation,
    ])

    @staticmethod
    def to_sa_expression(column_expr):
        column_expr = _maybe_downcast(column_expr)
        return array_agg(column_expr)


class Sum(DBFunction):
    id = 'sum'
    name = 'sum'
    hints = tuple([
        hints.aggregation,
    ])

    @staticmethod
    def to_sa_expression(column_expr):
        return sa_call_sql_function('sum', column_expr, return_type=PostgresType.NUMERIC)


class Percentage_True(DBFunction):
    id = 'percentage_true'
    name = 'percentage_true'
    hints = tuple([
        hints.aggregation,
    ])

    @staticmethod
    def to_sa_expression(column_expr):
        column_expr = cast(column_expr, INTEGER)
        return sa_call_sql_function('avg', 100 * column_expr, return_type=PostgresType.NUMERIC)


class Median(DBFunction):
    id = 'median'
    name = 'median'
    hints = tuple([
        hints.aggregation,
    ])

    @staticmethod
    def to_sa_expression(column_expr):
        return percentile_disc(.5).within_group(column_expr)


class Distinct(DBFunction):
    id = 'distinct'
    name = 'distinct'

    @staticmethod
    def to_sa_expression(column_expr):
        return distinct(column_expr)


class ArrayContains(DBFunction):
    id = 'array_contains'
    name = 'contains'
    hints = tuple([
        hints.returns(hints.boolean),
        hints.parameter_count(2),
        hints.parameter(0, hints.array),
        hints.parameter(1, hints.array),
    ])

    @staticmethod
    def to_sa_expression(value1, value2):
        return sa_call_sql_function(
            'arraycontains',
            value1,
            array(value2),
            return_type=PostgresType.BOOLEAN
        )


class ArrayLength(DBFunction):
    id = 'array_length'
    name = 'length'
    hints = tuple([
        hints.returns(hints.comparable),
        hints.parameter_count(2),
        hints.parameter(0, hints.array),
        hints.parameter(1, hints.any),
        hints.mathesar_filter
    ])

    @staticmethod
    def to_sa_expression(value, dimension):
        array_length = sa_call_sql_function(
            'array_length',
            value,
            dimension,
            return_type=PostgresType.INTEGER,
        )
        # The SQL function `array_length` returns NULL, when the array is empty. We want
        # output to default to 0 (zero) in that case.
        default_when_empty = 0
        with_default = sa_call_sql_function(
            'coalesce',
            array_length,
            default_when_empty,
            return_type=PostgresType.INTEGER,
        )
        return with_default


class Alias(DBFunction):
    id = 'alias'
    name = 'alias'
    hints = tuple([
        hints.parameter_count(2),
        hints.parameter(0, hints.column),
    ])

    @staticmethod
    def to_sa_expression(expr, alias):
        return expr.label(alias)


class JsonArrayLength(DBFunction):
    id = 'json_array_length'
    name = 'length'
    hints = tuple([
        hints.returns(hints.comparable),
        hints.parameter_count(1),
        hints.parameter(0, hints.json_array),
        hints.mathesar_filter,
    ])

    @staticmethod
    def to_sa_expression(value):
        return sa_call_sql_function('jsonb_array_length', value, return_type=PostgresType.INTEGER)


class JsonArrayContains(DBFunction):
    id = 'json_array_contains'
    name = 'contains'
    hints = tuple([
        hints.returns(hints.boolean),
        hints.parameter_count(2),
        hints.parameter(0, hints.json_array),
        hints.parameter(1, hints.array),
    ])

    @staticmethod
    def to_sa_expression(value1, value2):
        return sa_call_sql_function(
            'jsonb_contains',
            value1,
            cast(value2, MathesarJsonArray),
            return_type=PostgresType.BOOLEAN
        )


class ExtractURIAuthority(DBFunction):
    id = 'extract_uri_authority'
    name = 'extract URI authority'
    hints = tuple([
        hints.parameter_count(1),
        hints.parameter(1, hints.uri),
    ])
    depends_on = tuple([URIFunction.AUTHORITY])

    @staticmethod
    def to_sa_expression(uri):
        return sa_call_sql_function(URIFunction.AUTHORITY.value, uri, return_type=PostgresType.TEXT)


class ExtractURIScheme(DBFunction):
    id = 'extract_uri_scheme'
    name = 'extract URI scheme'
    hints = tuple([
        hints.parameter_count(1),
        hints.parameter(1, hints.uri),
    ])
    depends_on = tuple([URIFunction.SCHEME])

    @staticmethod
    def to_sa_expression(uri):
        return sa_call_sql_function(URIFunction.SCHEME.value, uri, return_type=PostgresType.TEXT)


class TruncateToYear(DBFunction):
    id = 'truncate_to_year'
    name = 'Truncate to Year'
    hints = tuple([hints.parameter_count(1)])  # TODO extend hints

    @staticmethod
    def to_sa_expression(col):
        return sa_call_sql_function('to_char', col, 'YYYY', return_type=PostgresType.TEXT)


class TruncateToMonth(DBFunction):
    id = 'truncate_to_month'
    name = 'Truncate to Month'
    hints = tuple([hints.parameter_count(1)])  # TODO extend hints

    @staticmethod
    def to_sa_expression(col):
        return sa_call_sql_function('to_char', col, 'YYYY-MM', return_type=PostgresType.TEXT)


class TruncateToDay(DBFunction):
    id = 'truncate_to_day'
    name = 'Truncate to Day'
    hints = tuple([hints.parameter_count(1)])  # TODO extend hints

    @staticmethod
    def to_sa_expression(col):
        return sa_call_sql_function('to_char', col, 'YYYY-MM-DD', return_type=PostgresType.TEXT)


class CurrentDate(DBFunction):
    id = 'current_date'
    name = 'current date'
    hints = tuple([hints.returns(hints.date), hints.parameter_count(0)])

    @staticmethod
    def to_sa_expression():
        return sa_call_sql_function('current_date', return_type=PostgresType.DATE)


class CurrentTime(DBFunction):
    id = 'current_time'
    name = 'current time'
    hints = tuple([hints.returns(hints.time), hints.parameter_count(0)])

    @staticmethod
    def to_sa_expression():
        return sa_call_sql_function(
            'current_time', return_type=PostgresType.TIME_WITH_TIME_ZONE
        )


class CurrentDateTime(DBFunction):
    id = 'current_datetime'
    name = 'current datetime'
    hints = tuple([hints.returns(hints.date, hints.time), hints.parameter_count(0)])

    @staticmethod
    def to_sa_expression():
        return sa_call_sql_function(
            'current_timestamp', return_type=PostgresType.TIMESTAMP_WITH_TIME_ZONE
        )


class ExtractEmailDomain(DBFunction):
    id = 'extract_email_domain'
    name = 'extract email domain'
    hints = tuple([
        hints.parameter_count(1),
        hints.parameter(1, hints.email),
    ])
    depends_on = tuple([EMAIL_DOMAIN_NAME])

    @staticmethod
    def to_sa_expression(email):
        return sa_call_sql_function(EMAIL_DOMAIN_NAME, email, return_type=PostgresType.TEXT)


def _maybe_downcast(column_expr):
    """
    We'll want to downcast some types to a psycopg-compatible type sometimes.
    See documentation in `HasUnderlyingType`.
    """
    column_expr_type = column_expr.type
    if isinstance(column_expr_type, HasUnderlyingType):
        column_expr = column_expr_type.downcast_to_underlying_type(column_expr)
    return column_expr<|MERGE_RESOLUTION|>--- conflicted
+++ resolved
@@ -18,11 +18,7 @@
 from sqlalchemy import column, not_, and_, or_, func, literal, cast, distinct, INTEGER
 from sqlalchemy.dialects.postgresql import array_agg, TEXT, array
 from sqlalchemy.sql import quoted_name
-<<<<<<< HEAD
-from sqlalchemy.sql.functions import GenericFunction, concat, min
-=======
-from sqlalchemy.sql.functions import GenericFunction, concat, percentile_disc, mode, max
->>>>>>> f35140da
+from sqlalchemy.sql.functions import GenericFunction, concat, percentile_disc, mode, max, min
 
 from db.engine import get_dummy_engine
 from db.functions import hints
@@ -387,38 +383,40 @@
         return sa_call_sql_function('count', column_expr, return_type=PostgresType.INTEGER)
 
 
-<<<<<<< HEAD
+class Max(DBFunction):
+    id = 'max'
+    name = 'max'
+    hints = tuple([
+        hints.aggregation,
+    ])
+
+    @staticmethod
+    def to_sa_expression(column_expr):
+        return max(column_expr)
+
+
+class Mode(DBFunction):
+    id = 'mode'
+    name = 'mode'
+    hints = tuple([
+        hints.aggregation
+    ])
+
+    @staticmethod
+    def to_sa_expression(column_expr):
+        return mode().within_group(column_expr)
+
+
 class Min(DBFunction):
     id = 'min'
     name = 'min'
-=======
-class Max(DBFunction):
-    id = 'max'
-    name = 'max'
->>>>>>> f35140da
     hints = tuple([
         hints.aggregation,
     ])
 
     @staticmethod
     def to_sa_expression(column_expr):
-<<<<<<< HEAD
         return min(column_expr)
-=======
-        return max(column_expr)
-
-
-class Mode(DBFunction):
-    id = 'mode'
-    name = 'mode'
-    hints = tuple([
-        hints.aggregation
-    ])
-
-    @staticmethod
-    def to_sa_expression(column_expr):
-        return mode().within_group(column_expr)
->>>>>>> f35140da
 
 
 class ArrayAgg(DBFunction):
