--- conflicted
+++ resolved
@@ -168,7 +168,6 @@
     assert dependents_by_level[-1]['level'] == 10
 
 
-<<<<<<< HEAD
 def test_column_dependents(engine, library_tables_oids):
     publications_oid = library_tables_oids['Publications']
     items_oid = library_tables_oids['Items']
@@ -192,7 +191,8 @@
             for oid in [publications_pk_oid, items_oid, items_publications_fk_oid]
         ]
     )
-=======
+
+
 def test_views_as_dependents(engine_with_schema, library_db_tables, library_tables_oids):
     engine, schema = engine_with_schema
     metadata = MetaData(schema=schema, bind=engine)
@@ -218,5 +218,4 @@
     publishers_dependents_graph = get_dependents_graph(library_tables_oids['Publishers'], engine)
     publishers_index_dependent = _get_object_dependents_by_name(publishers_dependents_graph, library_tables_oids['Publishers'], index_name)[0]
 
-    assert publishers_index_dependent['name'] == index_name
->>>>>>> 09d15ce9
+    assert publishers_index_dependent['name'] == index_name