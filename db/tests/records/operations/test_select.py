import pytest

from decimal import Decimal
from collections import Counter

from sqlalchemy import Column, VARCHAR

<<<<<<< HEAD
from db.records.operations.select import get_records, get_column_cast_records, get_records_preview_data
=======
from db.records.operations.select import get_records, get_column_cast_records
from db.transforms.operations.apply import apply_transformations
from db.transforms import base as transforms_base
>>>>>>> f704629a
from db.tables.operations.create import create_mathesar_table
from db.types.base import PostgresType


def test_get_records_gets_all_records(roster_table_obj):
    roster, engine = roster_table_obj
    record_list = get_records(roster, engine)
    assert len(record_list) == 1000


def test_get_records_gets_limited_records(roster_table_obj):
    roster, engine = roster_table_obj
    record_list = get_records(roster, engine, limit=10)
    assert len(record_list) == 10


def test_get_records_gets_limited_offset_records(roster_table_obj):
    roster, engine = roster_table_obj
    base_records = get_records(roster, engine, limit=10)
    offset_records = get_records(roster, engine, limit=10, offset=5)
    assert len(offset_records) == 10 and offset_records[0] == base_records[5]


def test_get_column_cast_records(engine_with_schema):
    COL1 = "col1"
    COL2 = "col2"
    col1 = Column(COL1, VARCHAR)
    col2 = Column(COL2, VARCHAR)
    column_list = [col1, col2]
    engine, schema = engine_with_schema
    table_name = "table_with_columns"
    table = create_mathesar_table(
        table_name, schema, column_list, engine
    )
    ins = table.insert().values(
        [{COL1: 'one', COL2: 1}, {COL1: 'two', COL2: 2}]
    )
    with engine.begin() as conn:
        conn.execute(ins)
    COL1_MOD = COL1 + "_mod"
    COL2_MOD = COL2 + "_mod"
    column_definitions = [
        {"name": "id", "type": PostgresType.INTEGER.id},
        {"name": COL1_MOD, "type": PostgresType.CHARACTER_VARYING.id},
        {"name": COL2_MOD, "type": PostgresType.NUMERIC.id},
    ]
    records = get_column_cast_records(engine, table, column_definitions)
    for record in records:
        assert (
            type(record[COL1 + "_mod"]) == str
            and type(record[COL2 + "_mod"]) == Decimal
        )


def test_get_column_cast_records_options(engine_with_schema):
    COL1 = "col1"
    COL2 = "col2"
    col1 = Column(COL1, VARCHAR)
    col2 = Column(COL2, VARCHAR)
    column_list = [col1, col2]
    engine, schema = engine_with_schema
    table_name = "table_with_columns"
    table = create_mathesar_table(
        table_name, schema, column_list, engine
    )
    ins = table.insert().values(
        [{COL1: 'one', COL2: 1}, {COL1: 'two', COL2: 2}]
    )
    with engine.begin() as conn:
        conn.execute(ins)
    COL1_MOD = COL1 + "_mod"
    COL2_MOD = COL2 + "_mod"
    column_definitions = [
        {"name": "id", "type": PostgresType.INTEGER.id},
        {"name": COL1_MOD, "type": PostgresType.CHARACTER_VARYING.id},
        {"name": COL2_MOD, "type": PostgresType.NUMERIC.id, "type_options": {"precision": 5, "scale": 2}},
    ]
    records = get_column_cast_records(engine, table, column_definitions)
    for record in records:
        assert (
            type(record[COL1 + "_mod"]) == str
            and type(record[COL2 + "_mod"]) == Decimal
        )


def test_get_records_duplicate_only(roster_table_obj):
    roster, engine = roster_table_obj
    duplicate_only = ["Grade", "Subject"]

    full_record_list = get_records(roster, engine)
    dupe_record_list = get_records(roster, engine, duplicate_only=duplicate_only)

    # Ensures that:
    #   - All duplicate values in the table appeared in our query
    #   - All values in our query are duplicate values
    #   - All duplicate values appear the correct number of times
    all_counter = Counter(tuple(r[c] for c in duplicate_only) for r in full_record_list)
    all_counter = {k: v for k, v in all_counter.items() if v > 1}
    got_counter = Counter(tuple(r[c] for c in duplicate_only) for r in dupe_record_list)
    assert all_counter == got_counter


<<<<<<< HEAD
def test_foreign_key_record(relation_table_obj):
    preview_columns = {}
    referent_table, referrer_table, engine = relation_table_obj
    fk_column_name = "person"
    preview_columns[referent_table.name] = {
        'table': referent_table,
        'preview_columns': ["Name"],
        'constraint_columns': [
            {
                'referent_column': 'id',
                'constrained_column': fk_column_name
            }
        ]
    }
    records = get_records(
        referrer_table,
        engine,
        order_by=[{'field': "id", 'direction': "asc"}],
    )
    preview_records = get_records_preview_data(records, engine, preview_columns)
    expected_preview = [
        {
            'table': referent_table.name,
            'data': [
                (1, 'Stephanie Norris', 'stephanienorris@hotmail.com'),
                (2, 'Shannon Ramos', 'shannonramos@gmail.com'),
                (3, 'Tyler Harris', 'tylerharris@hotmail.com'),
                (4, 'Lee Henderson', 'leehenderson@yahoo.com'),
                (5, 'Christopher Bell', 'christopherbell@hotmail.com')
            ]
        }
    ]
    assert preview_records == expected_preview
    expected_record_data = {
        'id': 1,
        'person': 1,
        'teacher': 6,
        'supplementary': None,
        'Name': 'Physics',
        'Score': 43
    }
    assert records[0]._asdict() == expected_record_data


def test_multiple_column_same_table_relation_foreign_key_record(relation_table_obj):
    preview_columns = {}
    referent_table, referrer_table, engine = relation_table_obj
    fk_column1_name = "person"
    fk_column2_name = "teacher"
    preview_columns[referent_table.name] = {
        'table': referent_table,
        'preview_columns': ["Name"],
        'constraint_columns': [
            {
                'referent_column': 'id',
                'constrained_column': fk_column1_name
            },
            {
                'referent_column': 'id',
                'constrained_column': fk_column2_name
            }
        ]
    }
    records = get_records(
        referrer_table,
        engine,
        order_by=[{'field': "id", 'direction': "asc"}],
    )
    record_index = 3
    expected_record_data_dict = {
        'Name': 'Biology',
        'Score': 41,
        'id': 4,
        'person': 1,
        'supplementary': None,
        'teacher': 8,
    }
    preview_records = get_records_preview_data(records, engine, preview_columns)
    expected_preview = [
        {
            'table': referent_table.name,
            'data': [
                (1, 'Stephanie Norris', 'stephanienorris@hotmail.com'),
                (2, 'Shannon Ramos', 'shannonramos@gmail.com'),
                (3, 'Tyler Harris', 'tylerharris@hotmail.com'),
                (4, 'Lee Henderson', 'leehenderson@yahoo.com'),
                (5, 'Christopher Bell', 'christopherbell@hotmail.com'),
                (6, 'Mary Carroll', 'marycarroll@hotmail.com'),
                (8, 'Evelyn Anderson', 'evelynanderson@hotmail.com'),
                (9, 'Bethany Bell', 'bethanybell@gmail.com'),
                (10, 'Carolyn Durham', 'carolyndurham@gmail.com')
            ]
        }
    ]
    assert records[record_index]._asdict() == expected_record_data_dict
    assert preview_records == expected_preview


def test_self_referential_relation_foreign_key_record(relation_table_obj):
    preview_columns = {}
    referent_table, referrer_table, engine = relation_table_obj
    fk_column1_name = "person"
    preview_columns[referent_table.name] = {
        'table': referent_table,
        'preview_columns': ["Name"],
        'constraint_columns': [
            {
                'referent_column': 'id',
                'constrained_column': fk_column1_name
            },
        ]
    }
    fk_column2_name = "supplementary"
    preview_columns[referrer_table.name] = {
        'table': referrer_table,
        'preview_columns': ["Name"],
        'constraint_columns': [
            {
                'referent_column': 'id',
                'constrained_column': fk_column2_name
            },
        ]
    }
    records = get_records(
        referrer_table,
        engine,
        order_by=[{'field': "id", 'direction': "asc"}],
    )
    record_index = 7
    expected_record_data_dict = {
        'Name': 'Art',
        'Score': 31,
        'id': 8,
        'person': 2,
        'supplementary': 3,
        'teacher': 10
    }
    assert records[record_index]._asdict() == expected_record_data_dict
    preview_records = get_records_preview_data(records, engine, preview_columns)
    expected_preview = [
        {
            'table': referent_table.name,
            'data': [
                (1, 'Stephanie Norris', 'stephanienorris@hotmail.com'),
                (2, 'Shannon Ramos', 'shannonramos@gmail.com'),
                (3, 'Tyler Harris', 'tylerharris@hotmail.com'),
                (4, 'Lee Henderson', 'leehenderson@yahoo.com'),
                (5, 'Christopher Bell', 'christopherbell@hotmail.com')
            ]
        },
        {
            'table': referrer_table.name,
            'data': [
                (1, 1, 6, None, 'Physics', 43),
                (3, 1, 8, None, 'Chemistry', 55),
                (6, 2, 6, None, 'Math', 44),
                (10, 2, 9, None, 'Music', 40)
            ]
        },

    ]
    assert records[record_index]._asdict() == expected_record_data_dict
    assert preview_records == expected_preview
=======
# TODO might want to move this to transforms test namespace
@pytest.mark.parametrize(
    "transformations,expected_records",
    [
        [
            [
                transforms_base.Filter(
                    spec=dict(
                        contains=[
                            dict(column_name=["Student Name"]),
                            dict(literal=["son"]),
                        ]
                    ),
                ),
                transforms_base.Order(
                    spec=[{"field": "Teacher Email", "direction": "asc"}],
                ),
                transforms_base.Limit(
                    spec=5,
                ),
                transforms_base.SelectSubsetOfColumns(
                    spec=["id"],
                ),
            ],
            [
                (978,),
                (194,),
                (99,),
                (155,),
                (192,),
            ]
        ],
        [
            [
                transforms_base.Limit(
                    spec=50,
                ),
                transforms_base.Filter(
                    spec=dict(
                        contains=[
                            dict(column_name=["Student Name"]),
                            dict(literal=["son"]),
                        ]
                    ),
                ),
                transforms_base.Order(
                    spec=[{"field": "Teacher Email", "direction": "asc"}],
                ),
                transforms_base.Limit(
                    spec=5,
                ),
                transforms_base.SelectSubsetOfColumns(
                    spec=["id"],
                ),
            ],
            [
                (31,),
                (16,),
                (18,),
                (24,),
                (33,),
            ]
        ],
    ]
)
def test_transformations(roster_table_obj, transformations, expected_records):
    roster, engine = roster_table_obj
    relation = apply_transformations(roster, transformations)
    records = get_records(relation, engine)
    assert records == expected_records
>>>>>>> f704629a
<|MERGE_RESOLUTION|>--- conflicted
+++ resolved
@@ -5,13 +5,9 @@
 
 from sqlalchemy import Column, VARCHAR
 
-<<<<<<< HEAD
-from db.records.operations.select import get_records, get_column_cast_records, get_records_preview_data
-=======
 from db.records.operations.select import get_records, get_column_cast_records
 from db.transforms.operations.apply import apply_transformations
 from db.transforms import base as transforms_base
->>>>>>> f704629a
 from db.tables.operations.create import create_mathesar_table
 from db.types.base import PostgresType
 
@@ -114,171 +110,6 @@
     assert all_counter == got_counter
 
 
-<<<<<<< HEAD
-def test_foreign_key_record(relation_table_obj):
-    preview_columns = {}
-    referent_table, referrer_table, engine = relation_table_obj
-    fk_column_name = "person"
-    preview_columns[referent_table.name] = {
-        'table': referent_table,
-        'preview_columns': ["Name"],
-        'constraint_columns': [
-            {
-                'referent_column': 'id',
-                'constrained_column': fk_column_name
-            }
-        ]
-    }
-    records = get_records(
-        referrer_table,
-        engine,
-        order_by=[{'field': "id", 'direction': "asc"}],
-    )
-    preview_records = get_records_preview_data(records, engine, preview_columns)
-    expected_preview = [
-        {
-            'table': referent_table.name,
-            'data': [
-                (1, 'Stephanie Norris', 'stephanienorris@hotmail.com'),
-                (2, 'Shannon Ramos', 'shannonramos@gmail.com'),
-                (3, 'Tyler Harris', 'tylerharris@hotmail.com'),
-                (4, 'Lee Henderson', 'leehenderson@yahoo.com'),
-                (5, 'Christopher Bell', 'christopherbell@hotmail.com')
-            ]
-        }
-    ]
-    assert preview_records == expected_preview
-    expected_record_data = {
-        'id': 1,
-        'person': 1,
-        'teacher': 6,
-        'supplementary': None,
-        'Name': 'Physics',
-        'Score': 43
-    }
-    assert records[0]._asdict() == expected_record_data
-
-
-def test_multiple_column_same_table_relation_foreign_key_record(relation_table_obj):
-    preview_columns = {}
-    referent_table, referrer_table, engine = relation_table_obj
-    fk_column1_name = "person"
-    fk_column2_name = "teacher"
-    preview_columns[referent_table.name] = {
-        'table': referent_table,
-        'preview_columns': ["Name"],
-        'constraint_columns': [
-            {
-                'referent_column': 'id',
-                'constrained_column': fk_column1_name
-            },
-            {
-                'referent_column': 'id',
-                'constrained_column': fk_column2_name
-            }
-        ]
-    }
-    records = get_records(
-        referrer_table,
-        engine,
-        order_by=[{'field': "id", 'direction': "asc"}],
-    )
-    record_index = 3
-    expected_record_data_dict = {
-        'Name': 'Biology',
-        'Score': 41,
-        'id': 4,
-        'person': 1,
-        'supplementary': None,
-        'teacher': 8,
-    }
-    preview_records = get_records_preview_data(records, engine, preview_columns)
-    expected_preview = [
-        {
-            'table': referent_table.name,
-            'data': [
-                (1, 'Stephanie Norris', 'stephanienorris@hotmail.com'),
-                (2, 'Shannon Ramos', 'shannonramos@gmail.com'),
-                (3, 'Tyler Harris', 'tylerharris@hotmail.com'),
-                (4, 'Lee Henderson', 'leehenderson@yahoo.com'),
-                (5, 'Christopher Bell', 'christopherbell@hotmail.com'),
-                (6, 'Mary Carroll', 'marycarroll@hotmail.com'),
-                (8, 'Evelyn Anderson', 'evelynanderson@hotmail.com'),
-                (9, 'Bethany Bell', 'bethanybell@gmail.com'),
-                (10, 'Carolyn Durham', 'carolyndurham@gmail.com')
-            ]
-        }
-    ]
-    assert records[record_index]._asdict() == expected_record_data_dict
-    assert preview_records == expected_preview
-
-
-def test_self_referential_relation_foreign_key_record(relation_table_obj):
-    preview_columns = {}
-    referent_table, referrer_table, engine = relation_table_obj
-    fk_column1_name = "person"
-    preview_columns[referent_table.name] = {
-        'table': referent_table,
-        'preview_columns': ["Name"],
-        'constraint_columns': [
-            {
-                'referent_column': 'id',
-                'constrained_column': fk_column1_name
-            },
-        ]
-    }
-    fk_column2_name = "supplementary"
-    preview_columns[referrer_table.name] = {
-        'table': referrer_table,
-        'preview_columns': ["Name"],
-        'constraint_columns': [
-            {
-                'referent_column': 'id',
-                'constrained_column': fk_column2_name
-            },
-        ]
-    }
-    records = get_records(
-        referrer_table,
-        engine,
-        order_by=[{'field': "id", 'direction': "asc"}],
-    )
-    record_index = 7
-    expected_record_data_dict = {
-        'Name': 'Art',
-        'Score': 31,
-        'id': 8,
-        'person': 2,
-        'supplementary': 3,
-        'teacher': 10
-    }
-    assert records[record_index]._asdict() == expected_record_data_dict
-    preview_records = get_records_preview_data(records, engine, preview_columns)
-    expected_preview = [
-        {
-            'table': referent_table.name,
-            'data': [
-                (1, 'Stephanie Norris', 'stephanienorris@hotmail.com'),
-                (2, 'Shannon Ramos', 'shannonramos@gmail.com'),
-                (3, 'Tyler Harris', 'tylerharris@hotmail.com'),
-                (4, 'Lee Henderson', 'leehenderson@yahoo.com'),
-                (5, 'Christopher Bell', 'christopherbell@hotmail.com')
-            ]
-        },
-        {
-            'table': referrer_table.name,
-            'data': [
-                (1, 1, 6, None, 'Physics', 43),
-                (3, 1, 8, None, 'Chemistry', 55),
-                (6, 2, 6, None, 'Math', 44),
-                (10, 2, 9, None, 'Music', 40)
-            ]
-        },
-
-    ]
-    assert records[record_index]._asdict() == expected_record_data_dict
-    assert preview_records == expected_preview
-=======
 # TODO might want to move this to transforms test namespace
 @pytest.mark.parametrize(
     "transformations,expected_records",
@@ -348,5 +179,4 @@
     roster, engine = roster_table_obj
     relation = apply_transformations(roster, transformations)
     records = get_records(relation, engine)
-    assert records == expected_records
->>>>>>> f704629a
+    assert records == expected_records