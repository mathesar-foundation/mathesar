from datetime import timedelta
from decimal import Decimal

import pytest
from psycopg2.errors import InvalidParameterValue
from sqlalchemy import Table, Column, MetaData
from sqlalchemy import String, Numeric
from sqlalchemy.exc import DataError
from db import types, columns, tables
from db.tests.types import fixtures
from db.types import alteration
from db.types.base import PostgresType, MathesarCustomType, get_qualified_name, get_available_types


# We need to set these variables when the file loads, or pytest can't
# properly detect the fixtures.  Importing them directly results in a
# flake8 unused import error, and a bunch of flake8 F811 errors.
engine_with_types = fixtures.engine_with_types
engine_email_type = fixtures.engine_email_type
temporary_testing_schema = fixtures.temporary_testing_schema


BIGINT = PostgresType.BIGINT.value.upper()
BOOLEAN = PostgresType.BOOLEAN.value.upper()
DECIMAL = PostgresType.DECIMAL.value.upper()
DOUBLE = PostgresType.DOUBLE_PRECISION.value.upper()
EMAIL = get_qualified_name(MathesarCustomType.EMAIL.value).upper()
FLOAT = PostgresType.FLOAT.value.upper()
INTEGER = PostgresType.INTEGER.value.upper()
INTERVAL = PostgresType.INTERVAL.value.upper()
NUMERIC = PostgresType.NUMERIC.value.upper()
REAL = PostgresType.REAL.value.upper()
SMALLINT = PostgresType.SMALLINT.value.upper()
VARCHAR = "VARCHAR"


ISCHEMA_NAME = "ischema_name"
TARGET_DICT = "target_dict"
REFLECTED_NAME = "reflected_name"
SUPPORTED_MAP_NAME = "supported_map_name"
VALID = "valid"
INVALID = "invalid"


MASTER_DB_TYPE_MAP_SPEC = {
    # This dict specifies the full map of what types can be cast to what
    # target types in Mathesar.  Format of each top-level key, val pair is:
    # <db_set_type_name>: {
    #     ISCHEMA_NAME: <name for looking up in result of get_available_types>,
    #     REFLECTED_NAME: <name for reflection of db type>,
    #     SUPPORTED_MAP_NAME: <optional; key in supported type map dictionaries>
    #     TARGET_DICT: {
    #         <target_type_1>: {
    #             VALID: [(in_val, out_val), (in_val, out_val)],
    #             INVALID: [in_val, in_val]
    #         },
    #         <target_type_2>: {
    #             INVALID: [(in_val, out_val), (in_val, out_val)]
    #             INVALID: [in_val, in_val]
    #         },
    #     }
    # }
    #
    # The TARGET_DICT is a dict with keys giving a valid target type for
    # alteration of a column of the given type, and values giving a dict
    # of valid and invalid casting values.  VALID value list is a list of
    # tuples representing the input and expected output, whereas INVALID
    # value list only needs input (since it should break, giving no output)
    BIGINT: {
        ISCHEMA_NAME: PostgresType.BIGINT.value,
        REFLECTED_NAME: BIGINT,
        TARGET_DICT: {
            BIGINT: {VALID: [(500, 500), (500000000000, 500000000000)]},
            BOOLEAN: {VALID: [(1, True), (0, False)], INVALID: [3]},
            DECIMAL: {VALID: [(1, Decimal('1.0'))]},
            DOUBLE: {VALID: [(3, 3.0)]},
            FLOAT: {VALID: [(4, 4.0)]},
            INTEGER: {VALID: [(500, 500)]},
            NUMERIC: {VALID: [(1, Decimal('1.0'))]},
            REAL: {VALID: [(5, 5.0)]},
            SMALLINT: {VALID: [(500, 500)]},
            VARCHAR: {VALID: [(3, "3")]},
        }
    },
    BOOLEAN: {
        ISCHEMA_NAME: PostgresType.BOOLEAN.value,
        REFLECTED_NAME: BOOLEAN,
        TARGET_DICT: {
            BIGINT: {VALID: [(True, 1), (False, 0)]},
            BOOLEAN: {VALID: [(True, True), (False, False)]},
            DECIMAL: {VALID: [(True, Decimal('1.0')), (False, Decimal('0'))]},
            DOUBLE: {VALID: [(True, 1.0), (False, 0.0)]},
            FLOAT: {VALID: [(True, 1.0), (False, 0.0)]},
            INTEGER: {VALID: [(True, 1), (False, 0)]},
            NUMERIC: {VALID: [(True, Decimal('1.0')), (False, Decimal('0'))]},
            REAL: {VALID: [(True, 1.0), (False, 0.0)]},
            SMALLINT: {VALID: [(True, 1), (False, 0)]},
            VARCHAR: {VALID: [(True, 'true'), (False, 'false')]},
        }
    },
    DECIMAL: {
        ISCHEMA_NAME: PostgresType.DECIMAL.value,
        REFLECTED_NAME: NUMERIC,
        TARGET_DICT: {
            BIGINT: {VALID: [(500, 500), (1234123412341234, 1234123412341234)]},
            BOOLEAN: {
                VALID: [(1, True), (0, False), (1.0, True), (0.0, False)],
                INVALID: [Decimal('1.3')]
            },
            DECIMAL: {VALID: [(1, 1.0)]},
            DOUBLE: {VALID: [(1, 1.0), (1.5, 1.5)]},
            FLOAT: {VALID: [(1, 1.0), (1.5, 1.5)]},
            INTEGER: {
                VALID: [(500, 500)],
                INVALID: [1234123412341234]
            },
            NUMERIC: {VALID: [(1, 1.0)]},
            REAL: {VALID: [(1, 1.0), (1.5, 1.5)]},
            SMALLINT: {
                VALID: [(500, 500)],
                INVALID: [12341234]
            },
            VARCHAR: {VALID: [(3, "3")]},
        }
    },
    DOUBLE: {
        ISCHEMA_NAME: PostgresType.DOUBLE_PRECISION.value,
        REFLECTED_NAME: DOUBLE,
        TARGET_DICT: {
            BIGINT: {VALID: [(500, 500)]},
            BOOLEAN: {VALID: [(1.0, True), (0.0, False)]},
            DECIMAL: {VALID: [(1, 1.0)]},
            DOUBLE: {VALID: [(1, 1.0), (1.5, 1.5)]},
            FLOAT: {VALID: [(1, 1.0), (1.5, 1.5)]},
            INTEGER: {VALID: [(500, 500)]},
            NUMERIC: {VALID: [(1, 1.0)]},
            REAL: {VALID: [(1, 1.0), (1.5, 1.5)]},
            SMALLINT: {VALID: [(500, 500)]},
            VARCHAR: {VALID: [(3, "3")]},
        }
    },
    EMAIL: {
        ISCHEMA_NAME: get_qualified_name(MathesarCustomType.EMAIL.value),
        SUPPORTED_MAP_NAME: MathesarCustomType.EMAIL.value,
        REFLECTED_NAME: EMAIL,
        TARGET_DICT: {
            EMAIL: {VALID: [("alice@example.com", "alice@example.com")]},
            VARCHAR: {VALID: [("bob@example.com", "bob@example.com")]},
        }
    },
    FLOAT: {
        ISCHEMA_NAME: PostgresType.FLOAT.value,
        REFLECTED_NAME: DOUBLE,
        TARGET_DICT: {
            BIGINT: {VALID: [(500, 500)]},
            BOOLEAN: {VALID: [(1.0, True), (0.0, False)], INVALID: [1.234]},
            DECIMAL: {VALID: [(1, 1.0)]},
            DOUBLE: {VALID: [(1, 1.0), (1.5, 1.5)]},
            FLOAT: {VALID: [(1, 1.0), (1.5, 1.5)]},
            INTEGER: {VALID: [(500, 500), (-5, -5)], INVALID: [-3.234, 234.34]},
            NUMERIC: {VALID: [(1, 1.0)]},
            REAL: {VALID: [(1, 1.0), (1.5, 1.5)]},
            SMALLINT: {VALID: [(500, 500), (-5, -5)], INVALID: [-3.234, 234.34]},
            VARCHAR: {VALID: [(3, "3")]},
        }
    },
    INTEGER: {
        ISCHEMA_NAME: PostgresType.INTEGER.value,
        REFLECTED_NAME: INTEGER,
        TARGET_DICT: {
            BIGINT: {VALID: [(500, 500)]},
            BOOLEAN: {VALID: [(1, True), (0, False)], INVALID: [3]},
            DECIMAL: {VALID: [(1, Decimal('1.0'))]},
            DOUBLE: {VALID: [(3, 3.0)]},
            FLOAT: {VALID: [(4, 4.0)]},
            INTEGER: {VALID: [(500, 500)]},
            NUMERIC: {VALID: [(1, Decimal('1.0'))]},
            REAL: {VALID: [(5, 5.0)]},
            SMALLINT: {VALID: [(500, 500)]},
            VARCHAR: {VALID: [(3, "3")]},
        }
    },
    INTERVAL: {
        ISCHEMA_NAME: PostgresType.INTERVAL.value,
        REFLECTED_NAME: INTERVAL,
        TARGET_DICT: {
            INTERVAL: {
                VALID: [
                    (
                        timedelta(days=3, hours=3, minutes=5, seconds=30),
                        timedelta(days=3, hours=3, minutes=5, seconds=30),
                    )
                ]
            },
            VARCHAR: {
                VALID: [
                    (
                        timedelta(days=3, hours=3, minutes=5, seconds=30),
                        '3 days 03:05:30'
                    )
                ]
            },
        }
    },
    NUMERIC: {
        ISCHEMA_NAME: PostgresType.NUMERIC.value,
        REFLECTED_NAME: NUMERIC,
        TARGET_DICT: {
            BIGINT: {VALID: [(500, 500)]},
            BOOLEAN: {
                VALID: [(1, True), (0, False), (1.0, True), (0.0, False)],
                INVALID: [42, -1]
            },
            DECIMAL: {VALID: [(1, 1.0)]},
            DOUBLE: {VALID: [(1, 1.0), (1.5, 1.5)]},
            FLOAT: {VALID: [(1, 1.0), (1.5, 1.5)]},
            INTEGER: {
                VALID: [(500, 500)],
                INVALID: [1.234, 1234123412341234]
            },
            NUMERIC: {VALID: [(1, 1.0)]},
            REAL: {VALID: [(1, 1.0), (1.5, 1.5)]},
            SMALLINT: {
                VALID: [(500, 500)],
                INVALID: [1.234, 12341234]
            },
            VARCHAR: {VALID: [(3, "3")]},
        }
    },
    REAL: {
        ISCHEMA_NAME: PostgresType.REAL.value,
        REFLECTED_NAME: REAL,
        TARGET_DICT: {
            BIGINT: {VALID: [(500, 500)]},
            BOOLEAN: {
                VALID: [(1.0, True), (0.0, False)],
                INVALID: [42, -1]
            },
            DECIMAL: {VALID: [(1, 1.0)]},
            DOUBLE: {VALID: [(1, 1.0), (1.5, 1.5)]},
            FLOAT: {VALID: [(1, 1.0), (1.5, 1.5)]},
            INTEGER: {
                VALID: [(500, 500)],
                INVALID: [3.345]
            },
            NUMERIC: {VALID: [(1, 1.0)]},
            REAL: {VALID: [(1, 1.0), (1.5, 1.5)]},
            SMALLINT: {
                VALID: [(500, 500)],
                INVALID: [3.345]
            },
            VARCHAR: {VALID: [(3, "3")]},
        }
    },
    SMALLINT: {
        ISCHEMA_NAME: PostgresType.SMALLINT.value,
        REFLECTED_NAME: SMALLINT,
        TARGET_DICT: {
            BIGINT: {VALID: [(500, 500)]},
            BOOLEAN: {VALID: [(1, True), (0, False)], INVALID: [3]},
            DECIMAL: {VALID: [(1, Decimal('1.0'))]},
            DOUBLE: {VALID: [(3, 3.0)]},
            FLOAT: {VALID: [(4, 4.0)]},
            INTEGER: {VALID: [(500, 500)]},
            NUMERIC: {VALID: [(1, Decimal('1.0'))]},
            REAL: {VALID: [(5, 5.0)]},
            SMALLINT: {VALID: [(500, 500)]},
            VARCHAR: {VALID: [(3, "3")]},
        }
    },
    VARCHAR: {
        ISCHEMA_NAME: PostgresType.CHARACTER_VARYING.value,
        SUPPORTED_MAP_NAME: "varchar",
        REFLECTED_NAME: VARCHAR,
        TARGET_DICT: {
            BIGINT: {
                VALID: [("432", 432), ("1234123412341234", 1234123412341234)],
                INVALID: ["1.2234"]
            },
            BOOLEAN: {
                VALID: [
                    ("true", True), ("false", False), ("t", True), ("f", False)
                ],
                INVALID: ["cat"],
            },
            DECIMAL: {
                VALID: [("1.2", Decimal("1.2")), ("1", Decimal("1"))],
                INVALID: ["abc"],
            },
            DOUBLE: {
                VALID: [("1.234", 1.234)],
                INVALID: ["bat"],
            },
            EMAIL: {
                VALID: [("alice@example.com", "alice@example.com")],
                INVALID: ["alice-example.com"]
            },
            FLOAT: {
                VALID: [("1.234", 1.234)],
                INVALID: ["bat"],
            },
            INTEGER: {
                VALID: [("432", 432)],
                INVALID: ["1.2234"]
            },
            INTERVAL: {
                VALID: [
                    ("1 day", timedelta(days=1)),
                    ("1 week", timedelta(days=7)),
                    ("3:30", timedelta(hours=3, minutes=30)),
                    ("00:03:30", timedelta(minutes=3, seconds=30)),
                ],
                INVALID: ["1 potato", "3"],
            },
            NUMERIC: {
                VALID: [
                    ("1.2", Decimal("1.2")),
                    ("1", Decimal("1")),
                ],
                INVALID: ["not a number"],
            },
            REAL: {
                VALID: [("1.234", 1.234)],
                INVALID: ["real"]
            },
            SMALLINT: {
                VALID: [("432", 432)],
                INVALID: ["1.2234"]
            },
            VARCHAR: {VALID: [("a string", "a string")]},
        }
    }
}


def test_get_alter_column_types_with_custom_engine(engine_with_types):
    type_dict = alteration.get_supported_alter_column_types(engine_with_types)
    assert all(
        [
            type_ in type_dict.values()
            for type_ in types.CUSTOM_TYPE_DICT.values()
        ]
    )


def test_get_alter_column_types_with_unfriendly_names(engine_with_types):
    type_dict = alteration.get_supported_alter_column_types(
        engine_with_types, friendly_names=False
    )
    assert all(
        [
            type_dict[type_]().compile(dialect=engine_with_types.dialect) == type_
            for type_ in type_dict
        ]
    )


type_test_list = [
    (
        val[ISCHEMA_NAME],
        MASTER_DB_TYPE_MAP_SPEC[target].get(
            SUPPORTED_MAP_NAME, MASTER_DB_TYPE_MAP_SPEC[target][ISCHEMA_NAME]
        ),
        {},
        MASTER_DB_TYPE_MAP_SPEC[target][REFLECTED_NAME]
    )
    for val in MASTER_DB_TYPE_MAP_SPEC.values()
    for target in val[TARGET_DICT]
] + [
    (val[ISCHEMA_NAME], "numeric", {"precision": 5}, "NUMERIC(5, 0)")
    for val in MASTER_DB_TYPE_MAP_SPEC.values() if NUMERIC in val[TARGET_DICT]
] + [
    (val[ISCHEMA_NAME], "numeric", {"precision": 5, "scale": 3}, "NUMERIC(5, 3)")
    for val in MASTER_DB_TYPE_MAP_SPEC.values() if NUMERIC in val[TARGET_DICT]
] + [
    (val[ISCHEMA_NAME], "decimal", {"precision": 5}, "NUMERIC(5, 0)")
    for val in MASTER_DB_TYPE_MAP_SPEC.values() if DECIMAL in val[TARGET_DICT]
] + [
    (val[ISCHEMA_NAME], "decimal", {"precision": 5, "scale": 3}, "NUMERIC(5, 3)")
    for val in MASTER_DB_TYPE_MAP_SPEC.values() if DECIMAL in val[TARGET_DICT]
]


@pytest.mark.parametrize(
    "type_,target_type,options,expect_type", type_test_list
)
def test_alter_column_type_alters_column_type(
        engine_email_type, type_, target_type, options, expect_type
):
    """
    The massive number of cases make sure all type casting functions at
    least pass a smoke test for each type mapping defined in
    MASTER_DB_TYPE_MAP_SPEC above.
    """
    engine, schema = engine_email_type
    available_types = get_available_types(engine)
    TABLE_NAME = "testtable"
    COLUMN_NAME = "testcol"
    metadata = MetaData(bind=engine)
    input_table = Table(
        TABLE_NAME,
        metadata,
        Column(COLUMN_NAME, available_types[type_]),
        schema=schema
    )
    input_table.create()
    alteration.alter_column_type(
        schema, TABLE_NAME, COLUMN_NAME, target_type, engine, type_options=options
    )
    metadata = MetaData(bind=engine)
    metadata.reflect()
    actual_column = Table(
        TABLE_NAME,
        metadata,
        schema=schema,
        autoload_with=engine
    ).columns[COLUMN_NAME]
    actual_type = actual_column.type.compile(dialect=engine.dialect)
    assert actual_type == expect_type


type_test_data_args_list = [
    (Numeric(precision=5), "numeric", {}, 1, 1.0),
    (Numeric(precision=5, scale=2), "numeric", {}, 1, 1.0),
    (Numeric, "numeric", {"precision": 5, "scale": 2}, 1.234, Decimal("1.23")),
    # test that rounding is as intended
    (Numeric, "numeric", {"precision": 5, "scale": 2}, 1.235, Decimal("1.24")),
    (String, "numeric", {"precision": 5, "scale": 2}, "500.134", Decimal("500.13")),
]


@pytest.mark.parametrize(
    "type_,target_type,options,value,expect_value", type_test_data_args_list
)
def test_alter_column_type_casts_column_data_args(
        engine_email_type, type_, target_type, options, value, expect_value,
):
    engine, schema = engine_email_type
    TABLE_NAME = "testtable"
    COLUMN_NAME = "testcol"
    metadata = MetaData(bind=engine)
    input_table = Table(
        TABLE_NAME,
        metadata,
        Column(COLUMN_NAME, type_),
        schema=schema
    )
    input_table.create()
    ins = input_table.insert(values=(value,))
    with engine.begin() as conn:
        conn.execute(ins)
    alteration.alter_column_type(
        schema, TABLE_NAME, COLUMN_NAME, target_type, engine, type_options=options
    )
    metadata = MetaData(bind=engine)
    metadata.reflect()
    actual_table = Table(
        TABLE_NAME,
        metadata,
        schema=schema,
        autoload_with=engine
    )
    sel = actual_table.select()
    with engine.connect() as conn:
        res = conn.execute(sel).fetchall()
    actual_value = res[0][0]
    assert actual_value == expect_value


type_test_data_gen_list = [
    (
        val[ISCHEMA_NAME],
        MASTER_DB_TYPE_MAP_SPEC[target].get(
            SUPPORTED_MAP_NAME, MASTER_DB_TYPE_MAP_SPEC[target][ISCHEMA_NAME]
        ),
        in_val,
        out_val,
    )
    for val in MASTER_DB_TYPE_MAP_SPEC.values()
    for target in val[TARGET_DICT]
    for in_val, out_val in val[TARGET_DICT][target].get(VALID, [])
]


@pytest.mark.parametrize(
    "source_type,target_type,in_val,out_val", type_test_data_gen_list
)
def test_alter_column_casts_data_gen(
        engine_email_type, source_type, target_type, in_val, out_val
):
    engine, schema = engine_email_type
    available_types = get_available_types(engine)
    TABLE = "testtable"
    COLUMN = "testcol"
    metadata = MetaData(bind=engine)
    input_table = Table(
        TABLE,
        metadata,
<<<<<<< HEAD
        Column(COLUMN, engine.dialect.ischema_names[source_type],
               server_default=str(in_val)),
=======
        Column(COLUMN, available_types[source_type]),
>>>>>>> 96295d41
        schema=schema
    )
    input_table.create()
    ins = input_table.insert(values=(in_val,))
    with engine.begin() as conn:
        conn.execute(ins)
    alteration.alter_column_type(schema, TABLE, COLUMN, target_type, engine)
    metadata = MetaData(bind=engine)
    metadata.reflect()
    actual_table = Table(TABLE, metadata, schema=schema, autoload_with=engine)
    sel = actual_table.select()
    with engine.connect() as conn:
        res = conn.execute(sel).fetchall()
    actual_value = res[0][0]
    assert actual_value == out_val
    table_oid = tables.get_oid_from_table(TABLE, schema, engine)
    actual_default = columns.get_column_default(table_oid, 0, engine)
    assert actual_default == out_val


type_test_bad_data_gen_list = [
    (
        val[ISCHEMA_NAME],
        MASTER_DB_TYPE_MAP_SPEC[target].get(
            SUPPORTED_MAP_NAME, MASTER_DB_TYPE_MAP_SPEC[target][ISCHEMA_NAME]
        ),
        data,
    )
    for val in MASTER_DB_TYPE_MAP_SPEC.values()
    for target in val[TARGET_DICT]
    for data in val[TARGET_DICT][target].get(INVALID, [])
]


@pytest.mark.parametrize(
    "type_,target_type,value", type_test_bad_data_gen_list
)
def test_alter_column_type_raises_on_bad_column_data(
        engine_email_type, type_, target_type, value,
):
    engine, schema = engine_email_type
    available_types = get_available_types(engine)
    TABLE_NAME = "testtable"
    COLUMN_NAME = "testcol"
    metadata = MetaData(bind=engine)
    input_table = Table(
        TABLE_NAME,
        metadata,
        Column(COLUMN_NAME, available_types[type_]),
        schema=schema
    )
    input_table.create()
    ins = input_table.insert(values=(value,))
    with engine.begin() as conn:
        conn.execute(ins)
    with pytest.raises(Exception):
        alteration.alter_column_type(
            schema, TABLE_NAME, COLUMN_NAME, target_type, engine,
        )


def test_alter_column_type_raises_on_bad_parameters(
        engine_email_type,
):
    engine, schema = engine_email_type
    TABLE_NAME = "testtable"
    COLUMN_NAME = "testcol"
    metadata = MetaData(bind=engine)
    input_table = Table(
        TABLE_NAME,
        metadata,
        Column(COLUMN_NAME, Numeric),
        schema=schema
    )
    input_table.create()
    ins = input_table.insert(values=(5.3,))
    with engine.begin() as conn:
        conn.execute(ins)
    bad_options = {"precision": 3, "scale": 4}  # scale must be smaller than precision
    with pytest.raises(DataError) as e:
        alteration.alter_column_type(
            schema, TABLE_NAME, COLUMN_NAME, "numeric", engine, type_options=bad_options
        )
        assert e.orig == InvalidParameterValue


def test_get_column_cast_expression_unchanged(engine_with_types):
    target_type = "numeric"
    col_name = "my_column"
    column = Column(col_name, Numeric)
    cast_expr = alteration.get_column_cast_expression(
        column, target_type, engine_with_types
    )
    assert cast_expr == column


def test_get_column_cast_expression_change(engine_with_types):
    target_type = "boolean"
    col_name = "my_column"
    column = Column(col_name, Numeric)
    cast_expr = alteration.get_column_cast_expression(
        column, target_type, engine_with_types
    )
    assert str(cast_expr) == f"mathesar_types.cast_to_boolean({col_name})"


def test_get_column_cast_expression_change_quotes(engine_with_types):
    target_type = "boolean"
    col_name = "A Column Needing Quotes"
    column = Column(col_name, Numeric)
    cast_expr = alteration.get_column_cast_expression(
        column, target_type, engine_with_types
    )
    assert str(cast_expr) == f'mathesar_types.cast_to_boolean("{col_name}")'


def test_get_column_cast_expression_unsupported(engine_with_types):
    target_type = "this_type_does_not_exist"
    column = Column("colname", Numeric)
    with pytest.raises(alteration.UnsupportedTypeException):
        alteration.get_column_cast_expression(
            column, target_type, engine_with_types
        )


cast_expr_numeric_option_list = [
    (Numeric, {"precision": 3}, 'CAST(colname AS NUMERIC(3))'),
    (Numeric, {"precision": 3, "scale": 2}, 'CAST(colname AS NUMERIC(3, 2))'),
    (Numeric, {"precision": 3, "scale": 2}, 'CAST(colname AS NUMERIC(3, 2))'),
    (
        String,
        {"precision": 3, "scale": 2},
        'CAST(mathesar_types.cast_to_numeric(colname) AS NUMERIC(3, 2))'
    )
]


@pytest.mark.parametrize("type_,options,expect_cast_expr", cast_expr_numeric_option_list)
def test_get_column_cast_expression_numeric_options(
        engine_with_types, type_, options, expect_cast_expr
):
    target_type = "numeric"
    column = Column("colname", type_)
    cast_expr = alteration.get_column_cast_expression(
        column, target_type, engine_with_types, type_options=options,
    )
    assert str(cast_expr) == expect_cast_expr


expect_cast_tuples = [
    (key, [target for target in val[TARGET_DICT]])
    for key, val in MASTER_DB_TYPE_MAP_SPEC.items()
]


@pytest.mark.parametrize("source_type,expect_target_types", expect_cast_tuples)
def test_get_full_cast_map(engine_with_types, source_type, expect_target_types):
    actual_cast_map = alteration.get_full_cast_map(engine_with_types)
    actual_target_types = actual_cast_map[source_type]
    assert len(actual_target_types) == len(expect_target_types)
    assert sorted(actual_target_types) == sorted(expect_target_types)<|MERGE_RESOLUTION|>--- conflicted
+++ resolved
@@ -496,12 +496,7 @@
     input_table = Table(
         TABLE,
         metadata,
-<<<<<<< HEAD
-        Column(COLUMN, engine.dialect.ischema_names[source_type],
-               server_default=str(in_val)),
-=======
-        Column(COLUMN, available_types[source_type]),
->>>>>>> 96295d41
+        Column(COLUMN, available_types[source_type], server_default=str(in_val)),
         schema=schema
     )
     input_table.create()
