from sqlalchemy import text
from db.types import install
from db.types import base
from db.types.custom import email
from db.types.install import install_mathesar_on_database


def test_create_type_schema(engine):
    install.create_type_schema(engine)
    with engine.connect() as conn:
        res = conn.execute(text("SELECT * FROM information_schema.schemata"))
    schemata = {row['schema_name'] for row in res.fetchall()}
    assert base.SCHEMA in schemata


def test_create_type_schema_when_exists(engine):
    # This just checks that the function doesn't error if the type schema
    # already exists when it's run.
    install.create_type_schema(engine)
    install.create_type_schema(engine)


def test_create_email_when_exists(engine):
<<<<<<< HEAD
    # This just checks that the function doesn't error if the type schema
=======
    # This just checks that the function doesn't error if the type email
>>>>>>> b2f596d5
    # already exists when it's run.
    email.install(engine)
    email.install(engine)


def test_install_when_exists(engine):
<<<<<<< HEAD
    # This just checks that the function doesn't error if the type schema
    # already exists when it's run.
=======
    # This just checks that the function is idempotent
>>>>>>> b2f596d5
    install_mathesar_on_database(engine)
    install_mathesar_on_database(engine)<|MERGE_RESOLUTION|>--- conflicted
+++ resolved
@@ -21,22 +21,13 @@
 
 
 def test_create_email_when_exists(engine):
-<<<<<<< HEAD
-    # This just checks that the function doesn't error if the type schema
-=======
     # This just checks that the function doesn't error if the type email
->>>>>>> b2f596d5
     # already exists when it's run.
     email.install(engine)
     email.install(engine)
 
 
 def test_install_when_exists(engine):
-<<<<<<< HEAD
-    # This just checks that the function doesn't error if the type schema
-    # already exists when it's run.
-=======
     # This just checks that the function is idempotent
->>>>>>> b2f596d5
     install_mathesar_on_database(engine)
     install_mathesar_on_database(engine)