--- conflicted
+++ resolved
@@ -79,7 +79,19 @@
             )
             assert res.fetchone()[0] == address
 
-
+def test_create_email_type_domain_checks_edge_case_non_emails(engine_with_schema):
+    engine, _ = engine_with_schema
+    address_incorrect = "aliceexample@"
+    with pytest.raises(IntegrityError) as e:
+        with engine.begin() as conn:
+            conn.execute(
+                text(
+                    f"SELECT '{address_incorrect}'::{email.DB_TYPE};"
+                )
+            )
+        assert type(e.orig) == CheckViolation
+        assert address_incorrect + " is not a valid email address" in str(e.value)
+        
 def test_create_email_type_domain_accepts_uppercase(engine_with_schema):
     engine, _ = engine_with_schema
     email_addresses_correct = ["alice@example.com", "alice@example"]
@@ -103,30 +115,6 @@
             )
         assert type(e.orig) == CheckViolation
 
-<<<<<<< HEAD
-def test_create_email_type_domain_checks_edge_case_non_emails(engine_with_schema):
-    engine, _ = engine_with_schema
-    address_incorrect = "aliceexample@"
-=======
-def test_create_email_type_domain_returns_correct_error_broken_emails(engine_with_schema):  
-    engine, _ = engine_with_schema
-    address_incorrect = "notanemailaddress"  
->>>>>>> 9e48e42a
-    with pytest.raises(IntegrityError) as e:
-        with engine.begin() as conn:
-            conn.execute(
-                text(
-                    f"SELECT '{address_incorrect}'::{email.DB_TYPE};"
-                )
-            )
-        assert type(e.orig) == CheckViolation
-<<<<<<< HEAD
-        assert address_incorrect + " is not a valid email address" in str(e.value)
-=======
-        assert address_incorrect + "is not a valid email address" in str(e.value)
-
->>>>>>> 9e48e42a
-
 
 @pytest.mark.parametrize("main_db_function,literal_param,expected_count", [
     (EmailDomainContains, "mail", 588),
