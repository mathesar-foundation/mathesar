"""
The fixtures defined here are specifically defined in a non-standard
location in order to avoid them being automatically picked up by pytest
and made available to all test files.  Specifically, we should not use
these in testing either `db.types.base`, or `db.types.install`, since
those are imports that are used in these fixtures.
"""

import pytest
from sqlalchemy import MetaData, Table
from sqlalchemy.schema import CreateSchema, DropSchema
from db.engine import _add_custom_types_to_engine
from db.tables.operations.select import get_oid_from_table
from db.types import base, install
from db.columns.operations.alter import alter_column_type

TEST_SCHEMA = "test_schema"


@pytest.fixture
def engine_with_types(engine):
    _add_custom_types_to_engine(engine)
    return engine


@pytest.fixture
def temporary_testing_schema(engine_with_types):
    schema = TEST_SCHEMA
    with engine_with_types.begin() as conn:
        conn.execute(CreateSchema(schema))
    yield engine_with_types, schema
    with engine_with_types.begin() as conn:
        conn.execute(DropSchema(schema, cascade=True, if_exists=True))


@pytest.fixture
def engine_email_type(temporary_testing_schema):
    engine, schema = temporary_testing_schema
    install.install_mathesar_on_database(engine)
    yield engine, schema
    with engine.begin() as conn:
        conn.execute(DropSchema(base.SCHEMA, cascade=True, if_exists=True))


@pytest.fixture
<<<<<<< HEAD
=======
def uris_table_obj(engine_with_uris, uris_table_name):
    engine, schema = engine_with_uris
    metadata = MetaData(bind=engine)
    table = Table(uris_table_name, metadata, schema=schema, autoload_with=engine)
    # Cast "uri" column from string to URI
    with engine.begin() as conn:
        uri_column_name = "uri"
        uri_type_id = "uri"
        alter_column_type(
            get_oid_from_table(table.name, schema, engine),
            uri_column_name,
            engine,
            conn,
            uri_type_id,
        )
    yield table, engine


@pytest.fixture
>>>>>>> 837550f4
def roster_table_obj(engine_with_roster, roster_table_name):
    engine, schema = engine_with_roster
    metadata = MetaData(bind=engine)
    table = Table(roster_table_name, metadata, schema=schema, autoload_with=engine)
    # Cast "uri" column from string to URI
    with engine.begin() as conn:
        email_column_name = "Teacher Email"
        email_type_id = "email"
        alter_column_type(
            get_oid_from_table(table.name, schema, engine),
            email_column_name,
            engine,
            conn,
            email_type_id,
        )
    yield table, engine<|MERGE_RESOLUTION|>--- conflicted
+++ resolved
@@ -43,28 +43,6 @@
 
 
 @pytest.fixture
-<<<<<<< HEAD
-=======
-def uris_table_obj(engine_with_uris, uris_table_name):
-    engine, schema = engine_with_uris
-    metadata = MetaData(bind=engine)
-    table = Table(uris_table_name, metadata, schema=schema, autoload_with=engine)
-    # Cast "uri" column from string to URI
-    with engine.begin() as conn:
-        uri_column_name = "uri"
-        uri_type_id = "uri"
-        alter_column_type(
-            get_oid_from_table(table.name, schema, engine),
-            uri_column_name,
-            engine,
-            conn,
-            uri_type_id,
-        )
-    yield table, engine
-
-
-@pytest.fixture
->>>>>>> 837550f4
 def roster_table_obj(engine_with_roster, roster_table_name):
     engine, schema = engine_with_roster
     metadata = MetaData(bind=engine)
