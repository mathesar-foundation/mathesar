import logging
import warnings

from alembic.migration import MigrationContext
from alembic.operations import Operations
from sqlalchemy import (
    Column, Integer, ForeignKey, Table, MetaData, and_, select, inspect, text,
    DefaultClause, func
)
<<<<<<< HEAD
from sqlalchemy.exc import DataError
from psycopg2.errors import InvalidTextRepresentation, InvalidParameterValue

from db import constants, tables
=======
from sqlalchemy.schema import DDLElement
from sqlalchemy.ext import compiler

from db import constants, tables, constraints
>>>>>>> 96295d41
from db.types import alteration

logger = logging.getLogger(__name__)


NAME = "name"
NULLABLE = "nullable"
PRIMARY_KEY = "primary_key"
TYPE = "sa_type"
DEFAULT = "default"

ID_TYPE = Integer
DEFAULT_COLUMNS = {
    constants.ID: {TYPE: ID_TYPE, PRIMARY_KEY: True, NULLABLE: False}
}


class InvalidDefaultError(Exception):
    pass


class InvalidTypeOptionError(Exception):
    pass


class MathesarColumn(Column):
    """
    This class constrains the possible arguments, enabling us to include
    a copy method (which has been deprecated in upstream SQLAlchemy since
    1.4).  The idea is that we can faithfully copy the subset of the
    column definition that we care about, and this class defines that
    subset.
    """
    def __init__(
            self,
            name,
            sa_type,
            foreign_keys=set(),
            primary_key=False,
            nullable=True,
            server_default=None,
    ):
        """
        Construct a new ``MathesarColumn`` object.

        Required arguments:
        name -- String giving the name of the column in the database.
        sa_type -- the SQLAlchemy type of the column.

        Optional keyword arguments:
        primary_key -- Boolean giving whether the column is a primary key.
        nullable -- Boolean giving whether the column is nullable.
        server_default -- String or DefaultClause giving the default value
        """
        self.engine = None
        super().__init__(
            *foreign_keys,
            name=name,
            type_=sa_type,
            primary_key=primary_key,
            nullable=nullable,
            server_default=server_default
        )

    @classmethod
    def from_column(cls, column):
        """
        This alternate init method creates a new column (a copy) of the
        given column.  It respects only the properties in the __init__
        of the MathesarColumn.
        """
        fkeys = {ForeignKey(fk.target_fullname) for fk in column.foreign_keys}
        new_column = cls(
            column.name,
            column.type,
            foreign_keys=fkeys,
            primary_key=column.primary_key,
            nullable=column.nullable,
            server_default=column.server_default,
        )
        new_column.original_table = column.table
        return new_column

    @property
    def table_(self):
        """
        Returns the current table the column is associated with if it exists, otherwise
        returns the table the column was originally created from.
        """
        if hasattr(self, "table") and self.table is not None:
            return self.table
        elif hasattr(self, "original_table") and self.original_table is not None:
            return self.original_table
        return None

    @property
    def is_default(self):
        default_def = DEFAULT_COLUMNS.get(self.name, False)
        return (
            default_def
            and self.type.python_type == default_def[TYPE]().python_type
            and self.primary_key == default_def.get(PRIMARY_KEY, False)
            and self.nullable == default_def.get(NULLABLE, True)
        )

    def add_engine(self, engine):
        self.engine = engine

    @property
    def valid_target_types(self):
        """
        Returns a set of valid types to which the type of the column can be
        altered.
        """
        if self.engine is not None and not self.is_default:
            db_type = self.plain_type
            valid_target_types = sorted(
                list(
                    set(
                        alteration.get_full_cast_map(self.engine).get(db_type, [])
                    )
                )
            )
            return valid_target_types if valid_target_types else None

    @property
    def column_index(self):
        """
        Get the ordinal index of this column in its table, if it is
        attached to a table that is associated with the column's engine.
        """
        if (
                self.engine is not None
                and self.table_ is not None
                and inspect(self.engine).has_table(self.table_.name, schema=self.table_.schema)
        ):
            table_oid = tables.get_oid_from_table(
                self.table_.name, self.table_.schema, self.engine
            )
            return get_column_index_from_name(
                table_oid,
                self.name,
                self.engine
            )

    @property
    def default_value(self):
        print(self.table_)
        print(self.original_table)
        if self.table_ is not None:
            table_oid = tables.get_oid_from_table(
                self.table_.name, self.table_.schema, self.engine
            )
            return get_column_default(table_oid, self.column_index, self.engine)

    @property
    def plain_type(self):
        """
        Get the type name without arguments
        """
        return self.type.__class__().compile(self.engine.dialect)

    @property
    def type_options(self):
        full_type_options = {
            "precision": getattr(self.type, "precision", None),
            "scale": getattr(self.type, "scale", None),
        }
        _type_options = {k: v for k, v in full_type_options.items() if v is not None}
        return _type_options if _type_options else None


def get_default_mathesar_column_list():
    return [
        MathesarColumn(
            col_name,
            **DEFAULT_COLUMNS[col_name]
        )
        for col_name in DEFAULT_COLUMNS
    ]


def init_mathesar_table_column_list_with_defaults(column_list):
    default_columns = get_default_mathesar_column_list()
    given_columns = [MathesarColumn.from_column(c) for c in column_list]
    return default_columns + given_columns


def get_column_index_from_name(table_oid, column_name, engine):
    with warnings.catch_warnings():
        warnings.filterwarnings("ignore", message="Did not recognize type")
        pg_attribute = Table("pg_attribute", MetaData(), autoload_with=engine)
    sel = select(pg_attribute.c.attnum).where(
        and_(
            pg_attribute.c.attrelid == table_oid,
            pg_attribute.c.attname == column_name
        )
    )
    with engine.begin() as conn:
        result = conn.execute(sel).fetchone()[0]

    # Account for dropped columns that don't appear in the SQLAlchemy tables
    sel = (
        select(func.count())
        .where(and_(
            pg_attribute.c.attisdropped.is_(True),
            pg_attribute.c.attnum < result,
        ))
    )
    with engine.begin() as conn:
        dropped_count = conn.execute(sel).fetchone()[0]

    return result - 1 - dropped_count


def create_column(engine, table_oid, column_data):
    column_type = column_data.get(TYPE, column_data["type"])
    column_type_options = column_data.get("type_options", {})
    column_nullable = column_data.get(NULLABLE, True)
    supported_types = alteration.get_supported_alter_column_types(
        engine, friendly_names=False,
    )
    sa_type = supported_types.get(column_type)
    if sa_type is None:
        logger.warning("Requested type not supported. falling back to VARCHAR")
        sa_type = supported_types["VARCHAR"]
        column_type_options = {}
    table = tables.reflect_table_from_oid(table_oid, engine)

    try:
        column = MathesarColumn(
            column_data[NAME], sa_type(**column_type_options), nullable=column_nullable,
            server_default=column_data.get(DEFAULT, None)
        )
    except DataError as e:
        if type(e.orig) == InvalidTextRepresentation:
            raise InvalidTypeOptionError
        else:
            raise e

    table = tables.reflect_table_from_oid(table_oid, engine)
    try:
        with engine.begin() as conn:
            ctx = MigrationContext.configure(conn)
            op = Operations(ctx)
            op.add_column(table.name, column, schema=table.schema)
    except DataError as e:
        if type(e.orig) == InvalidTextRepresentation:
            raise InvalidDefaultError
        elif type(e.orig) == InvalidParameterValue:
            raise InvalidTypeOptionError
        else:
            raise e

    return get_mathesar_column_with_engine(
        tables.reflect_table_from_oid(table_oid, engine).columns[column_data[NAME]],
        engine
    )


def alter_column(
        engine,
        table_oid,
        column_index,
        column_definition_dict,
):
    attribute_alter_map = {
        NAME: rename_column,
        TYPE: retype_column,
        "type": retype_column,
        NULLABLE: change_column_nullable,
        DEFAULT: set_column_default
    }
    assert len(
        [key for key in column_definition_dict if key in attribute_alter_map]
    ) == 1
    column_def_key = list(column_definition_dict.keys())[0]
    column_index = int(column_index)
    return attribute_alter_map[column_def_key](
        table_oid,
        column_index,
        column_definition_dict[column_def_key],
        engine,
        type_options=column_definition_dict.get("type_options", {})
    )


def rename_column(table_oid, column_index, new_column_name, engine, **kwargs):
    table = tables.reflect_table_from_oid(table_oid, engine)
    column = table.columns[column_index]
    with engine.begin() as conn:
        ctx = MigrationContext.configure(conn)
        op = Operations(ctx)
        op.alter_column(
            table.name,
            column.name,
            new_column_name=new_column_name,
            schema=table.schema
        )
    return get_mathesar_column_with_engine(
        tables.reflect_table_from_oid(table_oid, engine).columns[column_index],
        engine
    )


def retype_column(table_oid, column_index, new_type, engine, **kwargs):
    table = tables.reflect_table_from_oid(table_oid, engine)
    type_options = kwargs.get("type_options", {})
    alteration.alter_column_type(
        table.schema,
        table.name,
        table.columns[column_index].name,
        new_type,
        engine,
        friendly_names=False,
        type_options=type_options
    )

    return get_mathesar_column_with_engine(
        tables.reflect_table_from_oid(table_oid, engine).columns[column_index],
        engine
    )


def change_column_nullable(table_oid, column_index, nullable, engine, **kwargs):
    table = tables.reflect_table_from_oid(table_oid, engine)
    column = table.columns[column_index]
    with engine.begin() as conn:
        ctx = MigrationContext.configure(conn)
        op = Operations(ctx)
        op.alter_column(
            table.name,
            column.name,
            nullable=nullable,
            schema=table.schema
        )
    return get_mathesar_column_with_engine(
        tables.reflect_table_from_oid(table_oid, engine).columns[column_index],
        engine
    )


def get_mathesar_column_with_engine(col, engine):
    new_column = MathesarColumn.from_column(col)
    new_column.add_engine(engine)
    return new_column


def drop_column(table_oid, column_index, engine):
    column_index = int(column_index)
    table = tables.reflect_table_from_oid(table_oid, engine)
    column = table.columns[column_index]
    with engine.begin() as conn:
        ctx = MigrationContext.configure(conn)
        op = Operations(ctx)
        op.drop_column(table.name, column.name, schema=table.schema)


<<<<<<< HEAD
def get_column_default(table_oid, column_index, engine):
    table = tables.reflect_table_from_oid(table_oid, engine)
    column = table.columns[column_index]
    if column.server_default is None:
        return None

    metadata = MetaData()
    with warnings.catch_warnings():
        warnings.filterwarnings("ignore", message="Did not recognize type")
        pg_attribute = Table("pg_attribute", metadata, autoload_with=engine)
        pg_attrdef = Table("pg_attrdef", metadata, autoload_with=engine)

    query = (
        select(pg_attrdef.c.adbin)
        .select_from(
            pg_attrdef
            .join(
                pg_attribute,
                and_(
                    pg_attribute.c.attnum == pg_attrdef.c.adnum,
                    pg_attribute.c.attrelid == pg_attrdef.c.adrelid
                )
            )
        )
        .where(and_(
            pg_attribute.c.attrelid == table_oid,
            pg_attribute.c.attname == column.name,
            pg_attribute.c.attnum >= 1,
        ))
    )

    with engine.begin() as conn:
        result = conn.execute(query).first()[0]

    # Here, we get the 'adbin' value for the current column, stored in the attrdef
    # system table. The prefix of this value tells us whether the default is static
    # ('{CONSTANT') or generated ('{FUNCEXPR'). We do not return generated defaults.
    if result.startswith("{FUNCEXPR"):
        return None

    # Defaults are stored as text with SQL casts appended
    # Ex: "'test default string'::character varying" or "'2020-01-01'::date"
    # Here, we execute the cast to get the proper python value
    cast_sql_text = column.server_default.arg.text
    with engine.begin() as conn:
        return conn.execute(select(text(cast_sql_text))).first()[0]


def set_column_default(table_oid, column_index, default, engine, **kwargs):
    # Note: default should be textual SQL that produces the desired default
    table = tables.reflect_table_from_oid(table_oid, engine)
    column = table.columns[column_index]
    default_clause = DefaultClause(default) if default is not None else default
    with engine.begin() as conn:
        ctx = MigrationContext.configure(conn)
        op = Operations(ctx)
        op.alter_column(
            table.name, column.name, schema=table.schema, server_default=default_clause
        )
    return get_mathesar_column_with_engine(
        tables.reflect_table_from_oid(table_oid, engine).columns[column_index],
        engine
    )
=======
def _gen_col_name(table, column_name):
    num = 1
    new_column_name = f"{column_name}_{num}"
    while new_column_name in table.c:
        num += 1
        new_column_name = f"{column_name}_{num}"
    return new_column_name


class CopyColumn(DDLElement):
    def __init__(self, schema, table, to_column, from_column):
        self.schema = schema
        self.table = table
        self.to_column = to_column
        self.from_column = from_column


@compiler.compiles(CopyColumn, "postgresql")
def compile_create_table_as(element, compiler, **_):
    return 'UPDATE "%s"."%s" SET "%s" = "%s"' % (
        element.schema,
        element.table,
        element.to_column,
        element.from_column
    )


def duplicate_column_data(table_oid, from_column, to_column, engine):
    table = tables.reflect_table_from_oid(table_oid, engine)
    copy = CopyColumn(
        table.schema,
        table.name,
        table.c[to_column].name,
        table.c[from_column].name
    )
    with engine.begin() as conn:
        conn.execute(copy)


def duplicate_column_constraints(table_oid, from_column, to_column, engine,
                                 copy_nullable=True):
    if copy_nullable:
        table = tables.reflect_table_from_oid(table_oid, engine)
        change_column_nullable(
            table_oid, to_column, table.c[from_column].nullable, engine
        )

    constraints_ = constraints.get_column_constraints(from_column, table_oid, engine)
    for constraint in constraints_:
        constraint_type = constraints.get_constraint_type_from_char(constraint.contype)
        if constraint_type != constraints.ConstraintType.UNIQUE.value:
            # Don't allow duplication of primary keys
            continue
        constraints.copy_constraint(
            table_oid, engine, constraint, from_column, to_column
        )


def duplicate_column(
    table_oid, copy_from_index, engine,
    new_column_name=None, copy_data=True, copy_constraints=True
):
    table = tables.reflect_table_from_oid(table_oid, engine)
    from_column = table.c[copy_from_index]
    if new_column_name is None:
        new_column_name = _gen_col_name(table, from_column.name)

    column_data = {
        NAME: new_column_name,
        "type": from_column.type.compile(dialect=engine.dialect),
        NULLABLE: True,
    }
    new_column = create_column(engine, table_oid, column_data)
    new_column_index = get_column_index_from_name(table_oid, new_column.name, engine)

    if copy_data:
        duplicate_column_data(
            table_oid,
            copy_from_index,
            new_column_index,
            engine
        )

    if copy_constraints:
        duplicate_column_constraints(
            table_oid,
            copy_from_index,
            new_column_index,
            engine,
            copy_nullable=copy_data
        )

    table = tables.reflect_table_from_oid(table_oid, engine)
    column_index = get_column_index_from_name(table_oid, new_column_name, engine)
    return get_mathesar_column_with_engine(table.c[column_index], engine)
>>>>>>> 96295d41
<|MERGE_RESOLUTION|>--- conflicted
+++ resolved
@@ -7,17 +7,12 @@
     Column, Integer, ForeignKey, Table, MetaData, and_, select, inspect, text,
     DefaultClause, func
 )
-<<<<<<< HEAD
+from sqlalchemy.ext import compiler
 from sqlalchemy.exc import DataError
+from sqlalchemy.schema import DDLElement
 from psycopg2.errors import InvalidTextRepresentation, InvalidParameterValue
 
-from db import constants, tables
-=======
-from sqlalchemy.schema import DDLElement
-from sqlalchemy.ext import compiler
-
 from db import constants, tables, constraints
->>>>>>> 96295d41
 from db.types import alteration
 
 logger = logging.getLogger(__name__)
@@ -376,7 +371,6 @@
         op.drop_column(table.name, column.name, schema=table.schema)
 
 
-<<<<<<< HEAD
 def get_column_default(table_oid, column_index, engine):
     table = tables.reflect_table_from_oid(table_oid, engine)
     column = table.columns[column_index]
@@ -440,7 +434,8 @@
         tables.reflect_table_from_oid(table_oid, engine).columns[column_index],
         engine
     )
-=======
+
+
 def _gen_col_name(table, column_name):
     num = 1
     new_column_name = f"{column_name}_{num}"
@@ -535,5 +530,4 @@
 
     table = tables.reflect_table_from_oid(table_oid, engine)
     column_index = get_column_index_from_name(table_oid, new_column_name, engine)
-    return get_mathesar_column_with_engine(table.c[column_index], engine)
->>>>>>> 96295d41
+    return get_mathesar_column_with_engine(table.c[column_index], engine)