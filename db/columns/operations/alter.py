--- conflicted
+++ resolved
@@ -182,11 +182,7 @@
 
 
 def _validate_columns_for_batch_update(table, column_data):
-<<<<<<< HEAD
-    ALLOWED_KEYS = ['name', 'type', 'type_options']
-=======
-    ALLOWED_KEYS = ['attnum', 'name', 'plain_type', 'type_options']
->>>>>>> a8bad826
+    ALLOWED_KEYS = ['attnum', 'name', 'type', 'type_options']
     if len(column_data) != len(table.columns):
         raise ValueError('Number of columns passed in must equal number of columns in table')
     for single_column_data in column_data:
@@ -198,14 +194,9 @@
 
 def _batch_update_column_types(table_oid, column_data_list, connection, engine):
     for index, column_data in enumerate(column_data_list):
-<<<<<<< HEAD
-        if 'type' in column_data:
+        column_attnum = column_data.get('attnum', None)
+        if 'type' in column_data and column_attnum is not None:
             new_type = get_db_type_enum_from_id(column_data['type'])
-=======
-        column_attnum = column_data.get('attnum', None)
-        if 'plain_type' in column_data and column_attnum is not None:
-            new_type = column_data['plain_type']
->>>>>>> a8bad826
             type_options = column_data.get('type_options', {})
             if type_options is None:
                 type_options = {}
