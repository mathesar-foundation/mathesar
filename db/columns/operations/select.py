import warnings
import re

from pglast import Node, parse_sql
from sqlalchemy import and_, asc, cast, select, text

from db.columns.exceptions import DynamicDefaultWarning
from db.tables.operations.select import reflect_table_from_oid
from db.utils import execute_statement, get_pg_catalog_table

# These tags define which nodes in the AST built by pglast we consider to be
# "dynamic" when found in a column default clause.  The nodes are best
# documented by C header files that define the underlying structs:
# https://github.com/pganalyze/libpg_query/blob/13-latest/src/postgres/include/nodes/parsenodes.h
# https://github.com/pganalyze/libpg_query/blob/13-latest/src/postgres/include/nodes/primnodes.h
# It's possible that more dynamic nodes will be found.  Their tags should be
# added to this set.
DYNAMIC_NODE_TAGS = {"SQLValueFunction", "FuncCall"}


def get_column_attnum_from_names_as_map(table_oid, column_names, engine, metadata, connection_to_use=None):
    statement = _get_columns_attnum_from_names(table_oid, column_names, engine, metadata=metadata)
    attnums_tuple = execute_statement(engine, statement, connection_to_use).fetchall()
    name_attnum_map = {attnum_tuple['attname']: attnum_tuple['attnum'] for attnum_tuple in attnums_tuple}
    return name_attnum_map


def get_columns_attnum_from_names(table_oid, column_names, engine, metadata, connection_to_use=None):
    """
    Returns the respective list of attnum of the column names passed.
     The order is based on the column order in the table and not by the order of the column names argument.
    """
    statement = _get_columns_attnum_from_names(table_oid, column_names, engine=engine, metadata=metadata)
    attnums_tuple = execute_statement(engine, statement, connection_to_use).fetchall()
    attnums = [attnum_tuple[0] for attnum_tuple in attnums_tuple]
    return attnums


def get_column_attnum_from_name(table_oid, column_name, engine, metadata, connection_to_use=None):
    statement = _get_columns_attnum_from_names(table_oid, [column_name], engine=engine, metadata=metadata)
    return execute_statement(engine, statement, connection_to_use).scalar()


<<<<<<< HEAD
def get_column_attnums_from_table(table_oids, engine, connection_to_use=None):
    with warnings.catch_warnings():
        warnings.filterwarnings("ignore", message="Did not recognize type")
        pg_attribute = Table("pg_attribute", MetaData(), autoload_with=engine)
    sel = select(pg_attribute.c.attnum, pg_attribute.c.attrelid.label('table_oid')).where(
        and_(
=======
def _get_columns_attnum_from_names(table_oid, column_names, engine, metadata):
    pg_attribute = get_pg_catalog_table("pg_attribute", engine=engine, metadata=metadata)
    sel = select(pg_attribute.c.attnum, pg_attribute.c.attname).where(
        and_(
            pg_attribute.c.attrelid == table_oid,
            pg_attribute.c.attname.in_(column_names)
        )
    ).order_by(asc(pg_attribute.c.attnum))
    return sel


def get_column_attnums_from_table(table_oids, engine, metadata, connection_to_use=None):
    pg_attribute = get_pg_catalog_table("pg_attribute", engine, metadata=metadata)
    sel = select(pg_attribute.c.attnum, pg_attribute.c.attrelid.label('table_oid')).where(
        and_(
>>>>>>> 46c5760c
            pg_attribute.c.attrelid.in_(table_oids),
            # Ignore system columns
            pg_attribute.c.attnum > 0,
            # Ignore removed columns
            pg_attribute.c.attisdropped.is_(False)
        )
    )
    results = execute_statement(engine, sel, connection_to_use).fetchall()
    return results


def get_map_of_attnum_and_table_oid_to_column_name(table_oids, engine, metadata, connection_to_use=None):
    """
    Order determined by the column order in the table.
    """
    triples_of_col_info = _get_triples_of_column_name_and_attnum_and_table_oid(
        table_oids, None, engine, metadata, connection_to_use
    )
    return {
        (attnum, table_oid): column_name
        for column_name, attnum, table_oid
        in triples_of_col_info
    }


def get_column_names_from_attnums(table_oid, attnums, engine, metadata, connection_to_use=None):
    return list(get_map_of_attnum_to_column_name(table_oid, attnums, engine, metadata, connection_to_use).values())


def get_map_of_attnum_to_column_name(table_oid, attnums, engine, metadata, connection_to_use=None):
    """
    Order determined by the column order in the table.
    """
    triples_of_col_info = _get_triples_of_column_name_and_attnum_and_table_oid(
        [table_oid], attnums, engine, metadata, connection_to_use
    )
    return {
        attnum: column_name
        for column_name, attnum, _
        in triples_of_col_info
    }


def _get_triples_of_column_name_and_attnum_and_table_oid(
    table_oids, attnums, engine, metadata, connection_to_use
):
    statement = _statement_for_triples_of_column_name_and_attnum_and_table_oid(
        table_oids, attnums, engine, metadata
    )
    return execute_statement(engine, statement, connection_to_use).fetchall()


def get_column_default(table_oid, attnum, engine, metadata, connection_to_use=None):
    default_dict = get_column_default_dict(
        table_oid,
        attnum,
        engine,
        metadata=metadata,
        connection_to_use=connection_to_use,
    )
    if default_dict is not None:
        return default_dict['value']


def get_column_default_dict(table_oid, attnum, engine, metadata, connection_to_use=None):
    table = reflect_table_from_oid(table_oid, engine, metadata=metadata, connection_to_use=connection_to_use)
    column_name = get_column_name_from_attnum(table_oid, attnum, engine, metadata=metadata, connection_to_use=connection_to_use)
    column = table.columns[column_name]
    if column.server_default is None:
        return

    is_dynamic = _is_default_expr_dynamic(column.server_default)
    sql_text = str(column.server_default.arg)

    if is_dynamic:
        warnings.warn(
            "Dynamic column defaults are read only", DynamicDefaultWarning
        )
        default_value = sql_text
    else:
        # Defaults are often stored as text with SQL casts appended
        # Ex: "'test default string'::character varying" or "'2020-01-01'::date"
        # Here, we execute the cast to get the proper python value
        default_value = execute_statement(
            engine,
            select(cast(text(sql_text), column.type)),
            connection_to_use
        ).scalar()

    return {"value": default_value, "is_dynamic": is_dynamic}


def get_column_name_from_attnum(table_oid, attnum, engine, metadata, connection_to_use=None):
    statement = _statement_for_triples_of_column_name_and_attnum_and_table_oid(
        [table_oid], [attnum], engine, metadata=metadata,
    )
    column_name = execute_statement(engine, statement, connection_to_use).scalar()
    # If the column was recently dropped, it will have a name like "......pg.dropped.123....."
    # See this example: https://stackoverflow.com/a/43050463/1714997
    # Below line checks if the column was dropped
    column_was_dropped = re.match(r"\.+\.pg.dropped.\d+\.\.+", column_name)
    if column_was_dropped:
        return None
    else:
        return column_name


def _statement_for_triples_of_column_name_and_attnum_and_table_oid(
    table_oids, attnums, engine, metadata
):
    """
    Returns (column name, column attnum, column table's oid) tuples for each column that's in the
    tables specified via `table_oids`, and, when `attnums` is not None, that has an attnum
    specified in `attnums`.

    The order is based on the column order in the table and not on the order of the arguments.
    """
    pg_attribute = get_pg_catalog_table("pg_attribute", engine, metadata=metadata)
    sel = select(pg_attribute.c.attname, pg_attribute.c.attnum, pg_attribute.c.attrelid)
    conditions = [pg_attribute.c.attrelid.in_(table_oids)]
    if attnums is not None:
        conditions.append(pg_attribute.c.attnum.in_(attnums))
    else:
        conditions.extend([pg_attribute.c.attisdropped.is_(False), pg_attribute.c.attnum > 0])
    sel = sel.where(and_(*conditions))
    return sel


def _is_default_expr_dynamic(server_default):
    prepared_expr = f"""SELECT {server_default.arg.text};"""
    expr_ast_root = Node(parse_sql(prepared_expr))
    ast_nodes = {
        n.node_tag for n in expr_ast_root.traverse() if isinstance(n, Node)
    }
    return not ast_nodes.isdisjoint(DYNAMIC_NODE_TAGS)<|MERGE_RESOLUTION|>--- conflicted
+++ resolved
@@ -41,14 +41,6 @@
     return execute_statement(engine, statement, connection_to_use).scalar()
 
 
-<<<<<<< HEAD
-def get_column_attnums_from_table(table_oids, engine, connection_to_use=None):
-    with warnings.catch_warnings():
-        warnings.filterwarnings("ignore", message="Did not recognize type")
-        pg_attribute = Table("pg_attribute", MetaData(), autoload_with=engine)
-    sel = select(pg_attribute.c.attnum, pg_attribute.c.attrelid.label('table_oid')).where(
-        and_(
-=======
 def _get_columns_attnum_from_names(table_oid, column_names, engine, metadata):
     pg_attribute = get_pg_catalog_table("pg_attribute", engine=engine, metadata=metadata)
     sel = select(pg_attribute.c.attnum, pg_attribute.c.attname).where(
@@ -64,7 +56,6 @@
     pg_attribute = get_pg_catalog_table("pg_attribute", engine, metadata=metadata)
     sel = select(pg_attribute.c.attnum, pg_attribute.c.attrelid.label('table_oid')).where(
         and_(
->>>>>>> 46c5760c
             pg_attribute.c.attrelid.in_(table_oids),
             # Ignore system columns
             pg_attribute.c.attnum > 0,
