--- conflicted
+++ resolved
@@ -9,13 +9,9 @@
 
 BASE = 'base'
 DEPTH = 'depth'
-<<<<<<< HEAD
-PATH = 'path'
-=======
 JP_PATH = 'jp_path'
 FK_PATH = 'fk_path'
 REVERSE = 'reverse'
->>>>>>> 3d5ab9e3
 TARGET = 'target'
 MULTIPLE_RESULTS = 'multiple_results'
 
@@ -79,14 +75,10 @@
     return inspector.get_table_oid(name, schema=schema)
 
 
-<<<<<<< HEAD
-def get_joinable_tables(engine, base_table_oid=None, max_depth=3):
-=======
 def get_joinable_tables(
         engine, base_table_oid=None, max_depth=3, limit=None, offset=None
 ):
     FK_OID = 'fk_oid'
->>>>>>> 3d5ab9e3
     LEFT_REL = 'left_rel'
     RIGHT_REL = 'right_rel'
     LEFT_COL = 'left_col'
@@ -103,20 +95,13 @@
         pg_constraint = Table("pg_constraint", MetaData(), autoload_with=engine)
 
     symmetric_fkeys = select(
-<<<<<<< HEAD
-=======
         cast(pg_constraint.c.oid, Integer).label(FK_OID),
->>>>>>> 3d5ab9e3
         cast(pg_constraint.c.conrelid, Integer).label(LEFT_REL),
         cast(pg_constraint.c.confrelid, Integer).label(RIGHT_REL),
         cast(pg_constraint.c.conkey[1], Integer).label(LEFT_COL),
         cast(pg_constraint.c.confkey[1], Integer).label(RIGHT_COL),
-<<<<<<< HEAD
-        literal(False).label(MULTIPLE_RESULTS)
-=======
         literal(False).label(MULTIPLE_RESULTS),
         literal(False).label(REVERSE),
->>>>>>> 3d5ab9e3
     ).where(
         and_(
             pg_constraint.c.contype == 'f',
@@ -124,19 +109,13 @@
         )
     ).union_all(
         select(
-<<<<<<< HEAD
-=======
             cast(pg_constraint.c.oid, Integer).label(FK_OID),
->>>>>>> 3d5ab9e3
             cast(pg_constraint.c.confrelid, Integer).label(LEFT_REL),
             cast(pg_constraint.c.conrelid, Integer).label(RIGHT_REL),
             cast(pg_constraint.c.confkey[1], Integer).label(LEFT_COL),
             cast(pg_constraint.c.conkey[1], Integer).label(RIGHT_COL),
             literal(True).label(MULTIPLE_RESULTS),
-<<<<<<< HEAD
-=======
             literal(True).label(REVERSE),
->>>>>>> 3d5ab9e3
         ).where(
             and_(
                 pg_constraint.c.contype == 'f',
@@ -165,9 +144,6 @@
                 )
             ),
             JSONB
-<<<<<<< HEAD
-        ).label(PATH),
-=======
         ).label(JP_PATH),
         cast(
             jba(
@@ -178,7 +154,6 @@
             ),
             JSONB
         ).label(FK_PATH),
->>>>>>> 3d5ab9e3
         symmetric_fkeys.columns[MULTIPLE_RESULTS],
     ).cte(name=SEARCH_FKEY_GRAPH, recursive=True)
 
@@ -189,11 +164,7 @@
             symmetric_fkeys.columns[LEFT_COL],
             symmetric_fkeys.columns[RIGHT_COL],
             search_fkey_graph.columns[DEPTH] + 1,
-<<<<<<< HEAD
-            search_fkey_graph.columns[PATH] + cast(
-=======
             search_fkey_graph.columns[JP_PATH] + cast(
->>>>>>> 3d5ab9e3
                 jba(
                     jba(
                         jba(
@@ -208,8 +179,6 @@
                 ),
                 JSONB
             ),
-<<<<<<< HEAD
-=======
             search_fkey_graph.columns[FK_PATH] + cast(
                 jba(
                     jba(
@@ -219,7 +188,6 @@
                 ),
                 JSONB
             ),
->>>>>>> 3d5ab9e3
             or_(
                 search_fkey_graph.columns[MULTIPLE_RESULTS],
                 symmetric_fkeys.columns[MULTIPLE_RESULTS]
@@ -228,11 +196,7 @@
             and_(
                 symmetric_fkeys.columns[LEFT_REL] == search_fkey_graph.columns[RIGHT_REL],
                 search_fkey_graph.columns[DEPTH] < max_depth,
-<<<<<<< HEAD
-                search_fkey_graph.columns[PATH][-1] != jba(
-=======
                 search_fkey_graph.columns[JP_PATH][-1] != jba(
->>>>>>> 3d5ab9e3
                     jba(
                         symmetric_fkeys.columns[RIGHT_REL],
                         symmetric_fkeys.columns[RIGHT_COL]
@@ -247,16 +211,10 @@
     )
 
     output_cte = select(
-<<<<<<< HEAD
-        cast(search_fkey_graph.columns[PATH][0][0][0], Integer).label(BASE),
-        cast(search_fkey_graph.columns[PATH][-1][-1][0], Integer).label(TARGET),
-        search_fkey_graph.columns[PATH].label(PATH),
-=======
         cast(search_fkey_graph.columns[JP_PATH][0][0][0], Integer).label(BASE),
         cast(search_fkey_graph.columns[JP_PATH][-1][-1][0], Integer).label(TARGET),
         search_fkey_graph.columns[JP_PATH].label(JP_PATH),
         search_fkey_graph.columns[FK_PATH].label(FK_PATH),
->>>>>>> 3d5ab9e3
         search_fkey_graph.columns[DEPTH].label(DEPTH),
         search_fkey_graph.columns[MULTIPLE_RESULTS].label(MULTIPLE_RESULTS)
     ).cte(name=OUTPUT_CTE)
@@ -269,10 +227,6 @@
         final_sel = select(output_cte)
 
     with engine.begin() as conn:
-<<<<<<< HEAD
-        results = conn.execute(final_sel).fetchall()
-=======
         results = conn.execute(final_sel.limit(limit).offset(offset)).fetchall()
->>>>>>> 3d5ab9e3
 
     return results