from db.connection import execute_msar_func_with_engine

<<<<<<< HEAD
from db import constants
from db.columns.base import MathesarColumn
from db.columns.operations.alter import batch_alter_table_drop_columns, rename_column
from db.columns.operations.select import (
    get_column_attnum_from_name,
    get_column_names_from_attnums,
)
from db.links.operations.create import create_foreign_key_link
from db.tables.operations.alter import update_pk_sequence_to_latest
from db.tables.operations.create import create_mathesar_table
from db.tables.operations.select import get_oid_from_table, reflect_table, reflect_table_from_oid
from db.metadata import get_empty_metadata
from db.schemas.utils import get_schema_oid_from_name


def _create_split_tables(extracted_table_name, extracted_columns, remainder_table_name, schema, engine, fk_column_name=None):
    schema_oid = get_schema_oid_from_name(schema, engine)
    extracted_table = create_mathesar_table(
        engine,
        extracted_table_name,
        schema_oid,
        extracted_columns,
    )
    fk_column_name = fk_column_name if fk_column_name else f"{extracted_table.name}_{constants.ID}"
    extracted_column_names = [
        col.name for col in extracted_columns
    ]
    if fk_column_name in extracted_column_names:
        fk_column_name = f"mathesar_temp_{fk_column_name}"
    remainder_table_oid = get_oid_from_table(remainder_table_name, schema, engine)
    extracted_table_oid = get_oid_from_table(extracted_table_name, schema, engine)
    create_foreign_key_link(engine, fk_column_name, remainder_table_oid, extracted_table_oid)
    # TODO reuse metadata
    remainder_table_with_fk_key = reflect_table(remainder_table_name, schema, engine, metadata=get_empty_metadata())
    return extracted_table, remainder_table_with_fk_key, fk_column_name


def _create_split_insert_stmt(old_table, extracted_table, extracted_columns, remainder_fk_name):
    SPLIT_ID = f"{constants.MATHESAR_PREFIX}_split_column_alias"
    extracted_column_names = [col.name for col in extracted_columns]
    split_cte = select(
        [
            old_table,
            func.dense_rank().over(order_by=extracted_columns).label(SPLIT_ID)
        ]
    ).cte()
    cte_extraction_columns = (
        [split_cte.columns[SPLIT_ID]]
        + [split_cte.columns[n] for n in extracted_column_names]
    )
    extract_sel = select(
        cte_extraction_columns,
        distinct=True
=======

def extract_columns_from_table(
        old_table_oid, extracted_column_attnums, extracted_table_name, schema,
        engine, relationship_fk_column_name=None
):
    curr = execute_msar_func_with_engine(
        engine, 'extract_columns_from_table',
        old_table_oid,
        extracted_column_attnums,
        extracted_table_name,
        relationship_fk_column_name
>>>>>>> ab686863
    )
    extracted_table_oid, new_fkey_attnum = curr.fetchone()[0]
    return extracted_table_oid, old_table_oid, new_fkey_attnum<|MERGE_RESOLUTION|>--- conflicted
+++ resolved
@@ -1,60 +1,5 @@
 from db.connection import execute_msar_func_with_engine
 
-<<<<<<< HEAD
-from db import constants
-from db.columns.base import MathesarColumn
-from db.columns.operations.alter import batch_alter_table_drop_columns, rename_column
-from db.columns.operations.select import (
-    get_column_attnum_from_name,
-    get_column_names_from_attnums,
-)
-from db.links.operations.create import create_foreign_key_link
-from db.tables.operations.alter import update_pk_sequence_to_latest
-from db.tables.operations.create import create_mathesar_table
-from db.tables.operations.select import get_oid_from_table, reflect_table, reflect_table_from_oid
-from db.metadata import get_empty_metadata
-from db.schemas.utils import get_schema_oid_from_name
-
-
-def _create_split_tables(extracted_table_name, extracted_columns, remainder_table_name, schema, engine, fk_column_name=None):
-    schema_oid = get_schema_oid_from_name(schema, engine)
-    extracted_table = create_mathesar_table(
-        engine,
-        extracted_table_name,
-        schema_oid,
-        extracted_columns,
-    )
-    fk_column_name = fk_column_name if fk_column_name else f"{extracted_table.name}_{constants.ID}"
-    extracted_column_names = [
-        col.name for col in extracted_columns
-    ]
-    if fk_column_name in extracted_column_names:
-        fk_column_name = f"mathesar_temp_{fk_column_name}"
-    remainder_table_oid = get_oid_from_table(remainder_table_name, schema, engine)
-    extracted_table_oid = get_oid_from_table(extracted_table_name, schema, engine)
-    create_foreign_key_link(engine, fk_column_name, remainder_table_oid, extracted_table_oid)
-    # TODO reuse metadata
-    remainder_table_with_fk_key = reflect_table(remainder_table_name, schema, engine, metadata=get_empty_metadata())
-    return extracted_table, remainder_table_with_fk_key, fk_column_name
-
-
-def _create_split_insert_stmt(old_table, extracted_table, extracted_columns, remainder_fk_name):
-    SPLIT_ID = f"{constants.MATHESAR_PREFIX}_split_column_alias"
-    extracted_column_names = [col.name for col in extracted_columns]
-    split_cte = select(
-        [
-            old_table,
-            func.dense_rank().over(order_by=extracted_columns).label(SPLIT_ID)
-        ]
-    ).cte()
-    cte_extraction_columns = (
-        [split_cte.columns[SPLIT_ID]]
-        + [split_cte.columns[n] for n in extracted_column_names]
-    )
-    extract_sel = select(
-        cte_extraction_columns,
-        distinct=True
-=======
 
 def extract_columns_from_table(
         old_table_oid, extracted_column_attnums, extracted_table_name, schema,
@@ -66,7 +11,6 @@
         extracted_column_attnums,
         extracted_table_name,
         relationship_fk_column_name
->>>>>>> ab686863
     )
     extracted_table_oid, new_fkey_attnum = curr.fetchone()[0]
     return extracted_table_oid, old_table_oid, new_fkey_attnum