from sqlalchemy import exists, func, literal, select

from db import constants
from db.columns.base import MathesarColumn
from db.columns.operations.alter import batch_alter_table_drop_columns
from db.columns.operations.select import get_column_names_from_attnums
from db.links.operations.create import create_foreign_key_link
from db.tables.operations.create import create_mathesar_table
from db.tables.operations.select import get_oid_from_table, reflect_table, reflect_table_from_oid
from db.metadata import get_empty_metadata


def _create_split_tables(extracted_table_name, extracted_columns, remainder_table_name, schema, engine):
    extracted_table = create_mathesar_table(
        extracted_table_name,
        schema,
        extracted_columns,
        engine,
    )
    fk_column_name = f"{extracted_table.name}_{constants.ID}"
    remainder_table_oid = get_oid_from_table(remainder_table_name, schema, engine)
    extracted_table_oid = get_oid_from_table(extracted_table_name, schema, engine)
    create_foreign_key_link(engine, schema, fk_column_name, remainder_table_oid, extracted_table_oid)
    # TODO reuse metadata
    remainder_table_with_fk_key = reflect_table(remainder_table_name, schema, engine, metadata=get_empty_metadata())
    return extracted_table, remainder_table_with_fk_key, fk_column_name


def _create_split_insert_stmt(old_table, extracted_table, extracted_columns, remainder_fk_name):
    SPLIT_ID = f"{constants.MATHESAR_PREFIX}_split_column_alias"
    extracted_column_names = [col.name for col in extracted_columns]
    split_cte = select(
        [
            old_table,
            func.dense_rank().over(order_by=extracted_columns).label(SPLIT_ID)
        ]
    ).cte()
    cte_extraction_columns = (
        [split_cte.columns[SPLIT_ID]]
        + [split_cte.columns[n] for n in extracted_column_names]
    )
    extract_sel = select(
        cte_extraction_columns,
        distinct=True
    )
    extract_ins_cte = (
        extracted_table
        .insert()
        .from_select([constants.ID] + extracted_column_names, extract_sel)
        .returning(literal(1))
        .cte()
    )
    fk_update_dict = {remainder_fk_name: split_cte.c[SPLIT_ID]}
    split_ins = (
        old_table
        .update().values(**fk_update_dict).
        where(old_table.c[constants.ID] == split_cte.c[constants.ID],
              exists(extract_ins_cte.select()))
    )
    return split_ins


def extract_columns_from_table(old_table_oid, extracted_column_attnums, extracted_table_name, schema, engine,):
    # TODO reuse metadata
    old_table = reflect_table_from_oid(old_table_oid, engine, metadata=get_empty_metadata())
    old_table_name = old_table.name
    # TODO why is old_table reflected twice here? does reflect_table_from_oid return same thing as reflect_table?
    # TODO reuse metadata
    old_table = reflect_table(old_table_name, schema, engine, metadata=get_empty_metadata())
    old_columns = (MathesarColumn.from_column(col) for col in old_table.columns)
    old_non_default_columns = [
        col for col in old_columns if not col.is_default
    ]
<<<<<<< HEAD
    # TODO reuse metadata
    extracted_column_names = get_columns_name_from_attnums(old_table_oid, extracted_column_attnums, engine, metadata=get_empty_metadata())
=======
    extracted_column_names = get_column_names_from_attnums(old_table_oid, extracted_column_attnums, engine)
>>>>>>> 21592259
    extracted_columns = [
        col for col in old_non_default_columns if col.name in extracted_column_names
    ]
    with engine.begin() as conn:
        extracted_table, remainder_table_with_fk_column, fk_column_name = _create_split_tables(
            extracted_table_name,
            extracted_columns,
            old_table_name,
            schema,
            engine,
        )
        split_ins = _create_split_insert_stmt(
            remainder_table_with_fk_column,
            extracted_table,
            extracted_columns,
            fk_column_name,
        )
        conn.execute(split_ins)
        remainder_table_oid = get_oid_from_table(remainder_table_with_fk_column.name, schema, engine)
        deletion_column_data = [
            {'attnum': column_attnum, 'delete': True}
            for column_attnum in extracted_column_attnums
        ]
        batch_alter_table_drop_columns(remainder_table_oid, deletion_column_data, conn, engine)
    return extracted_table, remainder_table_with_fk_column, fk_column_name<|MERGE_RESOLUTION|>--- conflicted
+++ resolved
@@ -71,12 +71,8 @@
     old_non_default_columns = [
         col for col in old_columns if not col.is_default
     ]
-<<<<<<< HEAD
     # TODO reuse metadata
-    extracted_column_names = get_columns_name_from_attnums(old_table_oid, extracted_column_attnums, engine, metadata=get_empty_metadata())
-=======
-    extracted_column_names = get_column_names_from_attnums(old_table_oid, extracted_column_attnums, engine)
->>>>>>> 21592259
+    extracted_column_names = get_column_names_from_attnums(old_table_oid, extracted_column_attnums, engine, metadata=get_empty_metadata())
     extracted_columns = [
         col for col in old_non_default_columns if col.name in extracted_column_names
     ]
