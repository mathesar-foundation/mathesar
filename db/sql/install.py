import os
from db.connection import load_file_with_engine

FILE_DIR = os.path.abspath(os.path.dirname(__file__))
<<<<<<< HEAD

SQL_FILES = [
    '0_msar.sql',
    '3_msar_custom_aggregates.sql',
]


def _install_sql_file(engine, file_name):
    with open(os.path.join(FILE_DIR, file_name)) as file_handle:
        load_file_with_engine(engine, file_handle)
=======
MSAR_SQL = os.path.join(FILE_DIR, '00_msar.sql')
MSAR_AGGREGATE_SQL = os.path.join(FILE_DIR, '30_msar_custom_aggregates.sql')
>>>>>>> 36bea276


def install(engine):
    """Install SQL pieces using the given engine."""
    for file_name in SQL_FILES:
        _install_sql_file(engine, file_name)<|MERGE_RESOLUTION|>--- conflicted
+++ resolved
@@ -2,21 +2,16 @@
 from db.connection import load_file_with_engine
 
 FILE_DIR = os.path.abspath(os.path.dirname(__file__))
-<<<<<<< HEAD
 
 SQL_FILES = [
-    '0_msar.sql',
-    '3_msar_custom_aggregates.sql',
+    '00_msar.sql',
+    '30_msar_custom_aggregates.sql',
 ]
 
 
 def _install_sql_file(engine, file_name):
     with open(os.path.join(FILE_DIR, file_name)) as file_handle:
         load_file_with_engine(engine, file_handle)
-=======
-MSAR_SQL = os.path.join(FILE_DIR, '00_msar.sql')
-MSAR_AGGREGATE_SQL = os.path.join(FILE_DIR, '30_msar_custom_aggregates.sql')
->>>>>>> 36bea276
 
 
 def install(engine):
