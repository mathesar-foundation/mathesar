import os
from db.connection import load_file_with_engine

FILE_DIR = os.path.abspath(os.path.dirname(__file__))
<<<<<<< HEAD

SQL_FILES = [
    '00_msar.sql',
    '30_msar_custom_aggregates.sql',
]


def _install_sql_file(engine, file_name):
    with open(os.path.join(FILE_DIR, file_name)) as file_handle:
        load_file_with_engine(engine, file_handle)
=======
MSAR_SQL = os.path.join(FILE_DIR, '00_msar.sql')
MSAR_JOIN_SQL = os.path.join(FILE_DIR, '10_msar_joinable_tables.sql')
MSAR_AGGREGATE_SQL = os.path.join(FILE_DIR, '30_msar_custom_aggregates.sql')
>>>>>>> fee9d572


def install(engine):
    """Install SQL pieces using the given engine."""
<<<<<<< HEAD
    for file_name in SQL_FILES:
        _install_sql_file(engine, file_name)
=======
    with open(MSAR_SQL) as file_handle:
        load_file_with_engine(engine, file_handle)
    with open(MSAR_JOIN_SQL) as file_handle:
        load_file_with_engine(engine, file_handle)
    with open(MSAR_AGGREGATE_SQL) as custom_aggregates:
        load_file_with_engine(engine, custom_aggregates)
>>>>>>> fee9d572
<|MERGE_RESOLUTION|>--- conflicted
+++ resolved
@@ -2,10 +2,10 @@
 from db.connection import load_file_with_engine
 
 FILE_DIR = os.path.abspath(os.path.dirname(__file__))
-<<<<<<< HEAD
 
 SQL_FILES = [
     '00_msar.sql',
+    '10_msar_joinable_tables.sql',
     '30_msar_custom_aggregates.sql',
 ]
 
@@ -13,23 +13,9 @@
 def _install_sql_file(engine, file_name):
     with open(os.path.join(FILE_DIR, file_name)) as file_handle:
         load_file_with_engine(engine, file_handle)
-=======
-MSAR_SQL = os.path.join(FILE_DIR, '00_msar.sql')
-MSAR_JOIN_SQL = os.path.join(FILE_DIR, '10_msar_joinable_tables.sql')
-MSAR_AGGREGATE_SQL = os.path.join(FILE_DIR, '30_msar_custom_aggregates.sql')
->>>>>>> fee9d572
 
 
 def install(engine):
     """Install SQL pieces using the given engine."""
-<<<<<<< HEAD
     for file_name in SQL_FILES:
-        _install_sql_file(engine, file_name)
-=======
-    with open(MSAR_SQL) as file_handle:
-        load_file_with_engine(engine, file_handle)
-    with open(MSAR_JOIN_SQL) as file_handle:
-        load_file_with_engine(engine, file_handle)
-    with open(MSAR_AGGREGATE_SQL) as custom_aggregates:
-        load_file_with_engine(engine, custom_aggregates)
->>>>>>> fee9d572
+        _install_sql_file(engine, file_name)