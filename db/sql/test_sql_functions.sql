--- conflicted
+++ resolved
@@ -4889,15 +4889,10 @@
   rel_id := 'atable'::regclass::oid;
   RETURN NEXT is(
     msar.patch_record_in_table( rel_id, 2, '{"2": 10}'),
-<<<<<<< HEAD
     '{
-      "results": [{"1": 2, "2": 10, "3": "sdflfflsk", "4": null, "5": "[1, 2, 3, 4]"}],
-=======
-    $p${
       "results": [
         {"1": 2, "2": 10, "3": "sdflfflsk", "4": null, "5": "[1, 2, 3, 4]"}
       ],
->>>>>>> e19b5723
       "linked_record_summaries": null,
       "record_summaries": null
     }'
@@ -4914,15 +4909,10 @@
   rel_id := 'atable'::regclass::oid;
   RETURN NEXT is(
     msar.patch_record_in_table( rel_id, '2', '{"2": 10}'),
-<<<<<<< HEAD
     '{
-      "results": [{"1": 2, "2": 10, "3": "sdflfflsk", "4": null, "5": "[1, 2, 3, 4]"}],
-=======
-    $p${
       "results": [
         {"1": 2, "2": 10, "3": "sdflfflsk", "4": null, "5": "[1, 2, 3, 4]"}
       ],
->>>>>>> e19b5723
       "linked_record_summaries": null,
       "record_summaries": null
     }'
@@ -4939,15 +4929,10 @@
   rel_id := 'atable'::regclass::oid;
   RETURN NEXT is(
     msar.patch_record_in_table( rel_id, 2, '{"2": 10, "4": {"a": "json"}}'),
-<<<<<<< HEAD
     '{
-      "results": [{"1": 2, "2": 10, "3": "sdflfflsk", "4": "{\"a\": \"json\"}", "5": "[1, 2, 3, 4]"}],
-=======
-    $p${
       "results": [
         {"1": 2, "2": 10, "3": "sdflfflsk", "4": "{\"a\": \"json\"}", "5": "[1, 2, 3, 4]"}
       ],
->>>>>>> e19b5723
       "linked_record_summaries": null,
       "record_summaries": null
     }'
@@ -6810,7 +6795,6 @@
 END;
 $$ LANGUAGE plpgsql;
 
-<<<<<<< HEAD
 -- msar.list_by_record_summaries --------------------------------------------------------------------
 
 CREATE OR REPLACE FUNCTION test_list_by_record_summaries()
@@ -6894,7 +6878,6 @@
   );
 END;
 $$ LANGUAGE plpgsql;
-=======
 
 -- msar.form_insert -------------------------------------------------------------------------------
 
@@ -7174,5 +7157,4 @@
     ]$j$
   );
 END;
-$$ LANGUAGE plpgsql
->>>>>>> e19b5723
+$$ LANGUAGE plpgsql