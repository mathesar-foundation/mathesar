CREATE SCHEMA IF NOT EXISTS __msar;
CREATE SCHEMA IF NOT EXISTS msar;

----------------------------------------------------------------------------------------------------
----------------------------------------------------------------------------------------------------
-- GENERAL DDL FUNCTIONS
--
-- Functions in this section are quite general, and are the basis of the others.
----------------------------------------------------------------------------------------------------
----------------------------------------------------------------------------------------------------


CREATE OR REPLACE FUNCTION
__msar.exec_ddl(command text) RETURNS text AS $$/*
Execute the given command, returning the command executed.

Not useful for SELECTing from tables. Most useful when you're performing DDL.

Args:
  command: Raw string that will be executed as a command.
*/
BEGIN
  EXECUTE command;
  RETURN command;
END;
$$ LANGUAGE plpgsql RETURNS NULL ON NULL INPUT;


CREATE OR REPLACE FUNCTION
__msar.exec_ddl(command_template text, arguments variadic anyarray) RETURNS text AS $$/*
Execute a templated command, returning the command executed.

The template is given in the first argument, and all further arguments are used to fill in the
template. Not useful for SELECTing from tables. Most useful when you're performing DDL.

Args:
  command_template: Raw string that will be executed as a command.
  arguments: arguments that will be used to fill in the template.
*/
DECLARE formatted_command TEXT;
BEGIN
  formatted_command := format(command_template, VARIADIC arguments);
  RETURN __msar.exec_ddl(formatted_command);
END;
$$ LANGUAGE plpgsql RETURNS NULL ON NULL INPUT;


CREATE OR REPLACE FUNCTION
__msar.build_text_tuple(text[]) RETURNS text AS $$
SELECT '(' || string_agg(col, ', ') || ')' FROM unnest($1) x(col);
$$ LANGUAGE sql RETURNS NULL ON NULL INPUT;


----------------------------------------------------------------------------------------------------
----------------------------------------------------------------------------------------------------
-- GENERAL DQL FUNCTIONS
--
-- Functions in this section are quite general, and are the basis of the others.
----------------------------------------------------------------------------------------------------
----------------------------------------------------------------------------------------------------


CREATE OR REPLACE FUNCTION
__msar.exec_dql(command text) RETURNS jsonb AS $$/*
Execute the given command, returning a JSON object describing the records in the following form:
[ 
  {"id": 1, "col1_name": "value1", "col2_name": "value2"},
  {"id": 2, "col1_name": "value1", "col2_name": "value2"},
  {"id": 3, "col1_name": "value1", "col2_name": "value2"},
  ...
]

Useful for SELECTing from tables. Most useful when you're performing DQL.

Note that you must include the primary key column(`id` in case of a Mathesar table) in the
command_template if you want the returned records to be uniquely identifiable.

Args:
  command: Raw string that will be executed as a command.
*/
DECLARE
  records jsonb;
BEGIN
  EXECUTE 'WITH cte AS (' || command || ')
  SELECT jsonb_agg(row_to_json(cte.*)) FROM cte' INTO records;
  RETURN records;
END;
$$ LANGUAGE plpgsql RETURNS NULL ON NULL INPUT;


CREATE OR REPLACE FUNCTION
__msar.exec_dql(command_template text, arguments variadic anyarray) RETURNS jsonb AS $$/*
Execute a templated command, returning a JSON object describing the records in the following form:
[ 
  {"id": 1, "col1_name": "value1", "col2_name": "value2"},
  {"id": 2, "col1_name": "value1", "col2_name": "value2"},
  {"id": 3, "col1_name": "value1", "col2_name": "value2"},
  ...
]

The template is given in the first argument, and all further arguments are used to fill in the
template. Useful for SELECTing from tables. Most useful when you're performing DQL.

Note that you must include the primary key column(`id` in case of a Mathesar table) in the
command_template if you want the returned records to be uniquely identifiable.

Args:
  command_template: Raw string that will be executed as a command.
  arguments: arguments that will be used to fill in the template.
*/
DECLARE formatted_command TEXT;
BEGIN
  formatted_command := format(command_template, VARIADIC arguments);
  RETURN __msar.exec_dql(formatted_command);
END;
$$ LANGUAGE plpgsql RETURNS NULL ON NULL INPUT;


----------------------------------------------------------------------------------------------------
----------------------------------------------------------------------------------------------------
-- INFO FUNCTIONS
--
-- Functions in this section get information about a given schema, table or column.
----------------------------------------------------------------------------------------------------
----------------------------------------------------------------------------------------------------

CREATE OR REPLACE FUNCTION msar.col_description(tab_id oid, col_id integer) RETURNS text AS $$/*
Transparent wrapper for col_description. Putting it in the `msar` namespace helps route all DB calls
from Python through a single Python module.
*/
  BEGIN
    RETURN col_description(tab_id, col_id);
  END
$$ LANGUAGE plpgsql;


CREATE OR REPLACE FUNCTION msar.obj_description(obj_id oid, catalog_name text) RETURNS text AS $$/*
Transparent wrapper for obj_description. Putting it in the `msar` namespace helps route all DB calls
from Python through a single Python module.
*/
  BEGIN
    RETURN obj_description(obj_id, catalog_name);
  END
$$ LANGUAGE plpgsql;


CREATE OR REPLACE FUNCTION __msar.jsonb_key_exists(data jsonb, key text) RETURNS boolean AS $$/*
Wraps the `?` jsonb operator for improved readability.
*/
  BEGIN
    RETURN data ? key;
  END;
$$ LANGUAGE plpgsql;


CREATE OR REPLACE FUNCTION msar.schema_exists(schema_name text) RETURNS boolean AS $$/*
Return true if the schema exists, false otherwise.

Args :
  sch_name: The name of the schema, UNQUOTED.
*/
SELECT EXISTS (SELECT 1 FROM pg_namespace WHERE nspname=schema_name);
$$ LANGUAGE SQL RETURNS NULL ON NULL INPUT;


CREATE OR REPLACE FUNCTION msar.get_schema_oid(sch_name text) RETURNS oid AS $$/*
Return the OID of a schema, or NULL if the schema does not exist.

Args :
  sch_name: The name of the schema, UNQUOTED.
*/
SELECT oid FROM pg_namespace WHERE nspname=sch_name;
$$ LANGUAGE SQL RETURNS NULL ON NULL INPUT;


CREATE OR REPLACE FUNCTION msar.get_schema_name(sch_id oid) RETURNS TEXT AS $$/*
Return the UNQUOTED name for a given schema.

Raises an exception if the schema is not found.

Args:
  sch_id: The OID of the schema.
*/
DECLARE sch_name text;
BEGIN
  SELECT nspname INTO sch_name FROM pg_namespace WHERE oid=sch_id;

  IF sch_name IS NULL THEN
    RAISE EXCEPTION 'No schema with OID % exists.', sch_id
    USING ERRCODE = '3F000'; -- invalid_schema_name
  END IF;

  RETURN sch_name;
END;
$$ LANGUAGE plpgsql;


CREATE OR REPLACE FUNCTION
__msar.build_qualified_name_sql(sch_name text, obj_name text) RETURNS text AS $$/*
Return the fully-qualified, properly quoted, name for a given database object (e.g., table).

Args:
  sch_name: The schema of the object, unquoted.
  obj_name: The name of the object, unqualified and unquoted.
*/
BEGIN
  RETURN  format('%I.%I', sch_name, obj_name);
END;
$$ LANGUAGE plpgsql RETURNS NULL ON NULL INPUT;


CREATE OR REPLACE FUNCTION
__msar.get_qualified_relation_name(rel_id oid) RETURNS text AS $$/*
Return the name for a given relation (e.g., table), qualified or quoted as appropriate.

In cases where the relation is already included in the search path, the returned name will not be
fully-qualified.

The relation *must* be in the pg_class table to use this function.

Args:
  rel_id: The OID of the relation.
*/
BEGIN
  RETURN rel_id::regclass::text;
END;
$$ LANGUAGE plpgsql RETURNS NULL ON NULL INPUT;


CREATE OR REPLACE FUNCTION
__msar.get_qualified_relation_name_or_null(rel_id oid) RETURNS text AS $$/*
Return the name for a given relation (e.g., table), qualified or quoted as appropriate.

In cases where the relation is already included in the search path, the returned name will not be
fully-qualified.

The relation *must* be in the pg_class table to use this function. This function will return NULL if
no corresponding relation can be found.

Args:
  rel_id: The OID of the relation.
*/
SELECT CASE
  WHEN EXISTS (SELECT oid FROM pg_catalog.pg_class WHERE oid=rel_id) THEN rel_id::regclass::text
END
$$ LANGUAGE SQL RETURNS NULL ON NULL INPUT;



DROP FUNCTION IF EXISTS msar.get_relation_oid(text, text) CASCADE;
CREATE OR REPLACE FUNCTION
msar.get_relation_oid(sch_name text, rel_name text) RETURNS oid AS $$/*
Return the OID for a given relation (e.g., table).

The relation *must* be in the pg_class table to use this function.

Args:
  sch_name: The schema of the relation, unquoted.
  rel_name: The name of the relation, unqualified and unquoted.
*/
BEGIN
  RETURN __msar.build_qualified_name_sql(sch_name, rel_name)::regclass::oid;
END;
$$ LANGUAGE plpgsql RETURNS NULL ON NULL INPUT;


CREATE OR REPLACE FUNCTION msar.get_relation_namespace_oid(rel_id oid) RETURNS oid AS $$/*
Get the OID of the namespace containing the given relation.

Most useful for getting the OID of the schema of a given table.

Args:
  rel_id: The OID of the relation whose namespace we want to find.
*/
SELECT relnamespace FROM pg_class WHERE oid=rel_id;
$$ LANGUAGE SQL RETURNS NULL ON NULL INPUT;



CREATE OR REPLACE FUNCTION
msar.get_column_name(rel_id oid, col_id integer) RETURNS text AS $$/*
Return the UNQUOTED name for a given column in a given relation (e.g., table).

More precisely, this function returns the name of attributes of any relation appearing in the
pg_class catalog table (so you could find attributes of indices with this function).

Args:
  rel_id:  The OID of the relation.
  col_id:  The attnum of the column in the relation.
*/
SELECT attname::text FROM pg_attribute WHERE attrelid=rel_id AND attnum=col_id;
$$ LANGUAGE sql RETURNS NULL ON NULL INPUT;


CREATE OR REPLACE FUNCTION
msar.get_column_name(rel_id oid, col_name text) RETURNS text AS $$/*
Return the UNQUOTED name for a given column in a given relation (e.g., table).

More precisely, this function returns the unquoted name of attributes of any relation appearing in the
pg_class catalog table (so you could find attributes of indices with this function). If the given
col_name is not in the relation, we return null.

This has the effect of both quoting and preparing the given col_name, and also validating that it
exists.

Args:
  rel_id:  The OID of the relation.
  col_name:  The unquoted name of the column in the relation.
*/
SELECT attname::text FROM pg_attribute WHERE attrelid=rel_id AND attname=col_name;
$$ LANGUAGE sql RETURNS NULL ON NULL INPUT;


CREATE OR REPLACE FUNCTION
__msar.get_column_names(rel_id oid, columns jsonb) RETURNS text[] AS $$/*
Return the QUOTED names for given columns in a given relation (e.g., table).

- If the rel_id is given as 0, the assumption is that this is a new table, so we just apply normal
quoting rules to a column without validating anything further.
- If the rel_id is given as nonzero, and a column is given as text, then we validate that
  the column name exists in the table, and use that.
- If the rel_id is given as nonzero, and the column is given as a number, then we look the column up
  by attnum and use that name.

The columns jsonb can have a mix of numerical IDs and column names. The reason for this is that we
may be adding a column algorithmically, and this saves having to modify the column adding logic
based on the IDs passed by the user for given columns.

Args:
  rel_id:  The OID of the relation.
  columns:  A JSONB array of the unquoted names or IDs (can be mixed) of the columns.
*/
SELECT array_agg(
  CASE
    WHEN rel_id=0 THEN quote_ident(col #>> '{}')
    WHEN jsonb_typeof(col)='number' THEN quote_ident(msar.get_column_name(rel_id, col::integer))
    WHEN jsonb_typeof(col)='string' THEN quote_ident(msar.get_column_name(rel_id, col #>> '{}'))
  END
)
FROM jsonb_array_elements(columns) AS x(col);
$$ LANGUAGE sql RETURNS NULL ON NULL INPUT;


CREATE OR REPLACE FUNCTION msar.get_attnum(rel_id oid, att_name text) RETURNS smallint AS $$/*
Get the attnum for a given attribute in the relation. Returns null if no such attribute exists.

Usually, this will be used to get the attnum for a column of a table.

Args:
  rel_id: The relation where we'll look for the attribute.
  att_name: The name of the attribute, unquoted.
*/
SELECT attnum FROM pg_attribute WHERE attrelid=rel_id AND attname=att_name;
$$ LANGUAGE SQL RETURNS NULL ON NULL INPUT;


CREATE OR REPLACE FUNCTION
msar.is_pkey_col(rel_id oid, col_id integer) RETURNS boolean AS $$/*
Return whether the given column is in the primary key of the given relation (e.g., table).

Args:
  rel_id:  The OID of the relation.
  col_id:  The attnum of the column in the relation.
*/
BEGIN
  RETURN ARRAY[col_id::smallint] <@ conkey FROM pg_constraint WHERE conrelid=rel_id and contype='p';
END;
$$ LANGUAGE plpgsql RETURNS NULL ON NULL INPUT;


CREATE OR REPLACE FUNCTION
msar.is_default_possibly_dynamic(tab_id oid, col_id integer) RETURNS boolean AS $$/*
Determine whether the default value for the given column is an expression or constant.

If the column default is an expression, then we return 'True', since that could be dynamic. If the
column default is a simple constant, we return 'False'. The check is not very sophisticated, and
errs on the side of returning 'True'. We simply pull apart the pg_node_tree representation of the
expression, and check whether the root node is a known function call type. Note that we do *not*
search any deeper in the tree than the root node. This means we won't notice that some expressions
are actually constant (or at least static), if they have a function call or operator as their root
node.

For example, the following would return 'True', even though they're not dynamic:
  3 + 5
  mathesar_types.cast_to_integer('8')

Args:
  tab_id: The OID of the table with the column.
  col_id: The attnum of the column in the table.
*/
SELECT
  -- This is a typical dynamic default like NOW() or CURRENT_DATE
  (split_part(substring(adbin, 2), ' ', 1) IN (('SQLVALUEFUNCTION'), ('FUNCEXPR')))
  OR
  -- This is an identity column `GENERATED {ALWAYS | DEFAULT} AS IDENTITY`
  (attidentity <> '')
  OR
  -- Other generated columns show up here.
  (attgenerated <> '')
FROM pg_attribute LEFT JOIN pg_attrdef ON attrelid=adrelid AND attnum=adnum
WHERE attrelid=tab_id AND attnum=col_id;
$$ LANGUAGE SQL RETURNS NULL ON NULL INPUT;


CREATE OR REPLACE FUNCTION
msar.is_mathesar_id_column(tab_id oid, col_id integer) RETURNS boolean AS $$/*
Determine whether the given column is our default Mathesar ID column.

The column in question is always attnum 1, and is created with the string

  id integer PRIMARY KEY GENERATED BY DEFAULT AS IDENTITY

Args:
  tab_id: The OID of the table whose column we'll check
  col_id: The attnum of the column in question
*/
SELECT col_id=1 AND attname='id' AND atttypid='integer'::regtype::oid AND attidentity <> ''
FROM pg_attribute WHERE attrelid=tab_id AND attnum=col_id;
$$ LANGUAGE SQL RETURNS NULL ON NULL INPUT;


CREATE OR REPLACE FUNCTION
msar.get_cast_function_name(target_type regtype) RETURNS text AS $$/*
Return a string giving the appropriate name of the casting function for the target_type.

Currently set up to duplicate the logic in our python casting function builder. This will be
changed. Given a qualified, potentially capitalized type name, we
- Remove the namespace (schema),
- Replace any white space in the type name with underscores,
- Replace double quotes in the type name (e.g., the "char" type) with '_double_quote_'
- Use the prepped type name in the name `mathesar_types.cast_to_%s`.

Args:
  target_type: This should be a type that exists.
*/
DECLARE target_type_prepped text;
BEGIN
  -- TODO: Come up with a way to build these names that is more robust against collisions.
  WITH unqualifier AS (
    SELECT x[array_upper(x, 1)] unqualified_type
    FROM regexp_split_to_array(target_type::text, '\.') x
  ), unspacer AS(
    SELECT replace(unqualified_type, ' ', '_') unspaced_type
    FROM unqualifier
  )
  SELECT replace(unspaced_type, '"', '_double_quote_')
  FROM unspacer
  INTO target_type_prepped;
  RETURN format('mathesar_types.cast_to_%s', target_type_prepped);
END;
$$ LANGUAGE plpgsql RETURNS NULL ON NULL INPUT;


CREATE OR REPLACE FUNCTION
msar.get_constraint_name(con_id oid) RETURNS text AS $$/*
Return the UNQUOTED constraint name of the corresponding constraint oid.

Args:
  con_id: The OID of the constraint.
*/
BEGIN
  RETURN conname::text FROM pg_constraint WHERE pg_constraint.oid = con_id;
END;
$$ LANGUAGE plpgsql RETURNS NULL ON NULL INPUT;


CREATE OR REPLACE FUNCTION
msar.get_pk_column(rel_id oid) RETURNS smallint AS $$/*
Return the first column attnum in the primary key of a given relation (e.g., table).

Args:
  rel_id: The OID of the relation.
*/
SELECT conkey[1]
FROM pg_constraint
WHERE contype='p'
AND conrelid=rel_id;
$$ LANGUAGE SQL RETURNS NULL ON NULL INPUT;


CREATE OR REPLACE FUNCTION
msar.get_pk_column(sch_name text, rel_name text) RETURNS smallint AS $$/*
Return the first column attnum in the primary key of a given relation (e.g., table).

Args:
  sch_name: The schema of the relation, unquoted.
  rel_name: The name of the relation, unqualified and unquoted.
*/
SELECT conkey[1]
FROM pg_constraint
WHERE contype='p'
AND conrelid=msar.get_relation_oid(sch_name, rel_name);
$$ LANGUAGE SQL RETURNS NULL ON NULL INPUT;


CREATE OR REPLACE FUNCTION
msar.get_column_type(rel_id oid, col_id smallint) RETURNS text AS $$/*
Return the type of a given column in a relation.

Args:
  rel_id: The OID of the relation.
  col_id: The attnum of the column in the relation.
*/
SELECT atttypid::regtype
FROM pg_attribute
WHERE attnum = col_id
AND attrelid = rel_id;
$$ LANGUAGE SQL RETURNS NULL ON NULL INPUT;


CREATE OR REPLACE FUNCTION
msar.get_column_type(sch_name text, rel_name text, col_name text) RETURNS text AS $$/*
Return the type of a given column in a relation.

Args:
  sch_name: The schema of the relation, unquoted.
  rel_name: The name of the relation, unqualified and unquoted.
  col_name: The name of the column in the relation, unquoted.
*/
SELECT atttypid::regtype
FROM pg_attribute
WHERE attname = quote_ident(col_name)
AND attrelid = msar.get_relation_oid(sch_name, rel_name);
$$ LANGUAGE SQL RETURNS NULL ON NULL INPUT;


CREATE OR REPLACE FUNCTION
msar.get_interval_fields(typ_mod integer) RETURNS text AS $$/*
Return the string giving the fields for an interval typmod integer.

This logic is ported from the relevant PostgreSQL source code, reimplemented in SQL. See the
`intervaltypmodout` function at
https://doxygen.postgresql.org/backend_2utils_2adt_2timestamp_8c.html

Args:
  typ_mod: The atttypmod from the pg_attribute table. Should be valid for the interval type.
*/
SELECT CASE (typ_mod >> 16 & 32767)
  WHEN 1 << 2 THEN 'year'
  WHEN 1 << 1 THEN 'month'
  WHEN 1 << 3 THEN 'day'
  WHEN 1 << 10 THEN 'hour'
  WHEN 1 << 11 THEN 'minute'
  WHEN 1 << 12 THEN 'second'
  WHEN (1 << 2) | (1 << 1) THEN 'year to month'
  WHEN (1 << 3) | (1 << 10) THEN 'day to hour'
  WHEN (1 << 3) | (1 << 10) | (1 << 11) THEN 'day to minute'
  WHEN (1 << 3) | (1 << 10) | (1 << 11) | (1 << 12) THEN 'day to second'
  WHEN (1 << 10) | (1 << 11) THEN 'hour to minute'
  WHEN (1 << 10) | (1 << 11) | (1 << 12) THEN 'hour to second'
  WHEN (1 << 11) | (1 << 12) THEN 'minute to second'
END;
$$ LANGUAGE SQL RETURNS NULL ON NULL INPUT;


CREATE OR REPLACE FUNCTION
msar.get_type_options(typ_id regtype, typ_mod integer, typ_ndims integer) RETURNS jsonb AS $$/*
Return the type options calculated from a type, typmod pair.

This function uses a number of hard-coded constants. The form of the returned object is determined
by the input type, but the keys will be a subset of:
  precision: the precision of a numeric or interval type. See PostgreSQL docs for details.
  scale: the scale of a numeric type
  fields: See PostgreSQL documentation of the `interval` type.
  length: Applies to "text" types where the user can specify the length.
  item_type: Gives the type of array members for array-types

Args:
  typ_id: an OID or valid type representing string will work here.
  typ_mod: The integer corresponding to the type options; see pg_attribute catalog table.
  typ_ndims: Used to determine whether the type is actually an array without an extra join.
*/
SELECT nullif(
  CASE
    WHEN typ_id = ANY('{numeric, _numeric}'::regtype[]) THEN
      jsonb_build_object(
        -- This calculation is modified from the relevant PostgreSQL source code. See the function
        -- numeric_typmod_precision(int32) at
        -- https://doxygen.postgresql.org/backend_2utils_2adt_2numeric_8c.html
        'precision', ((nullif(typ_mod, -1) - 4) >> 16) & 65535,
        -- This calculation is from numeric_typmod_scale(int32) at the same location
        'scale', (((nullif(typ_mod, -1) - 4) & 2047) # 1024) - 1024
      )
    WHEN typ_id = ANY('{interval, _interval}'::regtype[]) THEN
      jsonb_build_object(
        'precision', nullif(typ_mod & 65535, 65535),
        'fields', msar.get_interval_fields(typ_mod)
      )
    WHEN typ_id = ANY('{bpchar, _bpchar, varchar, _varchar}'::regtype[]) THEN
      -- For char and varchar types, the typemod is equal to 4 more than the set length.
      jsonb_build_object('length', nullif(typ_mod, -1) - 4)
    WHEN typ_id = ANY(
      '{bit, varbit, time, timetz, timestamp, timestamptz}'::regtype[]
      || '{_bit, _varbit, _time, _timetz, _timestamp, _timestamptz}'::regtype[]
    ) THEN
      -- For all these types, the typmod is equal to the precision.
      jsonb_build_object(
        'precision', nullif(typ_mod, -1)
      )
    ELSE jsonb_build_object()
  END
  || CASE
    WHEN typ_ndims>0 THEN
      -- This string wrangling is debatably dubious, but avoids a slow join.
      jsonb_build_object('item_type', rtrim(typ_id::regtype::text, '[]'))
    ELSE '{}'
  END,
  '{}'
)
$$ LANGUAGE SQL RETURNS NULL ON NULL INPUT;


CREATE OR REPLACE FUNCTION msar.get_valid_target_type_strings(typ_id regtype) RETURNS jsonb AS $$/*
Given a source type, return the target types for which Mathesar provides a casting function.

Args:
  typ_id: The type we're casting from.
*/

SELECT jsonb_agg(prorettype::regtype::text)
FROM pg_proc
WHERE
  pronamespace=msar.get_schema_oid('mathesar_types')
  AND proargtypes[0]=typ_id
  AND left(proname, 5) = 'cast_';
$$ LANGUAGE SQL RETURNS NULL ON NULL INPUT;


CREATE OR REPLACE FUNCTION msar.has_dependents(rel_id oid, att_id smallint) RETURNS boolean AS $$/*
Return a boolean according to whether the column identified by the given oid, attnum pair is
referenced (i.e., would dropping that column require CASCADE?).

Args:
  rel_id: The relation of the attribute.
  att_id: The attnum of the attribute in the relation.
*/
SELECT EXISTS (
  SELECT 1 FROM pg_depend WHERE refobjid=rel_id AND refobjsubid=att_id AND deptype='n'
);
$$ LANGUAGE SQL RETURNS NULL ON NULL INPUT;


CREATE OR REPLACE FUNCTION msar.get_column_info(tab_id regclass) RETURNS jsonb AS $$/*
Given a table identifier, return an array of objects describing the columns of the table.

Each returned JSON object in the array will have the form:
  {
    "id": <int>,
    "name": <str>,
    "type": <str>,
    "type_options": <obj>,
    "nullable": <bool>,
    "primary_key": <bool>,
    "default": {"value": <str>, "is_dynamic": <bool>},
    "has_dependents": <bool>,
    "description": <str>
  }

The `type_options` object is described in the docstring of `msar.get_type_options`. The `default`
object has the keys:
  value: A string giving the value (as an SQL expression) of the default.
  is_dynamic: A boolean giving whether the default is (likely to be) dynamic.
*/
SELECT jsonb_agg(
  jsonb_build_object(
    'id', attnum,
    'name', attname,
    'type', CASE WHEN attndims>0 THEN '_array' ELSE atttypid::regtype::text END,
    'type_options', msar.get_type_options(atttypid, atttypmod, attndims),
    'nullable', NOT attnotnull,
    'primary_key', COALESCE(pgi.indisprimary, false),
    'default',
    nullif(
      jsonb_strip_nulls(
        jsonb_build_object(
          'value',
          CASE
            WHEN attidentity='' THEN pg_get_expr(adbin, tab_id)
            ELSE 'identity'
          END,
          'is_dynamic', msar.is_default_possibly_dynamic(tab_id, attnum)
        )
      ),
      jsonb_build_object()
    ),
    'has_dependents', msar.has_dependents(tab_id, attnum),
    'description', msar.col_description(tab_id, attnum)
  )
)
FROM pg_attribute pga
  LEFT JOIN pg_index pgi ON pga.attrelid=pgi.indrelid AND pga.attnum=ANY(pgi.indkey)
  LEFT JOIN pg_attrdef pgd ON pga.attrelid=pgd.adrelid AND pga.attnum=pgd.adnum
WHERE pga.attrelid=tab_id AND pga.attnum > 0 and NOT attisdropped;
$$ LANGUAGE SQL RETURNS NULL ON NULL INPUT;


CREATE OR REPLACE FUNCTION msar.column_exists(tab_id oid, col_name text) RETURNS boolean AS $$/*
Return true if the given column exists in the table, false otherwise.
*/
SELECT EXISTS (SELECT 1 FROM pg_attribute WHERE attrelid=tab_id AND attname=col_name);
$$ LANGUAGE SQL RETURNS NULL ON NULL INPUT;


CREATE OR REPLACE FUNCTION msar.get_table(tab_id regclass) RETURNS jsonb AS $$/*
Given a table identifier, return a JSON object describing the table.

Each returned JSON object will have the form:
  {
    "oid": <int>,
    "name": <str>,
    "schema": <int>,
    "description": <str>
  }

Args:
  tab_id: The OID or name of the table.
*/
SELECT jsonb_build_object(
  'oid', oid,
  'name', relname,
  'schema', relnamespace,
  'description', msar.obj_description(oid, 'pg_class')
) FROM pg_catalog.pg_class WHERE oid = tab_id;
$$ LANGUAGE SQL RETURNS NULL ON NULL INPUT;


CREATE OR REPLACE FUNCTION msar.get_table_info(sch_id regnamespace) RETURNS jsonb AS $$/*
Given a schema identifier, return an array of objects describing the tables of the schema.

Each returned JSON object in the array will have the form:
  {
    "oid": <int>,
    "name": <str>,
    "schema": <int>,
    "description": <str>
  }

Args:
  sch_id: The OID or name of the schema.
*/
SELECT jsonb_agg(
  jsonb_build_object(
    'oid', pgc.oid,
    'name', pgc.relname,
    'schema', pgc.relnamespace,
    'description', msar.obj_description(pgc.oid, 'pg_class')
  )
)
FROM pg_catalog.pg_class AS pgc 
  LEFT JOIN pg_catalog.pg_namespace AS pgn ON pgc.relnamespace = pgn.oid
WHERE pgc.relnamespace = sch_id AND pgc.relkind = 'r';
$$ LANGUAGE SQL RETURNS NULL ON NULL INPUT;


CREATE OR REPLACE FUNCTION msar.get_schemas() RETURNS jsonb AS $$/*
Return a json array of objects describing the user-defined schemas in the database.

PostgreSQL system schemas are ignored.

Internal Mathesar-specifc schemas are INCLUDED. These should be filtered out by the caller. This
behavior is to avoid tight coupling between this function and other SQL files that might need to
define additional Mathesar-specific schemas as our codebase grows.

Each returned JSON object in the array will have the form:
  {
    "oid": <int>
    "name": <str>
    "description": <str|null>
    "table_count": <int>
  }
*/
SELECT jsonb_agg(schema_data)
FROM (
  SELECT 
    s.oid AS oid,
    s.nspname AS name,
    pg_catalog.obj_description(s.oid) AS description,
    COALESCE(count(c.oid), 0) AS table_count
  FROM pg_catalog.pg_namespace s
  LEFT JOIN pg_catalog.pg_class c ON
    c.relnamespace = s.oid AND
    -- Filter on relkind so that we only count tables. This must be done in the ON clause so that
    -- we still get a row for schemas with no tables.
    c.relkind = 'r'
  WHERE
    s.nspname <> 'information_schema' AND
    s.nspname NOT LIKE 'pg_%'
  GROUP BY
    s.oid,
    s.nspname
) AS schema_data;
$$ LANGUAGE sql;


----------------------------------------------------------------------------------------------------
----------------------------------------------------------------------------------------------------
-- ROLE MANIPULATION FUNCTIONS
--
-- Functions in this section should always involve creating, granting, or revoking privileges or
-- roles
----------------------------------------------------------------------------------------------------
----------------------------------------------------------------------------------------------------


-- Create mathesar user ----------------------------------------------------------------------------


CREATE OR REPLACE FUNCTION
msar.create_basic_mathesar_user(username text, password_ text) RETURNS TEXT AS $$/*
*/
DECLARE
  sch_name text;
  mathesar_schemas text[] := ARRAY['mathesar_types', '__msar', 'msar'];
BEGIN
  PERFORM __msar.exec_ddl('CREATE USER %I WITH PASSWORD %L', username, password_);
  PERFORM __msar.exec_ddl(
    'GRANT CREATE, CONNECT, TEMP ON DATABASE %I TO %I',
    current_database()::text,
    username
  );
  FOREACH sch_name IN ARRAY mathesar_schemas LOOP
    BEGIN
      PERFORM __msar.exec_ddl('GRANT USAGE ON SCHEMA %I TO %I', sch_name, username);
    EXCEPTION
      WHEN invalid_schema_name THEN
        RAISE NOTICE 'Schema % does not exist', sch_name;
    END;
  END LOOP;
  RETURN username;
END;
$$ LANGUAGE plpgsql RETURNS NULL ON NULL INPUT;


----------------------------------------------------------------------------------------------------
----------------------------------------------------------------------------------------------------
-- ALTER SCHEMA FUNCTIONS
--
-- Functions in this section should always involve 'ALTER SCHEMA'.
----------------------------------------------------------------------------------------------------
----------------------------------------------------------------------------------------------------

DROP FUNCTION IF EXISTS msar.rename_schema(oid, text);
CREATE OR REPLACE FUNCTION msar.rename_schema(sch_id oid, new_sch_name text) RETURNS void AS $$/*
Change a schema's name

Args:
  sch_id: The OID of the schema to rename
  new_sch_name: A new for the schema, UNQUOTED
*/
DECLARE
  old_sch_name text := msar.get_schema_name(sch_id);
BEGIN
  IF old_sch_name = new_sch_name THEN
    -- Return early if the names are the same. This avoids an error from Postgres.
    RETURN;
  END IF;
  EXECUTE format('ALTER SCHEMA %I RENAME TO %I', old_sch_name, new_sch_name);
END;
$$ LANGUAGE plpgsql RETURNS NULL ON NULL INPUT;


CREATE OR REPLACE FUNCTION msar.set_schema_description(
  sch_id oid,
  description text
) RETURNS void AS $$/*
Set the PostgreSQL description (aka COMMENT) of a schema.

Descriptions are removed by passing an empty string. Passing a NULL description will cause
this function to return NULL without doing anything.

Args:
  sch_id: The OID of the schema.
  description: The new description, UNQUOTED
*/
BEGIN
  EXECUTE format('COMMENT ON SCHEMA %I IS %L', msar.get_schema_name(sch_id), description);
END;
$$ LANGUAGE plpgsql RETURNS NULL ON NULL INPUT;


CREATE OR REPLACE FUNCTION msar.patch_schema(sch_id oid, patch jsonb) RETURNS void AS $$/*
Modify a schema according to the given patch.

Args:
  sch_id: The OID of the schema.
  patch: A JSONB object with the following keys:
    - name: (optional) The new name of the schema
    - description: (optional) The new description of the schema. To remove a description, pass an
      empty string. Passing a NULL description will have no effect on the description.
*/
BEGIN
  PERFORM msar.rename_schema(sch_id, patch->>'name');
  PERFORM msar.set_schema_description(sch_id, patch->>'description');
END;
$$ LANGUAGE plpgsql RETURNS NULL ON NULL INPUT;


CREATE OR REPLACE FUNCTION msar.patch_schema(sch_name text, patch jsonb) RETURNS void AS $$/*
Modify a schema according to the given patch.

Args:
  sch_name: The name of the schema, UNQUOTED
  patch: A JSONB object as specified by msar.patch_schema(sch_id oid, patch jsonb)
*/
BEGIN
  PERFORM msar.patch_schema(msar.get_schema_oid(sch_name), patch);
END;
$$ LANGUAGE plpgsql RETURNS NULL ON NULL INPUT;


----------------------------------------------------------------------------------------------------
----------------------------------------------------------------------------------------------------
-- CREATE SCHEMA FUNCTIONS
--
-- Create a schema.
----------------------------------------------------------------------------------------------------
----------------------------------------------------------------------------------------------------

-- This gets rid of `msar.create_schema` as defined in Mathesar 0.1.7. We don't want that old
-- function definition hanging around because it will get invoked when passing NULL as the second
-- argument like `msar.create_schema('foo', NULL)`.
DROP FUNCTION IF EXISTS msar.create_schema(text, boolean);

CREATE OR REPLACE FUNCTION msar.create_schema_if_not_exists(sch_name text) RETURNS oid AS $$/*
Ensure that a schema exists in the database.

Args:
  sch_name: the name of the schema to be created, UNQUOTED.

Returns:
  The integer OID of the schema
*/
BEGIN
  EXECUTE 'CREATE SCHEMA IF NOT EXISTS ' || quote_ident(sch_name);
  RETURN msar.get_schema_oid(sch_name);
END;
$$ LANGUAGE plpgsql;


CREATE OR REPLACE FUNCTION msar.create_schema(
  sch_name text,
  description text DEFAULT ''
) RETURNS oid AS $$/*
Create a schema, possibly with a description.

If a schema with the given name already exists, an exception will be raised.

Args:
  sch_name: the name of the schema to be created, UNQUOTED.
  description: (optional) A description for the schema, UNQUOTED.

Returns:
  The integer OID of the schema

Note: This function does not support IF NOT EXISTS because it's simpler that way. I originally tried
to support descriptions and if_not_exists in the same function, but as I discovered more edge cases
and inconsistencies, it got too complex, and I didn't think we'd have a good enough use case for it.
*/
DECLARE schema_oid oid;
BEGIN
  EXECUTE 'CREATE SCHEMA ' || quote_ident(sch_name);
  schema_oid := msar.get_schema_oid(sch_name);
  PERFORM msar.set_schema_description(schema_oid, description);
  RETURN schema_oid;
END;
$$ LANGUAGE plpgsql;


----------------------------------------------------------------------------------------------------
----------------------------------------------------------------------------------------------------
-- DROP SCHEMA FUNCTIONS
--
-- Drop a schema.
----------------------------------------------------------------------------------------------------
----------------------------------------------------------------------------------------------------


CREATE OR REPLACE FUNCTION
msar.drop_schema(sch_name text, cascade_ boolean) RETURNS void AS $$/*
Drop a schema

If no schema exists with the given name, an exception will be raised.

Args:
  sch_name: An unqoted name of the schema to be dropped
  cascade_: When true, dependent objects will be dropped automatically
*/
DECLARE
  cascade_sql text = CASE cascade_ WHEN TRUE THEN ' CASCADE' ELSE '' END;
BEGIN
  EXECUTE 'DROP SCHEMA ' || quote_ident(sch_name) || cascade_sql;
END;
$$ LANGUAGE plpgsql RETURNS NULL ON NULL INPUT;


CREATE OR REPLACE FUNCTION
msar.drop_schema(sch_id oid, cascade_ boolean) RETURNS void AS $$/*
Drop a schema

If no schema exists with the given oid, an exception will be raised.

Args:
  sch_id: The OID of the schema to drop
  cascade_: When true, dependent objects will be dropped automatically
*/
BEGIN
  PERFORM msar.drop_schema(msar.get_schema_name(sch_id), cascade_);
END;
$$ LANGUAGE plpgsql RETURNS NULL ON NULL INPUT;


----------------------------------------------------------------------------------------------------
----------------------------------------------------------------------------------------------------
-- ALTER TABLE FUNCTIONS
--
-- Functions in this section should always involve 'ALTER TABLE'.
----------------------------------------------------------------------------------------------------
----------------------------------------------------------------------------------------------------


-- Rename table ------------------------------------------------------------------------------------

CREATE OR REPLACE FUNCTION
__msar.rename_table(old_tab_name text, new_tab_name text) RETURNS text AS $$/*
Change a table's name, returning the command executed.

Args:
  old_tab_name: properly quoted, qualified table name
  new_tab_name: properly quoted, unqualified table name
*/
BEGIN
  RETURN __msar.exec_ddl(
    'ALTER TABLE %s RENAME TO %s', old_tab_name, new_tab_name
  );
END;
$$ LANGUAGE plpgsql RETURNS NULL ON NULL INPUT;


CREATE OR REPLACE FUNCTION
msar.rename_table(tab_id oid, new_tab_name text) RETURNS text AS $$/*
Change a table's name, returning the command executed.

Args:
  tab_id: the OID of the table whose name we want to change
  new_tab_name: unquoted, unqualified table name
*/
BEGIN
  RETURN __msar.rename_table(
    __msar.get_qualified_relation_name_or_null(tab_id),
    quote_ident(new_tab_name)
  );
END;
$$ LANGUAGE plpgsql RETURNS NULL ON NULL INPUT;


CREATE OR REPLACE FUNCTION
msar.rename_table(sch_name text, old_tab_name text, new_tab_name text) RETURNS text AS $$/*
Change a table's name, returning the command executed.

Args:
  sch_name: unquoted schema name where the table lives
  old_tab_name: unquoted, unqualified original table name
  new_tab_name: unquoted, unqualified new table name
*/
DECLARE fullname text;
BEGIN
  fullname := __msar.build_qualified_name_sql(sch_name, old_tab_name);
  RETURN __msar.rename_table(fullname, quote_ident(new_tab_name));
END;
$$ LANGUAGE plpgsql RETURNS NULL ON NULL INPUT;


-- Comment on table --------------------------------------------------------------------------------

CREATE OR REPLACE FUNCTION
__msar.comment_on_table(tab_name text, comment_ text) RETURNS text AS $$/*
Change the description of a table, returning command executed.

Args:
  tab_name: The qualified, quoted name of the table whose comment we will change.
  comment_: The new comment. Any quotes or special characters must be escaped.
*/
DECLARE
  comment_or_null text := COALESCE(comment_, 'NULL');
BEGIN
RETURN __msar.exec_ddl('COMMENT ON TABLE %s IS %s', tab_name, comment_or_null);
END;
$$ LANGUAGE plpgsql;


CREATE OR REPLACE FUNCTION
msar.comment_on_table(tab_id oid, comment_ text) RETURNS text AS $$/*
Change the description of a table, returning command executed.

Args:
  tab_id: The OID of the table whose comment we will change.
  comment_: The new comment.
*/
SELECT __msar.comment_on_table(
  __msar.get_qualified_relation_name_or_null(tab_id),
  quote_literal(comment_)
);
$$ LANGUAGE SQL;


CREATE OR REPLACE FUNCTION
msar.comment_on_table(sch_name text, tab_name text, comment_ text) RETURNS text AS $$/*
Change the description of a table, returning command executed.

Args:
  sch_name: The schema of the table whose comment we will change.
  tab_name: The name of the table whose comment we will change.
  comment_: The new comment.
*/
SELECT __msar.comment_on_table(
  __msar.build_qualified_name_sql(sch_name, tab_name),
  quote_literal(comment_)
);
$$ LANGUAGE SQL;


-- Alter table -------------------------------------------------------------------------------------
CREATE OR REPLACE FUNCTION
msar.alter_table(tab_id oid, tab_alters jsonb) RETURNS text AS $$/*
Alter the name, description, or columns of a table, returning name of the altered table.

Args:
  tab_id: The OID of the table whose columns we'll alter.
  tab_alters: a JSONB describing the alterations to make.

  The tab_alters should have the form:
  {
    "name": <str>,
    "description": <str>
    "columns": <col_alters>,
  }
*/
DECLARE
  new_tab_name text;
  comment text;
  col_alters jsonb;
BEGIN
  new_tab_name := tab_alters->>'name';
  comment := tab_alters->>'description';
  col_alters := tab_alters->'columns';
  PERFORM msar.rename_table(tab_id, new_tab_name);
  PERFORM msar.comment_on_table(tab_id, comment);
  PERFORM msar.alter_columns(tab_id, col_alters);
  RETURN __msar.get_qualified_relation_name_or_null(tab_id);
END;
$$ LANGUAGE plpgsql RETURNS NULL ON NULL INPUT;


----------------------------------------------------------------------------------------------------
----------------------------------------------------------------------------------------------------
-- ALTER TABLE FUNCTIONS: Column operations
--
-- Functions in this section should always involve 'ALTER TABLE', and one or more columns
----------------------------------------------------------------------------------------------------
----------------------------------------------------------------------------------------------------

-- Update table primary key sequence to latest -----------------------------------------------------

CREATE OR REPLACE FUNCTION
__msar.update_pk_sequence_to_latest(tab_name text, col_name text) RETURNS text AS $$/*
Update the primary key sequence to the maximum of the primary key column, plus one.

Args:
  tab_name: Fully-qualified, quoted table name
  col_name: The column name of the primary key.
*/
BEGIN
  RETURN __msar.exec_ddl(
    'SELECT '
      || 'setval('
      || 'pg_get_serial_sequence(''%1$s'', ''%2$s''), coalesce(max(%2$s) + 1, 1), false'
      || ') '
      || 'FROM %1$s',
    tab_name, col_name
  );
END;
$$ LANGUAGE plpgsql RETURNS NULL ON NULL INPUT;


CREATE OR REPLACE FUNCTION
msar.update_pk_sequence_to_latest(tab_id oid, col_id integer) RETURNS text AS $$/*
Update the primary key sequence to the maximum of the primary key column, plus one.

Args:
  tab_id: The OID of the table whose primary key sequence we'll update.
  col_id: The attnum of the primary key column.
*/
DECLARE tab_name text;
DECLARE col_name text;
BEGIN
  tab_name :=  __msar.get_qualified_relation_name(tab_id);
  col_name := quote_ident(msar.get_column_name(tab_id, col_id));
  RETURN __msar.update_pk_sequence_to_latest(tab_name, col_name);
END;
$$ LANGUAGE plpgsql RETURNS NULL ON NULL INPUT;


CREATE OR REPLACE FUNCTION
msar.update_pk_sequence_to_latest(sch_name text, tab_name text, col_name text) RETURNS text AS $$/*
Update the primary key sequence to the maximum of the primary key column, plus one.

Args:
  sch_name: The schema where the table whose primary key sequence we'll update lives.
  tab_name: The table whose primary key sequence we'll update.
  col_name: The name of the primary key column.
*/
DECLARE qualified_tab_name text;
BEGIN
  qualified_tab_name := __msar.build_qualified_name_sql(sch_name, tab_name);
  RETURN __msar.update_pk_sequence_to_latest(qualified_tab_name, quote_ident(col_name));
END;
$$ LANGUAGE plpgsql RETURNS NULL ON NULL INPUT;


-- Drop columns from table -------------------------------------------------------------------------

CREATE OR REPLACE FUNCTION
__msar.drop_columns(tab_name text, col_names variadic text[]) RETURNS text AS $$/*
Drop the given columns from the given table.

Args:
  tab_name: Fully-qualified, quoted table name.
  col_names: The column names to be dropped, quoted.
*/
DECLARE column_drops text;
BEGIN
  SELECT string_agg(format('DROP COLUMN %s', col), ', ')
  FROM unnest(col_names) AS col
  INTO column_drops;
  RETURN __msar.exec_ddl('ALTER TABLE %s %s', tab_name, column_drops);
END;
$$ LANGUAGE plpgsql RETURNS NULL ON NULL INPUT;


CREATE OR REPLACE FUNCTION
msar.drop_columns(tab_id oid, col_ids variadic integer[]) RETURNS text AS $$/*
Drop the given columns from the given table.

Args:
  tab_id: OID of the table whose columns we'll drop.
  col_ids: The attnums of the columns to drop.
*/
DECLARE col_names text[];
BEGIN
  SELECT array_agg(quote_ident(attname))
  FROM pg_catalog.pg_attribute
  WHERE attrelid=tab_id AND NOT attisdropped AND ARRAY[attnum::integer] <@ col_ids
  INTO col_names;
  PERFORM __msar.drop_columns(
    __msar.get_qualified_relation_name_or_null(tab_id),
    variadic col_names
  );
  RETURN array_length(col_names, 1);
END;
$$ LANGUAGE plpgsql RETURNS NULL ON NULL INPUT;


CREATE OR REPLACE FUNCTION
msar.drop_columns(sch_name text, tab_name text, col_names variadic text[]) RETURNS text AS $$/*
Drop the given columns from the given table.

Args:
  sch_name: The schema where the table whose columns we'll drop lives, unquoted.
  tab_name: The table whose columns we'll drop, unquoted and unqualified.
  col_names: The columns to drop, unquoted.
*/
DECLARE prepared_col_names text[];
DECLARE fully_qualified_tab_name text;
BEGIN
  SELECT array_agg(quote_ident(col)) FROM unnest(col_names) AS col INTO prepared_col_names;
  fully_qualified_tab_name := __msar.build_qualified_name_sql(sch_name, tab_name);
  RETURN __msar.drop_columns(fully_qualified_tab_name, variadic prepared_col_names);
END;
$$ LANGUAGE plpgsql RETURNS NULL ON NULL INPUT;


-- Column creation definition type -----------------------------------------------------------------

DROP TYPE IF EXISTS __msar.col_def CASCADE;
CREATE TYPE __msar.col_def AS (
  name_ text, -- The name of the column to create, quoted.
  type_ text, -- The type of the column to create, fully specced with arguments.
  not_null boolean, -- A boolean to describe whether the column is nullable or not.
  default_ text, -- Text SQL giving the default value for the column.
  identity_ boolean, -- A boolean giving whether the column is an identity pkey column.
  description text -- A text that will become a comment for the column
);


CREATE OR REPLACE FUNCTION
msar.get_fresh_copy_name(tab_id oid, col_id smallint) RETURNS text AS $$/*
This function generates a name to be used for a duplicated column.

Given an original column name 'abc', the resulting copies will be named 'abc <n>', where <n> is
minimal (at least 1) subject to the restriction that 'abc <n>' is not already a column of the table
given.

Args:
  tab_id: the table for which we'll generate a column name.
  col_id: the original column whose name we'll use as the prefix in our copied column name.
*/
DECLARE
  original_col_name text;
  idx integer := 1;
BEGIN
  original_col_name := attname FROM pg_attribute WHERE attrelid=tab_id AND attnum=col_id;
  WHILE format('%s %s', original_col_name, idx) IN (
    SELECT attname FROM pg_attribute WHERE attrelid=tab_id
  ) LOOP
    idx = idx + 1;
  END LOOP;
  RETURN format('%s %s', original_col_name, idx);
END;
$$ LANGUAGE plpgsql RETURNS NULL ON NULL INPUT;


CREATE OR REPLACE FUNCTION __msar.get_duplicate_col_defs(
  tab_id oid,
  col_ids smallint[],
  new_names text[],
  copy_defaults boolean
) RETURNS __msar.col_def[] AS $$/*
Get an array of __msar.col_def from given columns in a table.

Args:
  tab_id: The OID of the table containing the column whose definition we want.
  col_ids: The attnums of the columns whose definitions we want.
  new_names: The desired names of the column defs. Must be in same order as col_ids, and same
    length.
  copy_defaults: Whether or not we should copy the defaults
*/
SELECT array_agg(
  (
    -- build a name for the duplicate column
    quote_ident(COALESCE(new_name, msar.get_fresh_copy_name(tab_id, pg_columns.attnum))),
    -- build text specifying the type of the duplicate column
    format_type(atttypid, atttypmod),
    -- set the duplicate column to be nullable, since it will initially be empty
    false,
    -- set the default value for the duplicate column if specified
    CASE WHEN copy_defaults THEN pg_get_expr(adbin, tab_id) END,
    -- We don't set a duplicate column as a primary key, since that would cause an error.
    false,
    msar.col_description(tab_id, pg_columns.attnum)
  )::__msar.col_def
)
FROM pg_attribute AS pg_columns
  JOIN unnest(col_ids, new_names) AS columns_to_copy(col_id, new_name)
    ON pg_columns.attnum=columns_to_copy.col_id
  LEFT JOIN pg_attrdef AS pg_column_defaults
    ON pg_column_defaults.adnum=pg_columns.attnum AND pg_columns.attrelid=pg_column_defaults.adrelid
WHERE pg_columns.attrelid=tab_id;
$$ LANGUAGE sql RETURNS NULL ON NULL INPUT;


CREATE OR REPLACE FUNCTION
msar.build_unique_column_name(tab_id oid, col_name text) RETURNS text AS $$/*
Get a unique column name based on the given name.

Args:
  tab_id: The OID of the table where the column name should be unique.
  col_name: The resulting column name will be equal to or at least based on this.

See the msar.get_fresh_copy_name function for how unique column names are generated.
*/
DECLARE
  col_attnum smallint;
BEGIN
  col_attnum := msar.get_attnum(tab_id, col_name);
  RETURN CASE
    WHEN col_attnum IS NOT NULL THEN msar.get_fresh_copy_name(tab_id, col_attnum) ELSE col_name
  END;
END;
$$ LANGUAGE plpgsql RETURNS NULL ON NULL INPUT;


CREATE OR REPLACE FUNCTION
msar.build_unique_fkey_column_name(tab_id oid, fk_col_name text, frel_name text)
  RETURNS text AS $$/*
Create a unique name for a foreign key column.

Args:
  tab_id: The OID of the table where the column name should be unique.
  fk_col_name: The base name for the foreign key column.
  frel_name: The name of the referent table. Used for creating fk_col_name if not given.

Note that frel_name will be used to build the foreign key column name if it's not given. The result
will be of the form: <frel_name>_id. Then, we apply some logic to ensure the result is unique.
*/
BEGIN
  fk_col_name := COALESCE(fk_col_name, format('%s_id', frel_name));
  RETURN msar.build_unique_column_name(tab_id, fk_col_name);
END;
$$ LANGUAGE plpgsql;


CREATE OR REPLACE FUNCTION
msar.get_extracted_col_def_jsonb(tab_id oid, col_ids integer[]) RETURNS jsonb AS $$/*
Get a JSON array of column definitions from given columns for creation of an extracted table.

See the __msar.process_col_def_jsonb for a description of the JSON.

Args:
  tab_id: The OID of the table containing the columns whose definitions we want.
  col_ids: The attnum of the columns whose definitions we want.
*/

SELECT jsonb_agg(
  jsonb_build_object(
    'name', attname,
    'type', jsonb_build_object('id', atttypid, 'modifier', atttypmod),
    'not_null', attnotnull,
    'default',
    -- We only copy non-dynamic default expressions to new table to avoid double-use of sequences.
    -- Sequences are owned by a specific column, and can't be reused without error.
    CASE WHEN NOT msar.is_default_possibly_dynamic(tab_id, col_id) THEN
      pg_get_expr(adbin, tab_id)
    END
  )
)
FROM pg_attribute AS pg_columns
  JOIN unnest(col_ids) AS columns_to_copy(col_id)
    ON pg_columns.attnum=columns_to_copy.col_id
  LEFT JOIN pg_attrdef AS pg_column_defaults
    ON pg_column_defaults.adnum=pg_columns.attnum AND pg_columns.attrelid=pg_column_defaults.adrelid
WHERE pg_columns.attrelid=tab_id AND NOT msar.is_pkey_col(tab_id, col_id);
$$ LANGUAGE sql RETURNS NULL ON NULL INPUT;


-- Add columns to table ----------------------------------------------------------------------------

CREATE OR REPLACE FUNCTION
__msar.prepare_fields_arg(fields text) RETURNS text AS $$/*
Convert the `fields` argument into an integer for use with the integertypmodin system function.

Args:
  fields: A string corresponding to the documented options from the doumentation at
          https://www.postgresql.org/docs/13/datatype-datetime.html

In order to construct the argument for intervaltypmodin, needed for constructing the typmod value
for INTERVAL types with arguments, we need to apply a transformation to the correct integer. This
transformation is quite arcane, and is lifted straight from the PostgreSQL C code. Given a non-null
fields argument, the steps are:
- Assign each substring of valid `fields` arguments the correct integer (from the Postgres src).
- Apply a bitshift mapping each integer to the according power of 2.
- Sum the results to get an integer signifying the fields argument.
*/
SELECT COALESCE(
  sum(1<<code)::text,
  '32767'  -- 0x7FFF in decimal; This represents no field argument.
)
FROM (
  VALUES
    ('MONTH', 1),
    ('YEAR', 2),
    ('DAY', 3),
    ('HOUR', 10),
    ('MINUTE', 11),
    ('SECOND', 12)
) AS field_map(field, code)
WHERE fields ILIKE '%' || field || '%';
$$ LANGUAGE SQL;


CREATE OR REPLACE FUNCTION __msar.build_typmodin_arg(
  typ_options jsonb, timespan_flag boolean
) RETURNS cstring[] AS $$/*
Build an array to be used as the argument for a typmodin function.

Timespans have to be handled slightly differently since they have a tricky `fields` argument that
requires special processing. See __msar.prepare_fields_arg for more details.

Args:
  typ_options: JSONB giving options fields as per the description in msar.build_type_text.
  timespan_flag: true if the associated type is a timespan, false otherwise.
*/
SELECT array_remove(
  ARRAY[
    typ_options ->> 'length',
    CASE WHEN timespan_flag THEN __msar.prepare_fields_arg(typ_options ->> 'fields') END,
    typ_options ->> 'precision',
    typ_options ->> 'scale'
  ],
  null
)::cstring[]
$$ LANGUAGE SQL RETURNS NULL ON NULL INPUT;


CREATE OR REPLACE FUNCTION
__msar.get_formatted_base_type(typ_name text, typ_options jsonb) RETURNS text AS $$ /*
Build the appropriate type definition string, without Array brackets.

This function uses some PostgreSQL internal functions to do its work. In particular, for any type
that takes options, This function uses the typmodin (read "type modification input") system
functions to convert the given options into a typmod integer. The typ_name given is converted into
the OID of the named type. These two pieces let us call `format_type` to get a canonical string
representation of the definition of the type, with its options.

Args:
  typ_name: This should be qualified and quoted as needed.
  typ_options: These should be in the form described in msar.build_type_text.
*/
DECLARE
  typ_id oid;
  timespan_flag boolean;
  typmodin_func text;
  typmod integer;
BEGIN
  -- Here we just get the OID of the type.
  typ_id := typ_name::regtype::oid;
  -- This is a lookup of the function name for the typmodin function associated with the type, if
  -- one exists.
  typmodin_func := typmodin::text FROM pg_type WHERE oid=typ_id AND typmodin<>0;
  -- This flag is needed since timespan types need special handling when converting the options into
  -- the form needed to call the typmodin function.
  timespan_flag := typcategory='T' FROM pg_type WHERE oid=typ_id;
  IF (
    jsonb_typeof(typ_options) = 'null'  -- The caller passed no type options
    OR typ_options IS NULL -- The caller didn't even pass the type options key
    OR typ_options='{}'::jsonb  -- The caller passed an empty type options object
    OR typmodin_func IS NULL  -- The type doesn't actually accept type options
  ) THEN
    typmod := NULL;
  ELSE
    -- Here, we actually run the typmod function to get the output for use in the format_type call.
    EXECUTE format(
      'SELECT %I(%L)',
      typmodin_func,
      __msar.build_typmodin_arg(typ_options, timespan_flag)
    ) INTO typmod;
  END IF;
  RETURN format_type(typ_id::integer, typmod::integer);
END;
$$ LANGUAGE plpgsql;


CREATE OR REPLACE FUNCTION
msar.build_type_text(typ_jsonb jsonb) RETURNS text AS $$/*
Turns the given type-describing JSON into a proper string defining a type with arguments

The input JSON should be of the form
  {
    "id": <integer>
    "schema": <str>,
    "name": <str>,
    "modifier": <integer>,
    "options": {
      "length": <integer>,
      "precision": <integer>,
      "scale": <integer>
      "fields": <str>,
      "array": <boolean>
    }
  }

All fields are optional, and a null value as input returns 'text'
*/
SELECT COALESCE(
  -- First choice is the type specified by numeric IDs, since they're most reliable.
  format_type(
    (typ_jsonb ->> 'id')::integer,
    (typ_jsonb ->> 'modifier')::integer
  ),
  -- Second choice is the type specified by string IDs.
  __msar.get_formatted_base_type(
    COALESCE(
      __msar.build_qualified_name_sql(typ_jsonb ->> 'schema', typ_jsonb ->> 'name'),
      typ_jsonb ->> 'name',
      'text'  -- We fall back to 'text' when input is null or empty.
    ),
    typ_jsonb -> 'options'
  ) || CASE
    WHEN (typ_jsonb -> 'options' ->> 'array')::boolean THEN
      '[]'
    ELSE ''
  END
)
$$ LANGUAGE SQL;


CREATE OR REPLACE FUNCTION
msar.build_type_text_complete(typ_jsonb jsonb, old_type text) RETURNS text AS $$/*
Build the text name of a type, using the old type as a base if only options are given.

The main use for this is to allow for altering only the options of the type of a column.

Args:
  typ_jsonb: This is a jsonb denoting the new type.
  old_type: This is the old type name, with no options.

The typ_jsonb should be in the form:
{
  "name": <str> (optional),
  "options": <obj> (optional)
}

*/
SELECT msar.build_type_text(
  jsonb_strip_nulls(
    jsonb_build_object(
      'name', COALESCE(typ_jsonb ->> 'name', old_type),
      'options', typ_jsonb -> 'options'
    )
  )
);
$$ LANGUAGE SQL RETURNS NULL ON NULL INPUT;



CREATE OR REPLACE FUNCTION __msar.build_col_def_text(col __msar.col_def) RETURNS text AS $$/*
Build appropriate text defining the given column for table creation or alteration.
*/
SELECT format(
  '%s %s %s %s %s',
  col.name_,
  col.type_,
  CASE WHEN col.not_null THEN 'NOT NULL' END,
  'DEFAULT ' || col.default_,
  -- This can be used to define our default Mathesar primary key column.
  -- TODO: We should really consider doing GENERATED *ALWAYS* (rather than BY DEFAULT), but this
  -- breaks some other assumptions.
  CASE WHEN col.identity_ THEN 'GENERATED BY DEFAULT AS IDENTITY PRIMARY KEY' END
);
$$ LANGUAGE SQL;


CREATE OR REPLACE FUNCTION
__msar.process_col_def_jsonb(
  tab_id oid,
  col_defs jsonb,
  raw_default boolean,
  create_id boolean DEFAULT false
) RETURNS __msar.col_def[] AS $$/*
Create an __msar.col_def from a JSON array of column creation defining JSON blobs.

Args:
  tab_id: The OID of the table where we'll create the columns
  col_defs: A jsonb array defining a column creation (must have "type" key; "name",
                  "not_null", and "default" keys optional).
  raw_default: This boolean tells us whether we chould reproduce the default with or without quoting
               and escaping. True means we don't quote or escape, but just use the raw value.
  create_id: This boolean defines whether or not we should automatically add a default Mathesar 'id'
             column to the input.

The col_defs should have the form:
[
  {
    "name": <str> (optional),
    "type": {
      "name": <str> (optional),
      "options": <obj> (optional),
    },
    "not_null": <bool> (optional; default false),
    "default": <any> (optional),
    "description": <str> (optional)
  },
  {
    ...
  }
]

For more info on the type.options object, see the msar.build_type_text function. All pieces are
optional. If an empty object {} is given, the resulting column will have a default name like
'Column <n>' and type TEXT. It will allow nulls and have a null default value.
*/
WITH attnum_cte AS (
  SELECT MAX(attnum) AS m_attnum FROM pg_attribute WHERE attrelid=tab_id
), col_create_cte AS (
  SELECT (
    -- build a name for the column
    COALESCE(
      quote_ident(col_def_obj ->> 'name'),
      quote_ident('Column ' || (attnum_cte.m_attnum + ROW_NUMBER() OVER ())),
      quote_ident('Column ' || (ROW_NUMBER() OVER ()))
    ),
    -- build the column type
    msar.build_type_text(col_def_obj -> 'type'),
    -- set the not_null value for the column
    col_def_obj ->> 'not_null',
    -- set the default value for the column
    CASE
      WHEN col_def_obj ->> 'default' IS NULL THEN
        NULL
      WHEN raw_default THEN
        col_def_obj ->> 'default'
      ELSE
        format('%L', col_def_obj ->> 'default')
    END,
    -- We don't allow setting the primary key column manually
    false,
    -- Set the description for the column
    quote_literal(col_def_obj ->> 'description')
  )::__msar.col_def AS col_defs
  FROM attnum_cte, jsonb_array_elements(col_defs) AS col_def_obj
  WHERE col_def_obj ->> 'name' IS NULL OR col_def_obj ->> 'name' <> 'id'
)
SELECT array_cat(
  CASE
    WHEN create_id THEN
      -- The below tuple defines a default 'id' column for Mathesar.  It has name id, type integer,
      -- it's not null, it uses the 'identity' functionality to generate default values, has
      -- a default comment.
      ARRAY[('id', 'integer', true, null, true, 'Mathesar default ID column')]::__msar.col_def[]
  END,
  array_agg(col_defs)
)
FROM col_create_cte;
$$ LANGUAGE SQL;


CREATE OR REPLACE FUNCTION
__msar.add_columns(tab_name text, col_defs variadic __msar.col_def[]) RETURNS text AS $$/*
Add the given columns to the given table.

Args:
  tab_name: Fully-qualified, quoted table name.
  col_defs: The columns to be added.
*/
WITH ca_cte AS (
  SELECT string_agg(
    'ADD COLUMN ' || __msar.build_col_def_text(col),
      ', '
    ) AS col_additions
  FROM unnest(col_defs) AS col
)
SELECT __msar.exec_ddl('ALTER TABLE %s %s', tab_name, col_additions) FROM ca_cte;
$$ LANGUAGE SQL RETURNS NULL ON NULL INPUT;


CREATE OR REPLACE FUNCTION
msar.add_columns(tab_id oid, col_defs jsonb, raw_default boolean DEFAULT false)
  RETURNS smallint[] AS $$/*
Add columns to a table.

Args:
  tab_id: The OID of the table to which we'll add columns.
  col_defs: a JSONB array defining columns to add. See __msar.process_col_def_jsonb for details.
  raw_default: Whether to treat defaults as raw SQL. DANGER!
*/
DECLARE
  col_create_defs __msar.col_def[];
  fq_table_name text := __msar.get_qualified_relation_name(tab_id);
BEGIN
  col_create_defs := __msar.process_col_def_jsonb(tab_id, col_defs, raw_default);
  PERFORM __msar.add_columns(fq_table_name, variadic col_create_defs);

  PERFORM
  __msar.comment_on_column(
      fq_table_name,
      col_create_def.name_,
      col_create_def.description
    )
  FROM unnest(col_create_defs) AS col_create_def
  WHERE col_create_def.description IS NOT NULL;

  RETURN array_agg(attnum)
    FROM (SELECT * FROM pg_attribute WHERE attrelid=tab_id) L
    INNER JOIN unnest(col_create_defs) R
    ON quote_ident(L.attname) = R.name_;
END;
$$ LANGUAGE plpgsql RETURNS NULL ON NULL INPUT;


CREATE OR REPLACE FUNCTION
msar.add_columns(sch_name text, tab_name text, col_defs jsonb, raw_default boolean)
  RETURNS smallint[] AS $$/*
Add columns to a table.

Args:
  sch_name: unquoted schema name of the table to which we'll add columns.
  tab_name: unquoted, unqualified name of the table to which we'll add columns.
  col_defs: a JSONB array defining columns to add. See __msar.process_col_def_jsonb for details.
  raw_default: Whether to treat defaults as raw SQL. DANGER!
*/
SELECT msar.add_columns(msar.get_relation_oid(sch_name, tab_name), col_defs, raw_default);
$$ LANGUAGE SQL RETURNS NULL ON NULL INPUT;


----------------------------------------------------------------------------------------------------
----------------------------------------------------------------------------------------------------
-- MATHESAR ADD CONSTRAINTS FUNCTIONS
--
-- Add constraints to tables and (for NOT NULL) columns.
----------------------------------------------------------------------------------------------------
----------------------------------------------------------------------------------------------------


-- Constraint creation definition type -------------------------------------------------------------

DROP TYPE IF EXISTS __msar.con_def CASCADE;
CREATE TYPE __msar.con_def AS (
/*
This should be used in the context of a single ALTER TABLE command. So, no need to reference the
constrained table's OID.
*/
  name_ text, -- The name of the constraint to create, qualified and quoted.
  type_ "char", -- The type of constraint to create, as a "char". See pg_constraint.contype
  col_names text[], -- The columns for the constraint, quoted.
  deferrable_ boolean, -- Whether or not the constraint is deferrable.
  fk_rel_name text, -- The foreign table for an fkey, qualified and quoted.
  fk_col_names text[], -- The foreign table's columns for an fkey, quoted.
  fk_upd_action "char", -- Action taken when fk referent is updated. See pg_constraint.confupdtype.
  fk_del_action "char", -- Action taken when fk referent is deleted. See pg_constraint.confdeltype.
  fk_match_type "char", -- The match type of the fk constraint. See pg_constraint.confmatchtype.
  expression text -- Text SQL giving the expression for the constraint (if applicable).
);


CREATE OR REPLACE FUNCTION msar.get_fkey_action_from_char("char") RETURNS text AS $$/*
Map the "char" from pg_constraint to the update or delete action string.
*/
SELECT CASE
  WHEN $1 = 'a' THEN 'NO ACTION'
  WHEN $1 = 'r' THEN 'RESTRICT'
  WHEN $1 = 'c' THEN 'CASCADE'
  WHEN $1 = 'n' THEN 'SET NULL'
  WHEN $1 = 'd' THEN 'SET DEFAULT'
END;
$$ LANGUAGE SQL RETURNS NULL ON NULL INPUT;


CREATE OR REPLACE FUNCTION msar.get_fkey_match_type_from_char("char") RETURNS text AS $$/*
Convert a char to its proper string describing the match type.

NOTE: Since 'PARTIAL' is not implemented (and throws an error), we don't use it here.
*/
SELECT CASE
  WHEN $1 = 'f' THEN 'FULL'
  WHEN $1 = 's' THEN 'SIMPLE'
END;
$$ LANGUAGE SQL RETURNS NULL ON NULL INPUT;


CREATE OR REPLACE FUNCTION __msar.build_con_def_text(con __msar.con_def) RETURNS text AS $$/*
Build appropriate text defining the given constraint for table creation or alteration.

If the given con.name_ is null, the syntax changes slightly (we don't add 'CONSTRAINT'). The FOREIGN
KEY constraint has a number of extra strings that may or may not be appended.  The best
documentation for this is the FOREIGN KEY section of the CREATE TABLE docs:
https://www.postgresql.org/docs/current/sql-createtable.html

One helpful note is that this function makes use heavy of the || operator. This operator returns
null if either side is null, and thus

  'CONSTRAINT ' || con.name_ || ' '

is 'CONSTRAINT <name> ' when con.name_ is not null, and simply null if con.name_ is null.
*/
SELECT CASE
    WHEN con.type_ = 'u' THEN  -- It's a UNIQUE constraint
      format(
        '%sUNIQUE %s',
        'CONSTRAINT ' || con.name_ || ' ',
        __msar.build_text_tuple(con.col_names)
      )
    WHEN con.type_ = 'p' THEN  -- It's a PRIMARY KEY constraint
      format(
        '%sPRIMARY KEY %s',
        'CONSTRAINT ' || con.name_ || ' ',
        __msar.build_text_tuple(con.col_names)
      )
    WHEN con.type_ = 'f' THEN  -- It's a FOREIGN KEY constraint
      format(
        '%sFOREIGN KEY %s REFERENCES %s%s%s%s%s',
        'CONSTRAINT ' || con.name_ || ' ',
        __msar.build_text_tuple(con.col_names),
        con.fk_rel_name,
        __msar.build_text_tuple(con.fk_col_names),
        ' MATCH ' || msar.get_fkey_match_type_from_char(con.fk_match_type),
        ' ON DELETE ' || msar.get_fkey_action_from_char(con.fk_del_action),
        ' ON UPDATE ' || msar.get_fkey_action_from_char(con.fk_upd_action)
      )
    ELSE
      NULL
  END
  || CASE WHEN con.deferrable_ THEN 'DEFERRABLE' ELSE '' END;
$$ LANGUAGE SQL RETURNS NULL ON NULL INPUT;


CREATE OR REPLACE FUNCTION
__msar.process_con_def_jsonb(tab_id oid, con_create_arr jsonb)
  RETURNS __msar.con_def[] AS $$/*
Create an array of  __msar.con_def from a JSON array of constraint creation defining JSON.

Args:
  tab_id: The OID of the table where we'll create the constraints.
  con_create_arr: A jsonb array defining a constraint creation (must have "type" key; "name",
                  "not_null", and "default" keys optional).


The con_create_arr should have the form:
[
  {
    "name": <str> (optional),
    "type": <str>,
    "columns": [<int:str>, <int:str>, ...],
    "deferrable": <bool> (optional),
    "fkey_relation_id": <int> (optional),
    "fkey_relation_schema": <str> (optional),
    "fkey_relation_name": <str> (optional),
    "fkey_columns": [<int:str>, <int:str>, ...] (optional),
    "fkey_update_action": <str> (optional),
    "fkey_delete_action": <str> (optional),
    "fkey_match_type": <str> (optional),
  },
  {
    ...
  }
]
If the constraint type is "f", then we require
- fkey_relation_id or (fkey_relation_schema and fkey_relation_name).

Numeric IDs are preferred over textual ones where both are accepted.
*/
SELECT array_agg(
  (
    -- build the name for the constraint, properly quoted.
    quote_ident(con_create_obj ->> 'name'),
    -- set the constraint type as a single char. See __msar.build_con_def_text for details.
    con_create_obj ->> 'type',
    -- Set the column names associated with the constraint.
    __msar.get_column_names(tab_id, con_create_obj -> 'columns'),
    -- Set whether the constraint is deferrable or not (boolean).
    con_create_obj ->> 'deferrable',
    -- Build the relation name where the constraint will be applied. Prefer numeric ID.
    COALESCE(
      __msar.get_qualified_relation_name((con_create_obj -> 'fkey_relation_id')::integer::oid),
      __msar.build_qualified_name_sql(
        con_create_obj ->> 'fkey_relation_schema', con_create_obj ->> 'fkey_relation_name'
      )
    ),
    -- Build the array of foreign columns for an fkey constraint.
    __msar.get_column_names(
      COALESCE(
        -- We validate that the given OID (if any) is correct.
        (con_create_obj -> 'fkey_relation_id')::integer::oid,
        -- If given a schema, name pair, we get the OID from that (and validate it).
        msar.get_relation_oid(
          con_create_obj ->> 'fkey_relation_schema', con_create_obj ->> 'fkey_relation_name'
        )
      ),
      con_create_obj -> 'fkey_columns'
    ),
    -- The below are passed directly. They define some parameters for FOREIGN KEY constraints.
    con_create_obj ->> 'fkey_update_action',
    con_create_obj ->> 'fkey_delete_action',
    con_create_obj ->> 'fkey_match_type',
    null -- not yet implemented
  )::__msar.con_def
) FROM jsonb_array_elements(con_create_arr) AS x(con_create_obj);
$$ LANGUAGE SQL;


CREATE OR REPLACE FUNCTION
__msar.add_constraints(tab_name text, con_defs variadic __msar.con_def[])
  RETURNS TEXT AS $$/*
Add the given constraints to the given table.

Args:
  tab_name: Fully-qualified, quoted table name.
  con_defs: The constraints to be added.
*/
WITH con_cte AS (
  SELECT string_agg('ADD ' || __msar.build_con_def_text(con), ', ') as con_additions
  FROM unnest(con_defs) as con
)
SELECT __msar.exec_ddl('ALTER TABLE %s %s', tab_name, con_additions) FROM con_cte;
$$ LANGUAGE SQL RETURNS NULL ON NULL INPUT;


CREATE OR REPLACE FUNCTION
msar.add_constraints(tab_id oid, con_defs jsonb) RETURNS oid[] AS $$/*
Add constraints to a table.

Args:
  tab_id: The OID of the table to which we'll add constraints.
  col_defs: a JSONB array defining constraints to add. See __msar.process_con_def_jsonb for details.
*/
DECLARE
  con_create_defs __msar.con_def[];
BEGIN
  con_create_defs := __msar.process_con_def_jsonb(tab_id, con_defs);
  PERFORM __msar.add_constraints(
    __msar.get_qualified_relation_name(tab_id),
    variadic con_create_defs
  );
  RETURN array_agg(oid) FROM pg_constraint WHERE conrelid=tab_id;
END;
$$ LANGUAGE plpgsql RETURNS NULL ON NULL INPUT;


CREATE OR REPLACE FUNCTION
msar.add_constraints(sch_name text, tab_name text, con_defs jsonb)
  RETURNS oid[] AS $$/*
Add constraints to a table.

Args:
  sch_name: unquoted schema name of the table to which we'll add constraints.
  tab_name: unquoted, unqualified name of the table to which we'll add constraints.
  con_defs: a JSONB array defining constraints to add. See __msar.process_con_def_jsonb for details.
*/
SELECT msar.add_constraints(msar.get_relation_oid(sch_name, tab_name), con_defs);
$$ LANGUAGE SQL RETURNS NULL ON NULL INPUT;


DROP TYPE IF EXISTS __msar.not_null_def CASCADE;
CREATE TYPE __msar.not_null_def AS (
  col_name text, -- The column to be modified, quoted.
  not_null boolean -- The value to set for null or not null.
);


CREATE OR REPLACE FUNCTION
__msar.set_not_nulls(tab_name text, not_null_defs __msar.not_null_def[]) RETURNS TEXT AS $$/*
Set or drop not null constraints on columns
*/
WITH not_null_cte AS (
  SELECT string_agg(
    CASE
      WHEN not_null_def.not_null=true THEN format('ALTER %s SET NOT NULL', not_null_def.col_name)
      WHEN not_null_def.not_null=false THEN format ('ALTER %s DROP NOT NULL', not_null_def.col_name)
    END,
    ', '
  ) AS not_nulls
  FROM unnest(not_null_defs) as not_null_def
)
SELECT __msar.exec_ddl('ALTER TABLE %s %s', tab_name, not_nulls) FROM not_null_cte;
$$ LANGUAGE SQL RETURNS NULL ON NULL INPUT;


CREATE OR REPLACE FUNCTION
msar.copy_constraint(con_id oid, from_col_id smallint, to_col_id smallint)
  RETURNS oid[] AS $$/*
Copy a single constraint associated with a column.

Given a column with attnum 3 involved in the original constraint, and a column with attnum 4 to be
involved in the constraint copy, and other columns 1 and 2 involved in the constraint, suppose the
original constraint had conkey [1, 2, 3]. The copy constraint should then have conkey [1, 2, 4].

For now, this is only implemented for unique constraints.

Args:
  con_id: The oid of the constraint we'll copy.
  from_col_id: The column ID to be removed from the original's conkey in the copy.
  to_col_id: The column ID to be added to the original's conkey in the copy.
*/
WITH
  con_cte AS (SELECT * FROM pg_constraint WHERE oid=con_id AND contype='u'),
  con_def_cte AS (
    SELECT jsonb_agg(
      jsonb_build_object(
        'name', null,
        'type', con_cte.contype,
        'columns', array_replace(con_cte.conkey, from_col_id, to_col_id)
      )
    ) AS con_def FROM con_cte
  )
SELECT msar.add_constraints(con_cte.conrelid, con_def_cte.con_def) FROM con_cte, con_def_cte;
$$ LANGUAGE sql RETURNS NULL ON NULL INPUT;


CREATE OR REPLACE FUNCTION
msar.copy_column(
  tab_id oid, col_id smallint, copy_name text, copy_data boolean, copy_constraints boolean
) RETURNS smallint AS $$/*
Copy a column of a table
*/
DECLARE
  col_defs __msar.col_def[];
  tab_name text;
  col_name text;
  created_col_id smallint;
BEGIN
  col_defs := __msar.get_duplicate_col_defs(
    tab_id, ARRAY[col_id], ARRAY[copy_name], copy_data
  );
  tab_name := __msar.get_qualified_relation_name(tab_id);
  col_name := quote_ident(msar.get_column_name(tab_id, col_id));
  PERFORM __msar.add_columns(tab_name, VARIADIC col_defs);
  created_col_id := attnum
    FROM pg_attribute
    WHERE attrelid=tab_id AND quote_ident(attname)=col_defs[1].name_;
  IF copy_data THEN
    PERFORM __msar.exec_ddl(
      'UPDATE %s SET %s=%s',
      tab_name, col_defs[1].name_, quote_ident(msar.get_column_name(tab_id, col_id))
    );
  END IF;
  IF copy_constraints THEN
    PERFORM msar.copy_constraint(oid, col_id, created_col_id)
    FROM pg_constraint
    WHERE conrelid=tab_id AND ARRAY[col_id] <@ conkey;
    PERFORM __msar.set_not_nulls(
      tab_name, ARRAY[(col_defs[1].name_, attnotnull)::__msar.not_null_def]
    )
    FROM pg_attribute WHERE attrelid=tab_id AND attnum=col_id;
  END IF;
  RETURN created_col_id;
END;
$$ LANGUAGE plpgsql;


CREATE OR REPLACE FUNCTION
msar.get_extracted_con_def_jsonb(tab_id oid, col_ids integer[]) RETURNS jsonb AS $$/*
Get a JSON array of constraint definitions from given columns for creation of an extracted table.

See the __msar.process_con_def_jsonb for a description of the JSON.

Args:
  tab_id: The OID of the table containing the constraints whose definitions we want.
  col_ids: The attnum of columns with the constraints whose definitions we want.
*/

SELECT jsonb_agg(
  jsonb_build_object(
    'type', contype,
    'columns', ARRAY[attname],
    'deferrable', condeferrable,
    'fkey_relation_id', confrelid::integer,
    'fkey_columns', confkey,
    'fkey_update_action', confupdtype,
    'fkey_delete_action', confdeltype,
    'fkey_match_type', confmatchtype
  )
)
FROM pg_constraint
  JOIN unnest(col_ids) AS columns_to_copy(col_id) ON pg_constraint.conkey[1]=columns_to_copy.col_id
  JOIN pg_attribute
    ON pg_attribute.attnum=columns_to_copy.col_id AND pg_attribute.attrelid=pg_constraint.conrelid
WHERE pg_constraint.conrelid=tab_id AND (pg_constraint.contype='f' OR pg_constraint.contype='u');
$$ LANGUAGE sql RETURNS NULL ON NULL INPUT;


----------------------------------------------------------------------------------------------------
----------------------------------------------------------------------------------------------------
-- MATHESAR DROP TABLE FUNCTIONS
--
-- Drop a table.
----------------------------------------------------------------------------------------------------
----------------------------------------------------------------------------------------------------

-- Drop table --------------------------------------------------------------------------------------

CREATE OR REPLACE FUNCTION
__msar.drop_table(tab_name text, cascade_ boolean, if_exists boolean) RETURNS text AS $$/*
Drop a table, returning the command executed.

Args:
  tab_name: The qualified, quoted name of the table we will drop.
  cascade_: Whether to add CASCADE.
  if_exists_: Whether to ignore an error if the table doesn't exist
*/
DECLARE
  cmd_template TEXT;
BEGIN
  IF if_exists
  THEN
    cmd_template := 'DROP TABLE IF EXISTS %s';
  ELSE
    cmd_template := 'DROP TABLE %s';
  END IF;
  IF cascade_
  THEN
    cmd_template = cmd_template || ' CASCADE';
  END IF;
  RETURN __msar.exec_ddl(cmd_template, tab_name);
END;
$$ LANGUAGE plpgsql RETURNS NULL ON NULL INPUT;


CREATE OR REPLACE FUNCTION
msar.drop_table(tab_id oid, cascade_ boolean) RETURNS text AS $$/*
Drop a table, returning the fully qualified name of the dropped table.

Args:
  tab_id: The OID of the table to drop
  cascade_: Whether to drop dependent objects.
*/
DECLARE relation_name text;
BEGIN
  relation_name := __msar.get_qualified_relation_name_or_null(tab_id);
  -- if_exists doesn't work while working with oids because
  -- the SQL query gets parameterized with tab_id instead of relation_name
  -- since we're unable to find the relation_name for a non existing table. 
  PERFORM __msar.drop_table(relation_name, cascade_, if_exists => false);
  RETURN relation_name;
END;
$$ LANGUAGE plpgsql RETURNS NULL ON NULL INPUT;


CREATE OR REPLACE FUNCTION
msar.drop_table(sch_name text, tab_name text, cascade_ boolean, if_exists boolean)
  RETURNS text AS $$/*
Drop a table, returning the command executed.

Args:
  sch_name: The schema of the table to drop.
  tab_name: The name of the table to drop.
  cascade_: Whether to drop dependent objects.
  if_exists_: Whether to ignore an error if the table doesn't exist
*/
DECLARE qualified_tab_name text;
BEGIN
  qualified_tab_name := __msar.build_qualified_name_sql(sch_name, tab_name);
  RETURN __msar.drop_table(qualified_tab_name, cascade_, if_exists);
END;
$$ LANGUAGE plpgsql RETURNS NULL ON NULL INPUT;


----------------------------------------------------------------------------------------------------
----------------------------------------------------------------------------------------------------
-- MATHESAR DROP CONSTRAINT FUNCTIONS
--
-- Drop a constraint.
----------------------------------------------------------------------------------------------------
----------------------------------------------------------------------------------------------------

-- Drop constraint ---------------------------------------------------------------------------------


CREATE OR REPLACE FUNCTION
__msar.drop_constraint(tab_name text, con_name text) RETURNS text AS $$/*
Drop a constraint, returning the command executed.

Args:
  tab_name: A qualified & quoted name of the table that has the constraint to be dropped.
  con_name: Name of the constraint to drop, properly quoted.
*/
BEGIN
  RETURN __msar.exec_ddl(
    'ALTER TABLE %s DROP CONSTRAINT %s', tab_name, con_name
  );
END;
$$ LANGUAGE plpgsql RETURNS NULL ON NULL INPUT;


CREATE OR REPLACE FUNCTION
msar.drop_constraint(sch_name text, tab_name text, con_name text) RETURNS text AS $$/*
Drop a constraint, returning the command executed.

Args:
  sch_name: The name of the schema where the table with constraint to be dropped resides, unquoted.
  tab_name: The name of the table that has the constraint to be dropped, unquoted.
  con_name: Name of the constraint to drop, unquoted.
*/
BEGIN
  RETURN __msar.drop_constraint(
    __msar.build_qualified_name_sql(sch_name, tab_name), quote_ident(con_name)
  );
END;
$$ LANGUAGE plpgsql RETURNS NULL ON NULL INPUT;


CREATE OR REPLACE FUNCTION
msar.drop_constraint(tab_id oid, con_id oid) RETURNS TEXT AS $$/*
Drop a constraint, returning the command executed.

Args:
  tab_id: OID of the table that has the constraint to be dropped.
  con_id: OID of the constraint to be dropped.
*/
BEGIN
  RETURN __msar.drop_constraint(
    __msar.get_qualified_relation_name(tab_id),
    quote_ident(msar.get_constraint_name(con_id))
  );
END;
$$ LANGUAGE plpgsql RETURNS NULL ON NULL INPUT;


-- Create Mathesar table function

CREATE OR REPLACE FUNCTION
__msar.add_table(tab_name text, col_defs __msar.col_def[], con_defs __msar.con_def[])
  RETURNS text AS $$/*
Add a table, returning the command executed.

Args:
  tab_name: A qualified & quoted name for the table to be added.
  col_defs: An array of __msar.col_def defining the column set of the new table.
  con_defs (optional): An array of __msar.con_def defining the constraints for the new table.

Note: Even if con_defs is null, there can be some column-level constraints set in col_defs.
*/
WITH col_cte AS (
  SELECT string_agg(__msar.build_col_def_text(col), ', ') AS table_columns
  FROM unnest(col_defs) AS col
), con_cte AS (
  SELECT string_agg(__msar.build_con_def_text(con), ', ') AS table_constraints
  FROM unnest(con_defs) as con
)
SELECT __msar.exec_ddl(
  'CREATE TABLE %s (%s)',
  tab_name,
  concat_ws(', ', table_columns, table_constraints)
)
FROM col_cte, con_cte;
$$ LANGUAGE SQL;


CREATE OR REPLACE FUNCTION
msar.add_mathesar_table(sch_id oid, tab_name text, col_defs jsonb, con_defs jsonb, comment_ text)
  RETURNS oid AS $$/*
Add a table, with a default id column, returning the OID of the created table.

Args:
  sch_id: The OID of the schema where the table will be created.
  tab_name (optional): The unquoted name for the new table.
  col_defs (optional): The columns for the new table, in order.
  con_defs (optional): The constraints for the new table.
  comment_ (optional): The comment for the new table.

Note that if tab_name is null, the table will be created with a name in the format 'Table <n>'.
If col_defs is null, the table will still be created with a default 'id' column. Also,
if an 'id' column is given in the input, it will be replaced with our default 'id' column. This is
the behavior of the current python functions, so we're keeping it for now. In any case, the created
table will always have our default 'id' column as its first column.
*/
DECLARE
  schema_name text;
  table_count integer;
  uq_table_name text;
  fq_table_name text;
  created_table_id oid;
  column_defs __msar.col_def[];
  constraint_defs __msar.con_def[];
BEGIN
<<<<<<< HEAD
  schema_name := msar.get_schema_name(sch_id);
  IF NULLIF(tab_name, '') IS NOT NULL THEN
    fq_table_name := format('%I.%I', schema_name, tab_name);
  ELSE
    -- generate a table name if one doesn't exist
    SELECT COUNT(*) + 1 INTO table_count
    FROM pg_catalog.pg_class
    WHERE relkind = 'r' AND relnamespace = sch_id;
    uq_table_name := 'Table ' || table_count;
    -- avoid name collisions
    WHILE EXISTS (
      SELECT oid FROM pg_catalog.pg_class WHERE relname = uq_table_name AND relnamespace = sch_id
    ) LOOP
      table_count := table_count + 1;
      uq_table_name := 'Table ' || table_count;
    END LOOP;
    fq_table_name := format('%I.%I', schema_name, uq_table_name);
  END IF;
  column_defs := msar.process_col_def_jsonb(0, col_defs, false, true);
  constraint_defs := msar.process_con_def_jsonb(0, con_defs);
=======
  fq_table_name := format('%I.%I', msar.get_schema_name(sch_oid), tab_name);
  column_defs := __msar.process_col_def_jsonb(0, col_defs, false, true);
  constraint_defs := __msar.process_con_def_jsonb(0, con_defs);
>>>>>>> 6f003e5e
  PERFORM __msar.add_table(fq_table_name, column_defs, constraint_defs);
  created_table_id := fq_table_name::regclass::oid;
  PERFORM msar.comment_on_table(created_table_id, comment_);
  RETURN created_table_id;
END;
$$ LANGUAGE plpgsql;


CREATE OR REPLACE FUNCTION
msar.prepare_table_for_import(
  sch_id oid,
  tab_name text,
  col_defs jsonb,
  header boolean,
  delimiter text,
  escapechar text,
  quotechar text,
  encoding_ text,
  comment_ text
) RETURNS jsonb AS $$/*
Add a table, with a default id column, returning a JSON object containing
a properly formatted SQL statement to carry out `COPY FROM` and also contains table_oid of the created table.

Each returned JSON object will have the form:
  {
    "copy_sql": <str>,
    "table_oid": <int>
  }

Args:
  sch_id: The OID of the schema where the table will be created.
  tab_name: The unquoted name for the new table.
  col_defs: The columns for the new table, in order.
  header: Whether or not the file contains a header line with the names of each column in the file.
  delimiter: The character that separates columns within each row (line) of the file.
  escapechar: The character that should appear before a data character that matches the `quotechar` value.
  quotechar: The quoting character to be used when a data value is quoted.
  encoding_: The encoding in which the file is encoded.
  comment_ (optional): The comment for the new table.
*/
DECLARE
  sch_name text;
  rel_name text;
  rel_id oid;
  col_names_sql text;
  options_sql text;
  copy_sql text;
BEGIN
  -- Create string table
  rel_id := msar.add_mathesar_table(sch_id, tab_name, col_defs, NULL, comment_);
  -- Get unquoted schema and table name for the created table
  SELECT nspname, relname INTO sch_name, rel_name
  FROM pg_catalog.pg_class AS pgc
  LEFT JOIN pg_catalog.pg_namespace AS pgn
  ON pgc.relnamespace = pgn.oid
  WHERE pgc.oid = rel_id;
  -- Aggregate TEXT type column names of the created table
  SELECT string_agg(quote_ident(attname), ', ') INTO col_names_sql
  FROM pg_catalog.pg_attribute
  WHERE attrelid = rel_id AND atttypid = 'TEXT'::regtype::oid;
  -- Form a substring for COPY related options
  options_sql := concat_ws(
    ' ',
    CASE WHEN header THEN 'HEADER' END,
    CASE WHEN NULLIF(delimiter, '') IS NOT NULL THEN 'DELIMITER ' || quote_literal(delimiter) END,
    CASE WHEN NULLIF(escapechar, '') IS NOT NULL THEN 'ESCAPE ' || quote_literal(escapechar) END,
    CASE WHEN NULLIF(quotechar, '') IS NOT NULL THEN 'QUOTE ' || quote_literal(quotechar) END,
    CASE WHEN NULLIF(encoding_, '') IS NOT NULL THEN 'ENCODING '|| quote_literal(encoding_) END
  );
  -- Create a properly formatted COPY SQL string
  copy_sql := format('COPY %I.%I (%s) FROM STDIN CSV %s', sch_name, rel_name, col_names_sql, options_sql);
  RETURN jsonb_build_object(
    'copy_sql', copy_sql,
    'table_oid', rel_id
  );
END;
$$ LANGUAGE plpgsql;


CREATE OR REPLACE FUNCTION
msar.get_preview(
  tab_id oid,
  col_cast_def jsonb,
  rec_limit integer
) RETURNS jsonb AS $$/*
Preview a table, applying different type casts and options to the underlying columns before import,
returning a JSON object describing the records of the table.

Note that these casts are temporary and do not alter the data in the underlying table,
if you wish to alter these settings permanantly for the columns see msar.alter_columns.

Args:
  tab_id: The OID of the table to preview.
  col_cast_def: A JSON object describing the column settings to apply.
  rec_limit (optional): The upper limit for the number of records to return.

The col_cast_def JSONB should have the form:
[
  {
    "attnum": <int>,
    "type": {
      "name": <str>,
      "options": {
        "length": <integer>,
        "precision": <integer>,
        "scale": <integer>
        "fields": <str>,
        "array": <boolean>
      }
    },
  },
  {
    ...
  },
  ...
]
*/
DECLARE
  tab_name text;
  sel_query text;
  records jsonb;
BEGIN
  tab_name := __msar.get_qualified_relation_name(tab_id);
  sel_query := 'SELECT %s FROM %s LIMIT %L';
  WITH preview_cte AS (
    SELECT string_agg(
      'CAST(' ||
      __msar.build_cast_expr(
        quote_ident(msar.get_column_name(tab_id, (col_cast ->> 'attnum')::integer)), col_cast -> 'type' ->> 'name'
      ) ||
      ' AS ' ||
      msar.build_type_text(col_cast -> 'type') ||
      ')'|| ' AS ' || quote_ident(msar.get_column_name(tab_id, (col_cast ->> 'attnum')::integer)),
      ', '
    ) AS cast_expr
    FROM jsonb_array_elements(col_cast_def) AS col_cast
  )
  SELECT 
    __msar.exec_dql(sel_query, cast_expr, tab_name, rec_limit::text)
  INTO records FROM preview_cte;
  RETURN records;
END;
$$ LANGUAGE plpgsql;


----------------------------------------------------------------------------------------------------
----------------------------------------------------------------------------------------------------
-- COLUMN ALTERATION FUNCTIONS
--
-- Functions in this section should be related to altering columns' names, types, and constraints.
----------------------------------------------------------------------------------------------------
----------------------------------------------------------------------------------------------------


-- Rename columns ----------------------------------------------------------------------------------

CREATE OR REPLACE FUNCTION
__msar.rename_column(tab_name text, old_col_name text, new_col_name text) RETURNS text AS $$/*
Change a column name, returning the command executed

Args:
  tab_name: The qualified, quoted name of the table where we'll change a column name
  old_col_name: The quoted name of the column to change.
  new_col_name: The quoted new name for the column.
*/
DECLARE
  cmd_template text;
BEGIN
  cmd_template := 'ALTER TABLE %s RENAME COLUMN %s TO %s';
  IF old_col_name <> new_col_name THEN
    RETURN __msar.exec_ddl(cmd_template, tab_name, old_col_name, new_col_name);
  ELSE
    RETURN null;
  END IF;
END;
$$ LANGUAGE plpgsql RETURNS NULL ON NULL INPUT;


CREATE OR REPLACE FUNCTION
msar.rename_column(tab_id oid, col_id integer, new_col_name text) RETURNS smallint AS $$/*
Change a column name, returning the command executed

Args:
  tab_id: The OID of the table whose column we're renaming
  col_id: The ID of the column to rename
  new_col_name: The unquoted new name for the column.
*/
BEGIN
  PERFORM __msar.rename_column(
    tab_name => __msar.get_qualified_relation_name(tab_id),
    old_col_name => quote_ident(msar.get_column_name(tab_id, col_id)),
    new_col_name => quote_ident(new_col_name)
  );
  RETURN col_id;
END;
$$ LANGUAGE plpgsql RETURNS NULL ON NULL INPUT;


CREATE OR REPLACE FUNCTION __msar.build_cast_expr(val text, type_ text) RETURNS text AS $$/*
Build an expression for casting a column in Mathesar, returning the text of that expression.

We fall back silently to default casting behavior if the mathesar_types namespace is missing.
However, we do throw an error in cases where the schema exists, but the type casting function
doesn't. This is assumed to be an error the user should know about.

Args:
  val: This is quite general, and isn't sanitized in any way. It can be either a literal or a column
       identifier, since we want to be able to produce a casting expression in either case.
  type_: This type name string must cast properly to a regtype.
*/
SELECT CASE
  WHEN msar.schema_exists('mathesar_types') THEN
    msar.get_cast_function_name(type_::regtype) || '(' || val || ')'
  ELSE
    val || '::' || type_::regtype::text
END;
$$ LANGUAGE SQL RETURNS NULL ON NULL INPUT;


CREATE OR REPLACE FUNCTION
__msar.build_col_drop_default_expr(tab_id oid, col_id integer, new_type text, new_default jsonb)
  RETURNS TEXT AS $$/*
Build an expression for dropping a column's default, returning the text of that expression.

This function is private, and not general: It builds an expression in the context of the
msar.process_col_alter_jsonb function and should not otherwise be called independently, since it has
logic specific to that context. In that setting, we drop the default for the specified column if the
caller specifies that we're setting a new_default of NULL, or if we're changing the type of the
column.

Args:
  tab_id: The OID of the table where the column with the default to be dropped lives.
  col_id: The attnum of the column with the undesired default.
  new_type: This gives the function context letting it know whether to drop the default or not. If
            we are setting a new type for the column, we will always drop the default first.
  new_default: This also gives us context letting us know whether to drop the default. By setting
               the 'new_default' to (jsonb) null, the caller specifies that we should drop the
               column's default.
*/
SELECT CASE WHEN new_type IS NOT NULL OR jsonb_typeof(new_default)='null' THEN
  'ALTER COLUMN ' || quote_ident(msar.get_column_name(tab_id, col_id)) || ' DROP DEFAULT'
 END;
$$ LANGUAGE SQL;

CREATE OR REPLACE FUNCTION
__msar.build_col_retype_expr(tab_id oid, col_id integer, new_type text) RETURNS text AS $$/*
Build an expression to change a column's type, returning the text of that expression.

Note that this function wraps the type alteration in a cast expression. If we have the custom
mathesar_types cast functions available, we prefer those to the default PostgreSQL casting behavior.

Args:
  tab_id: The OID of the table containing the column whose type we'll alter.
  col_id: The attnum of the column whose type we'll alter.
  new_type: The target type to which we'll alter the column.
*/
SELECT 'ALTER COLUMN '
  || quote_ident(msar.get_column_name(tab_id, col_id))
  || ' TYPE '
  || new_type
  || ' USING '
  || __msar.build_cast_expr(quote_ident(msar.get_column_name(tab_id, col_id)), new_type);
$$ LANGUAGE SQL RETURNS NULL ON NULL INPUT;


CREATE OR REPLACE FUNCTION __msar.build_col_default_expr(
  tab_id oid,
  col_id integer,
  old_default text,
  new_default jsonb,
  new_type text
) RETURNS text AS $$/*
Build an expression to set a column's default value, returning the text of that expression.

This function is private, and not general. The expression it builds is in the context of the calling
msar.process_col_alter_jsonb function. In particular, this function can also reset the original
default after a column type alteration, but cast to the new type of the column. We also avoid
setting a new default in cases where the new default argument is (sql) NULL, or a JSONB null.

Args:
  tab_id: The OID of the table containing the column whose default we'll alter.
  col_id: The attnum of the column whose default we'll alter.
  old_default: The current default. In some cases in the context of the caller, we want to reset the
               original default, but cast to a new type.
  new_default: The new desired default. It's left as JSONB since we are using JSONB 'null' values to
               represent 'drop the column default'.
  new_type: The target type to which we'll cast the new default.
*/
DECLARE
  default_expr text;
  raw_default_expr text;
BEGIN
  -- In this case, we assume the intent is to clear out the original default.
  IF jsonb_typeof(new_default)='null' THEN
    default_expr := null;
  -- We get the root JSONB value as text if it exists.
  ELSEIF new_default #>> '{}' IS NOT NULL THEN
    default_expr := format('%L', new_default #>> '{}');  -- sanitize since this could be user input.
  -- At this point, we know we're not setting a new default, or dropping the old one.
  -- So, we check whether the original default is potentially dynamic, and whether we need to cast
  -- it to a new type.
  ELSEIF msar.is_default_possibly_dynamic(tab_id, col_id) AND new_type IS NOT NULL THEN
    -- We add casting the possibly dynamic expression to the new type as part of the default
    -- expression in this case.
    default_expr := __msar.build_cast_expr(old_default, new_type);
  ELSEIF old_default IS NOT NULL AND new_type IS NOT NULL THEN
    -- If we arrive here, then we know the old_default is a constant value, and we want to cast the
    -- old default value to the new type *before* setting it as the new default. This avoids
    -- building up nested cast functions in the default expression.
    -- The first step is to execute the cast expression, putting the result into a new variable.
    EXECUTE format('SELECT %s', __msar.build_cast_expr(old_default, new_type))
      INTO raw_default_expr;
    -- Then we format that new variable's value as a literal.
    default_expr := format('%L', raw_default_expr);
  END IF;
  RETURN
    format('ALTER COLUMN %I SET DEFAULT ', msar.get_column_name(tab_id, col_id)) || default_expr;
END;
$$ LANGUAGE plpgsql;


CREATE OR REPLACE FUNCTION
__msar.build_col_not_null_expr(tab_id oid, col_id integer, not_null boolean) RETURNS text AS $$/*
Build an expression to alter a column's NOT NULL setting, returning the text of that expression.

Args:
  tab_id: The OID of the table containing the column whose nullability we'll alter.
  col_id: The attnum of the column whose nullability we'll alter.
  not_null: If true, we 'SET NOT NULL'. If false, we 'DROP NOT NULL' if null, we do nothing.
*/
SELECT 'ALTER COLUMN '
  || quote_ident(msar.get_column_name(tab_id, col_id))
  || CASE WHEN not_null THEN ' SET ' ELSE ' DROP ' END
  || 'NOT NULL';
$$ LANGUAGE SQL RETURNS NULL ON NULL INPUT;


CREATE OR REPLACE FUNCTION
__msar.build_col_drop_text(tab_id oid, col_id integer, col_delete boolean) RETURNS text AS $$/*
Build an expression to drop a column from a table, returning the text of that expression.

Args:
  tab_id: The OID of the table containing the column whose nullability we'll alter.
  col_id: The attnum of the column whose nullability we'll alter.
  col_delete: If true, we drop the column. If false or null, we do nothing.
*/
SELECT CASE WHEN col_delete THEN 'DROP COLUMN ' || quote_ident(msar.get_column_name(tab_id, col_id)) END;
$$ LANGUAGE SQL RETURNS NULL ON NULL INPUT;


CREATE OR REPLACE FUNCTION
msar.process_col_alter_jsonb(tab_id oid, col_alters jsonb) RETURNS text AS $$/*
Turn a JSONB array representing a set of desired column alterations into a text expression.

Args:
  tab_id The OID of the table whose columns we'll alter.
  col_alters: a JSONB array defining the list of column alterations.

The col_alters JSONB should have the form:
[
  {
    "attnum": <int>,
    "type": <obj> (optional),
    "default": <any> (optional),
    "not_null": <bool> (optional),
    "delete": <bool> (optional),
    "name": <str> (optional),
  },
  {
    ...
  },
  ...
]

Notes on the col_alters JSONB
- For more info about the type object, see the msar.build_type_text function.
- The "name" key isn't used in this function; it's included here for completeness.
- A possible 'gotcha' is the "default" key.
  - If omitted, no change to the default for the given column will occur, other than to cast it to
    the new type if a type change is specified.
  - If, on the other hand, the "default" key is set to an explicit value of null, then we will
    interpret that as a directive to set the column's default to NULL, i.e., we'll drop the current
    default setting.
- If the column is a default mathesar ID column, we will silently skip it so it won't be altered.
*/
WITH prepped_alters AS (
  SELECT
    tab_id,
    (col_alter_obj ->> 'attnum')::integer AS col_id,
    msar.build_type_text_complete(col_alter_obj -> 'type', format_type(atttypid, null)) AS new_type,
    -- We get the old default expression from a catalog table before modifying anything, so we can
    -- reset it properly if we alter the column type.
    pg_get_expr(adbin, tab_id) old_default,
    col_alter_obj -> 'default' AS new_default,
    (col_alter_obj -> 'not_null')::boolean AS not_null,
    (col_alter_obj -> 'delete')::boolean AS delete_
  FROM
    (SELECT tab_id) as arg,
    jsonb_array_elements(col_alters) as t(col_alter_obj)
    INNER JOIN pg_attribute ON (t.col_alter_obj ->> 'attnum')::smallint=attnum AND tab_id=attrelid
    LEFT JOIN pg_attrdef ON (t.col_alter_obj ->> 'attnum')::smallint=adnum AND tab_id=adrelid
  WHERE NOT msar.is_mathesar_id_column(tab_id, (t.col_alter_obj ->> 'attnum')::integer)
)
SELECT string_agg(
  nullif(
    concat_ws(
      ', ',
      __msar.build_col_drop_default_expr(tab_id, col_id, new_type, new_default),
      __msar.build_col_retype_expr(tab_id, col_id, new_type),
      __msar.build_col_default_expr(tab_id, col_id, old_default, new_default, new_type),
      __msar.build_col_not_null_expr(tab_id, col_id, not_null),
      __msar.build_col_drop_text(tab_id, col_id, delete_)
    ),
    ''
  ),
  ', '
)
FROM prepped_alters;
$$ LANGUAGE SQL RETURNS NULL ON NULL INPUT;


CREATE OR REPLACE FUNCTION
msar.alter_columns(tab_id oid, col_alters jsonb) RETURNS integer[] AS $$/*
Alter columns of the given table in bulk, returning the IDs of the columns so altered.

Args:
  tab_id: The OID of the table whose columns we'll alter.
  col_alters: a JSONB describing the alterations to make.

For the specification of the col_alters JSONB, see the msar.process_col_alter_jsonb function.

Note that all alterations except renaming are done in bulk, and then all name changes are done one
at a time afterwards. This is because the SQL design specifies at most one name-changing clause per
query.
*/
DECLARE
  r RECORD;
  col_alter_str TEXT;
  description_alter RECORD;
BEGIN
  -- Get the string specifying all non-name-change alterations to perform.
  col_alter_str := msar.process_col_alter_jsonb(tab_id, col_alters);

  -- Perform the non-name-change alterations
  IF col_alter_str IS NOT NULL THEN
    PERFORM __msar.exec_ddl(
      'ALTER TABLE %s %s',
      __msar.get_qualified_relation_name(tab_id),
      msar.process_col_alter_jsonb(tab_id, col_alters)
    );
  END IF;

  -- Here, we perform all description-changing alterations.
  FOR description_alter IN 
    SELECT
      (col_alter->>'attnum')::integer AS col_id,
      col_alter->>'description' AS comment_
    FROM jsonb_array_elements(col_alters) AS col_alter
    WHERE __msar.jsonb_key_exists(col_alter, 'description')
  LOOP
    PERFORM msar.comment_on_column(
      tab_id := tab_id,
      col_id := description_alter.col_id,
      comment_ := description_alter.comment_
    );
  END LOOP;

  -- Here, we perform all name-changing alterations.
  FOR r in SELECT attnum, name FROM jsonb_to_recordset(col_alters) AS x(attnum integer, name text)
  LOOP
    PERFORM msar.rename_column(tab_id, r.attnum, r.name);
  END LOOP;
  RETURN array_agg(x.attnum) FROM jsonb_to_recordset(col_alters) AS x(attnum integer);
END;
$$ LANGUAGE plpgsql RETURNS NULL ON NULL INPUT;


-- Comment on column -------------------------------------------------------------------------------


CREATE OR REPLACE FUNCTION
__msar.comment_on_column(
  tab_name text,
  col_name text,
  comment_ text
) RETURNS text AS $$/*
Change the description of a column, returning command executed. If comment_ is NULL, column's
comment is removed.

Args:
  tab_name: The name of the table containg the column whose comment we will change.
  col_name: The name of the column whose comment we'll change
  comment_: The new comment. Any quotes or special characters must be escaped.
*/
DECLARE
  comment_or_null text := COALESCE(comment_, 'NULL');
BEGIN
RETURN __msar.exec_ddl(
  'COMMENT ON COLUMN %s.%s IS %s',
  tab_name,
  col_name,
  comment_or_null
);
END;
$$ LANGUAGE plpgsql;


CREATE OR REPLACE FUNCTION
msar.comment_on_column(
  sch_name text,
  tab_name text,
  col_name text,
  comment_ text
) RETURNS text AS $$/*
Change the description of a column, returning command executed.

Args:
  sch_name: The schema of the table whose column's comment we will change.
  tab_name: The name of the table whose column's comment we will change.
  col_name: The name of the column whose comment we will change.
  comment_: The new comment.
*/
SELECT __msar.comment_on_column(
  __msar.build_qualified_name_sql(sch_name, tab_name),
  quote_ident(col_name),
  quote_literal(comment_)
);
$$ LANGUAGE SQL;


CREATE OR REPLACE FUNCTION
__msar.comment_on_column(
  tab_id oid,
  col_id integer,
  comment_ text
) RETURNS text AS $$/*
Change the description of a column, returning command executed.

Args:
  tab_id: The OID of the table containg the column whose comment we will change.
  col_id: The ATTNUM of the column whose comment we will change.
  comment_: The new comment.
*/
SELECT __msar.comment_on_column(
  __msar.get_qualified_relation_name(tab_id),
  quote_ident(msar.get_column_name(tab_id, col_id)),
  comment_
);
$$ LANGUAGE SQL;


CREATE OR REPLACE FUNCTION
msar.comment_on_column(
  tab_id oid,
  col_id integer,
  comment_ text
) RETURNS text AS $$/*
Change the description of a column, returning command executed.

Args:
  tab_id: The OID of the table containg the column whose comment we will change.
  col_id: The ATTNUM of the column whose comment we will change.
  comment_: The new comment.
*/
SELECT __msar.comment_on_column(
  tab_id,
  col_id,
  quote_literal(comment_)
);
$$ LANGUAGE SQL;


----------------------------------------------------------------------------------------------------
----------------------------------------------------------------------------------------------------
-- MATHESAR LINK FUNCTIONS
--
-- Add a link to the table.
----------------------------------------------------------------------------------------------------
----------------------------------------------------------------------------------------------------

-- Create a Many-to-One or a One-to-One link -------------------------------------------------------


CREATE OR REPLACE FUNCTION
msar.create_many_to_one_link(
  frel_id oid,
  rel_id oid,
  col_name text,
  unique_link boolean DEFAULT false
) RETURNS smallint AS $$/* 
Create a many-to-one or a one-to-one link between tables, returning the attnum of the newly created
column, returning the attnum of the added column.

Args:
  frel_id: The OID of the referent table, named for confrelid in the pg_attribute table.
  rel_id: The OID of the referrer table, named for conrelid in the pg_attribute table.
  col_name: Name of the new column to be created in the referrer table, unquoted.
  unique_link: Whether to make the link one-to-one instead of many-to-one.
*/
DECLARE
  pk_col_id smallint;
  col_defs jsonb;
  added_col_ids smallint[];
  con_defs jsonb;
BEGIN
  pk_col_id := msar.get_pk_column(frel_id);
  col_defs := jsonb_build_array(
    jsonb_build_object(
      'name', col_name,
      'type', jsonb_build_object('name', msar.get_column_type(frel_id, pk_col_id))
    )
  );
  added_col_ids := msar.add_columns(rel_id , col_defs , false);
  con_defs := jsonb_build_array(
    jsonb_build_object(
      'name', null,
      'type', 'f',
      'columns', added_col_ids,
      'deferrable', false,
      'fkey_relation_id', frel_id::integer,
      'fkey_columns', jsonb_build_array(pk_col_id)
    )
  );
  IF unique_link THEN
    con_defs := jsonb_build_array(
      jsonb_build_object(
        'name', null,
        'type', 'u',
        'columns', added_col_ids)
    ) || con_defs;
  END IF;
  PERFORM msar.add_constraints(rel_id , con_defs);
  RETURN added_col_ids[1];
END;
$$ LANGUAGE plpgsql RETURNS NULL ON NULL INPUT;

-- Create a Many-to-Many link ----------------------------------------------------------------------


CREATE OR REPLACE FUNCTION
msar.create_many_to_many_link(
  sch_id oid,
  tab_name text,
  from_rel_ids oid[],
  col_names text[]
) RETURNS oid AS $$/* 
Create a many-to-many link between tables, returning the oid of the newly created table.

Args:
  sch_id: The OID of the schema in which new referrer table is to be created.
  tab_name: Name of the referrer table to be created.
  from_rel_ids: The OIDs of the referent tables.
  col_names: Names of the new column to be created in the referrer table, unqoted.
*/
DECLARE
  added_table_id oid;
BEGIN
  added_table_id := msar.add_mathesar_table(sch_id, tab_name , NULL, NULL, NULL);
  PERFORM msar.create_many_to_one_link(a.rel_id, added_table_id, b.col_name)
  FROM unnest(from_rel_ids) WITH ORDINALITY AS a(rel_id, idx)
  JOIN unnest(col_names) WITH ORDINALITY AS b(col_name, idx) USING (idx);
  RETURN added_table_id;
END;
$$ LANGUAGE plpgsql RETURNS NULL ON NULL INPUT;


----------------------------------------------------------------------------------------------------
----------------------------------------------------------------------------------------------------
-- TABLE SPLITTING FUNCTIONS
--
-- Functions to extract columns from a table
----------------------------------------------------------------------------------------------------
----------------------------------------------------------------------------------------------------


CREATE OR REPLACE FUNCTION
msar.extract_columns_from_table(
  tab_id oid, col_ids integer[], new_tab_name text, fk_col_name text
) RETURNS jsonb AS $f$/*
Extract columns from a table to create a new table, linked by a foreign key.

Args:
  tab_id: The OID of the table whose columns we'll extract
  col_ids: An array of the attnums of the columns to extract
  new_tab_name: The name of the new table to be made from the extracted columns, unquoted
  fk_col_name: The name to give the new foreign key column in the remainder table (optional)

The extraction takes a set of columns from the table, and creates a new table from the set of
*distinct* tuples those columns comprise. We also add a new foreign key column to the original
 (remainder) table that links it to the new extracted table so they can be easily rejoined. The
 extracted columns are removed from the remainder table.
*/
DECLARE
  extracted_col_defs CONSTANT jsonb := msar.get_extracted_col_def_jsonb(tab_id, col_ids);
  extracted_con_defs CONSTANT jsonb := msar.get_extracted_con_def_jsonb(tab_id, col_ids);
  fkey_name CONSTANT text := msar.build_unique_fkey_column_name(tab_id, fk_col_name, new_tab_name);
  extracted_table_id integer;
  fkey_attnum integer;
BEGIN
  -- Begin by creating a new table with column definitions matching the extracted columns.
  extracted_table_id := msar.add_mathesar_table(
    msar.get_relation_namespace_oid(tab_id),
    new_tab_name,
    extracted_col_defs,
    extracted_con_defs,
    format('Extracted from %s', __msar.get_qualified_relation_name(tab_id))
  );
  -- Create a new fkey column and foreign key linking the original table to the extracted one.
  fkey_attnum := msar.create_many_to_one_link(extracted_table_id, tab_id, fkey_name);
  -- Insert the data from the original table's columns into the extracted columns, and add
  -- appropriate fkey values to the new fkey column in the original table to give the proper
  -- mapping.
  PERFORM __msar.exec_ddl($t$
    WITH fkey_cte AS (
      SELECT id, %1$s, dense_rank() OVER (ORDER BY %1$s) AS __msar_tmp_id
      FROM %2$s
    ), ins_cte AS (
      INSERT INTO %3$s (%1$s)
      SELECT DISTINCT %1$s FROM fkey_cte ORDER BY %1$s
    )
    UPDATE %2$s SET %4$I=__msar_tmp_id FROM fkey_cte WHERE
    %2$s.id=fkey_cte.id
    $t$,
    -- %1$s  This is a comma separated string of the extracted column names
    string_agg(quote_ident(col_def ->> 'name'), ', '),
    -- %2$s  This is the name of the original (remainder) table
    __msar.get_qualified_relation_name(tab_id),
    -- %3$s  This is the new extracted table name
    __msar.get_qualified_relation_name(extracted_table_id),
    -- %4$I  This is the name of the fkey column in the remainder table.
    fkey_name
  ) FROM jsonb_array_elements(extracted_col_defs) AS col_def;
  -- Drop the original versions of the extracted columns from the original table.
  PERFORM msar.drop_columns(tab_id, variadic col_ids);
  -- In case the user wanted to give a name to the fkey column matching one of the extracted
  -- columns, perform that operation now (since the original will now be dropped from the original
  -- table)
  IF fk_col_name IS NOT NULL AND fk_col_name IN (
    SELECT col_def ->> 'name'
    FROM jsonb_array_elements(extracted_col_defs) AS col_def
  ) THEN
    PERFORM msar.rename_column(tab_id, fkey_attnum, fk_col_name);
  END IF;
  RETURN jsonb_build_array(extracted_table_id, fkey_attnum);
END;
$f$ LANGUAGE plpgsql;<|MERGE_RESOLUTION|>--- conflicted
+++ resolved
@@ -2330,7 +2330,6 @@
   column_defs __msar.col_def[];
   constraint_defs __msar.con_def[];
 BEGIN
-<<<<<<< HEAD
   schema_name := msar.get_schema_name(sch_id);
   IF NULLIF(tab_name, '') IS NOT NULL THEN
     fq_table_name := format('%I.%I', schema_name, tab_name);
@@ -2349,13 +2348,8 @@
     END LOOP;
     fq_table_name := format('%I.%I', schema_name, uq_table_name);
   END IF;
-  column_defs := msar.process_col_def_jsonb(0, col_defs, false, true);
-  constraint_defs := msar.process_con_def_jsonb(0, con_defs);
-=======
-  fq_table_name := format('%I.%I', msar.get_schema_name(sch_oid), tab_name);
   column_defs := __msar.process_col_def_jsonb(0, col_defs, false, true);
   constraint_defs := __msar.process_con_def_jsonb(0, con_defs);
->>>>>>> 6f003e5e
   PERFORM __msar.add_table(fq_table_name, column_defs, constraint_defs);
   created_table_id := fq_table_name::regclass::oid;
   PERFORM msar.comment_on_table(created_table_id, comment_);
