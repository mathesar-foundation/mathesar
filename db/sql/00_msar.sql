CREATE SCHEMA IF NOT EXISTS __msar;
CREATE SCHEMA IF NOT EXISTS msar;

CREATE OR REPLACE FUNCTION msar.drop_all_msar_functions() RETURNS void AS $$/*
Drop all functions in the `msar` schema, except for this one.
*/
DECLARE
  fn RECORD;
  schema_name CONSTANT TEXT := 'msar';
BEGIN
  FOR fn IN
    SELECT oid, prokind
    FROM pg_catalog.pg_proc
    WHERE
      pronamespace = schema_name::regnamespace::oid AND
      proname <> 'drop_all_msar_functions'
  LOOP
    IF EXISTS (SELECT 1 FROM pg_proc WHERE oid = fn.oid) THEN
      EXECUTE format(
        $q$ DROP %s %s CASCADE $q$,
        CASE fn.prokind
          WHEN 'p' THEN 'PROCEDURE'
          WHEN 'a' THEN 'AGGREGATE'
          ELSE 'FUNCTION'
        END,
        fn.oid::regprocedure::text
      );
    END IF;
  END LOOP;
END;
$$ LANGUAGE plpgsql;


SELECT msar.drop_all_msar_functions();


----------------------------------------------------------------------------------------------------
----------------------------------------------------------------------------------------------------
-- HELPER FUNCTIONS
--
-- Low-level utils functions used by other functions.
----------------------------------------------------------------------------------------------------
----------------------------------------------------------------------------------------------------


CREATE OR REPLACE FUNCTION msar.mathesar_system_schemas() RETURNS text[] AS $$/*
Return a text array of the Mathesar System schemas.

Update this function whenever the list changes.
*/
SELECT ARRAY['msar', '__msar', 'mathesar_types']
$$ LANGUAGE SQL STABLE;


CREATE OR REPLACE FUNCTION msar.extract_smallints(v jsonb) RETURNS smallint[] AS $$/*
From the supplied JSONB value, extract all top-level JSONB array elements which can be successfully
cast to PostgreSQL smallint values. Return the resulting array of smallint values.

If the supplied jsonb value is not an array, this function will return an empty array.

If any jsonb array element cannot be cast to a smallint, it will be silently ignored.

This function does not raise any exceptions. It will always return an array.

This function should not be used on large arrays. It will be slow due to the performance
limitations[1] of EXCEPTION blocks.

[1]: https://www.postgresql.org/docs/current/plpgsql-control-structures.html#PLPGSQL-ERROR-TRAPPING

Args:
  v: any JSONB value.
*/
DECLARE
  result smallint[];
  element jsonb;
BEGIN
  FOR element IN SELECT jsonb_array_elements(v)
  LOOP
    BEGIN
      result := result || (element::smallint);
    EXCEPTION
      -- Ignore any elements that can't be cast to smallint.
      WHEN others THEN
        CONTINUE;
    END;
  END LOOP;
  RETURN result;
EXCEPTION
  WHEN others THEN
    RETURN '{}'::smallint[]; -- Return an empty array if the input is not an array.
END;
$$ LANGUAGE plpgsql IMMUTABLE RETURNS NULL ON NULL INPUT PARALLEL SAFE;


CREATE OR REPLACE FUNCTION msar.jsonb_keys_to_array(obj jsonb) RETURNS text[] AS $$/*
Similar to jsonb_object_keys but returns text[] instead of setof text.
*/
SELECT array_agg(x) FROM jsonb_object_keys(obj) as x;
$$ LANGUAGE SQL STABLE;


----------------------------------------------------------------------------------------------------
----------------------------------------------------------------------------------------------------
-- GENERAL DDL FUNCTIONS
--
-- Functions in this section are quite general, and are the basis of the others.
----------------------------------------------------------------------------------------------------
----------------------------------------------------------------------------------------------------


CREATE OR REPLACE FUNCTION
__msar.exec_ddl(command text) RETURNS text AS $$/*
Execute the given command, returning the command executed.

Not useful for SELECTing from tables. Most useful when you're performing DDL.

Args:
  command: Raw string that will be executed as a command.
*/
BEGIN
  EXECUTE command;
  RETURN command;
END;
$$ LANGUAGE plpgsql RETURNS NULL ON NULL INPUT;


CREATE OR REPLACE FUNCTION
__msar.exec_ddl(command_template text, arguments variadic anyarray) RETURNS text AS $$/*
Execute a templated command, returning the command executed.

The template is given in the first argument, and all further arguments are used to fill in the
template. Not useful for SELECTing from tables. Most useful when you're performing DDL.

Args:
  command_template: Raw string that will be executed as a command.
  arguments: arguments that will be used to fill in the template.
*/
DECLARE formatted_command TEXT;
BEGIN
  formatted_command := format(command_template, VARIADIC arguments);
  RETURN __msar.exec_ddl(formatted_command);
END;
$$ LANGUAGE plpgsql RETURNS NULL ON NULL INPUT;


CREATE OR REPLACE FUNCTION
__msar.build_text_tuple(text[]) RETURNS text AS $$
SELECT '(' || string_agg(col, ', ') || ')' FROM unnest($1) x(col);
$$ LANGUAGE sql RETURNS NULL ON NULL INPUT;


----------------------------------------------------------------------------------------------------
----------------------------------------------------------------------------------------------------
-- GENERAL DQL FUNCTIONS
--
-- Functions in this section are quite general, and are the basis of the others.
----------------------------------------------------------------------------------------------------
----------------------------------------------------------------------------------------------------


CREATE OR REPLACE FUNCTION
__msar.exec_dql(command text) RETURNS jsonb AS $$/*
Execute the given command, returning a JSON object describing the records in the following form:
[
  {"id": 1, "col1_name": "value1", "col2_name": "value2"},
  {"id": 2, "col1_name": "value1", "col2_name": "value2"},
  {"id": 3, "col1_name": "value1", "col2_name": "value2"},
  ...
]

Useful for SELECTing from tables. Most useful when you're performing DQL.

Note that you must include the primary key column(`id` in case of a Mathesar table) in the
command_template if you want the returned records to be uniquely identifiable.

Args:
  command: Raw string that will be executed as a command.
*/
DECLARE
  records jsonb;
BEGIN
  EXECUTE 'WITH cte AS (' || command || ')
  SELECT jsonb_agg(row_to_json(cte.*)) FROM cte' INTO records;
  RETURN records;
END;
$$ LANGUAGE plpgsql RETURNS NULL ON NULL INPUT;


CREATE OR REPLACE FUNCTION
__msar.exec_dql(command_template text, arguments variadic anyarray) RETURNS jsonb AS $$/*
Execute a templated command, returning a JSON object describing the records in the following form:
[
  {"id": 1, "col1_name": "value1", "col2_name": "value2"},
  {"id": 2, "col1_name": "value1", "col2_name": "value2"},
  {"id": 3, "col1_name": "value1", "col2_name": "value2"},
  ...
]

The template is given in the first argument, and all further arguments are used to fill in the
template. Useful for SELECTing from tables. Most useful when you're performing DQL.

Note that you must include the primary key column(`id` in case of a Mathesar table) in the
command_template if you want the returned records to be uniquely identifiable.

Args:
  command_template: Raw string that will be executed as a command.
  arguments: arguments that will be used to fill in the template.
*/
DECLARE formatted_command TEXT;
BEGIN
  formatted_command := format(command_template, VARIADIC arguments);
  RETURN __msar.exec_dql(formatted_command);
END;
$$ LANGUAGE plpgsql RETURNS NULL ON NULL INPUT;


----------------------------------------------------------------------------------------------------
----------------------------------------------------------------------------------------------------
-- INFO FUNCTIONS
--
-- Functions in this section get information about a given schema, table or column.
----------------------------------------------------------------------------------------------------
----------------------------------------------------------------------------------------------------

CREATE OR REPLACE FUNCTION msar.col_description(tab_id oid, col_id integer) RETURNS text AS $$/*
Transparent wrapper for col_description. Putting it in the `msar` namespace helps route all DB calls
from Python through a single Python module.
*/
  BEGIN
    RETURN col_description(tab_id, col_id);
  END
$$ LANGUAGE plpgsql;


CREATE OR REPLACE FUNCTION msar.obj_description(obj_id oid, catalog_name text) RETURNS text AS $$/*
Transparent wrapper for obj_description. Putting it in the `msar` namespace helps route all DB calls
from Python through a single Python module.
*/
  BEGIN
    RETURN obj_description(obj_id, catalog_name);
  END
$$ LANGUAGE plpgsql;


CREATE OR REPLACE FUNCTION __msar.jsonb_key_exists(data jsonb, key text) RETURNS boolean AS $$/*
Wraps the `?` jsonb operator for improved readability.
*/
  BEGIN
    RETURN data ? key;
  END;
$$ LANGUAGE plpgsql;


CREATE OR REPLACE FUNCTION msar.schema_exists(schema_name text) RETURNS boolean AS $$/*
Return true if the schema exists, false otherwise.

Args :
  sch_name: The name of the schema, UNQUOTED.
*/
SELECT EXISTS (SELECT 1 FROM pg_namespace WHERE nspname=schema_name);
$$ LANGUAGE SQL RETURNS NULL ON NULL INPUT;


CREATE OR REPLACE FUNCTION msar.get_schema_oid(sch_name text) RETURNS oid AS $$/*
Return the OID of a schema, or NULL if the schema does not exist.

Args :
  sch_name: The name of the schema, UNQUOTED.
*/
SELECT oid FROM pg_namespace WHERE nspname=sch_name;
$$ LANGUAGE SQL RETURNS NULL ON NULL INPUT;


CREATE OR REPLACE FUNCTION msar.get_schema_name(sch_id oid) RETURNS TEXT AS $$/*
Return the UNQUOTED name for a given schema.

Raises an exception if the schema is not found.

Args:
  sch_id: The OID of the schema.
*/
DECLARE sch_name text;
BEGIN
  SELECT nspname INTO sch_name FROM pg_namespace WHERE oid=sch_id;

  IF sch_name IS NULL THEN
    RAISE EXCEPTION 'No schema with OID % exists.', sch_id
    USING ERRCODE = '3F000'; -- invalid_schema_name
  END IF;

  RETURN sch_name;
END;
$$ LANGUAGE plpgsql;


CREATE OR REPLACE FUNCTION
__msar.build_qualified_name_sql(sch_name text, obj_name text) RETURNS text AS $$/*
Return the fully-qualified, properly quoted, name for a given database object (e.g., table).

Args:
  sch_name: The schema of the object, unquoted.
  obj_name: The name of the object, unqualified and unquoted.
*/
BEGIN
  RETURN  format('%I.%I', sch_name, obj_name);
END;
$$ LANGUAGE plpgsql RETURNS NULL ON NULL INPUT;


CREATE OR REPLACE FUNCTION
__msar.get_qualified_relation_name(rel_id oid) RETURNS text AS $$/*
Return the name for a given relation (e.g., table), qualified or quoted as appropriate.

In cases where the relation is already included in the search path, the returned name will not be
fully-qualified.

The relation *must* be in the pg_class table to use this function.

Args:
  rel_id: The OID of the relation.
*/
BEGIN
  RETURN rel_id::regclass::text;
END;
$$ LANGUAGE plpgsql RETURNS NULL ON NULL INPUT;


CREATE OR REPLACE FUNCTION
__msar.get_qualified_relation_name_or_null(rel_id oid) RETURNS text AS $$/*
Return the name for a given relation (e.g., table), qualified or quoted as appropriate.

In cases where the relation is already included in the search path, the returned name will not be
fully-qualified.

The relation *must* be in the pg_class table to use this function. This function will return NULL if
no corresponding relation can be found.

Args:
  rel_id: The OID of the relation.
*/
SELECT CASE
  WHEN EXISTS (SELECT oid FROM pg_catalog.pg_class WHERE oid=rel_id) THEN rel_id::regclass::text
END
$$ LANGUAGE SQL RETURNS NULL ON NULL INPUT;


CREATE OR REPLACE FUNCTION msar.get_relation_name(rel_oid oid) RETURNS TEXT AS $$/*
Return the UNQUOTED name of a given relation (e.g., table).

If the relation does not exist, an exception will be raised.

Args:
  rel_oid: The OID of the relation.
*/
DECLARE rel_name text;
BEGIN
  SELECT relname INTO rel_name FROM pg_class WHERE oid=rel_oid;

  IF rel_name IS NULL THEN
    RAISE EXCEPTION 'Relation with OID % does not exist', rel_oid
    USING ERRCODE = '42P01'; -- undefined_table
  END IF;

  RETURN rel_name;
END;
$$ LANGUAGE plpgsql RETURNS NULL ON NULL INPUT;


CREATE OR REPLACE FUNCTION msar.get_relation_schema_name(rel_oid oid) RETURNS TEXT AS $$/*
Return the UNQUOTED name of the schema which contains a given relation (e.g., table).

If the relation does not exist, an exception will be raised.

Args:
  rel_oid: The OID of the relation.
*/
DECLARE sch_name text;
BEGIN
  SELECT n.nspname INTO sch_name
  FROM pg_catalog.pg_class c
  JOIN pg_catalog.pg_namespace n ON n.oid = c.relnamespace
  WHERE c.oid = rel_oid;

  IF sch_name IS NULL THEN
    RAISE EXCEPTION 'Relation with OID % does not exist', rel_oid
    USING ERRCODE = '42P01'; -- undefined_table
  END IF;

  RETURN sch_name;
END;
$$ LANGUAGE plpgsql RETURNS NULL ON NULL INPUT;


DROP FUNCTION IF EXISTS msar.get_relation_oid(text, text) CASCADE;
CREATE OR REPLACE FUNCTION
msar.get_relation_oid(sch_name text, rel_name text) RETURNS oid AS $$/*
Return the OID for a given relation (e.g., table).

The relation *must* be in the pg_class table to use this function.

Args:
  sch_name: The schema of the relation, unquoted.
  rel_name: The name of the relation, unqualified and unquoted.
*/
BEGIN
  RETURN __msar.build_qualified_name_sql(sch_name, rel_name)::regclass::oid;
END;
$$ LANGUAGE plpgsql RETURNS NULL ON NULL INPUT;


CREATE OR REPLACE FUNCTION msar.get_relation_namespace_oid(rel_id oid) RETURNS oid AS $$/*
Get the OID of the namespace containing the given relation.

Most useful for getting the OID of the schema of a given table.

Args:
  rel_id: The OID of the relation whose namespace we want to find.
*/
SELECT relnamespace FROM pg_class WHERE oid=rel_id;
$$ LANGUAGE SQL RETURNS NULL ON NULL INPUT;



CREATE OR REPLACE FUNCTION
msar.get_column_name(rel_id oid, col_id integer) RETURNS text AS $$/*
Return the UNQUOTED name for a given column in a given relation (e.g., table).

More precisely, this function returns the name of attributes of any relation appearing in the
pg_class catalog table (so you could find attributes of indices with this function).

Args:
  rel_id:  The OID of the relation.
  col_id:  The attnum of the column in the relation.
*/
SELECT attname::text FROM pg_attribute WHERE attrelid=rel_id AND attnum=col_id;
$$ LANGUAGE sql RETURNS NULL ON NULL INPUT;


CREATE OR REPLACE FUNCTION
msar.get_column_name(rel_id oid, col_name text) RETURNS text AS $$/*
Return the UNQUOTED name for a given column in a given relation (e.g., table).

More precisely, this function returns the unquoted name of attributes of any relation appearing in the
pg_class catalog table (so you could find attributes of indices with this function). If the given
col_name is not in the relation, we return null.

This has the effect of both quoting and preparing the given col_name, and also validating that it
exists.

Args:
  rel_id:  The OID of the relation.
  col_name:  The unquoted name of the column in the relation.
*/
SELECT attname::text FROM pg_attribute WHERE attrelid=rel_id AND attname=col_name;
$$ LANGUAGE sql RETURNS NULL ON NULL INPUT;


CREATE OR REPLACE FUNCTION
__msar.get_column_names(rel_id oid, columns jsonb) RETURNS text[] AS $$/*
Return the QUOTED names for given columns in a given relation (e.g., table).

- If the rel_id is given as 0, the assumption is that this is a new table, so we just apply normal
quoting rules to a column without validating anything further.
- If the rel_id is given as nonzero, and a column is given as text, then we validate that
  the column name exists in the table, and use that.
- If the rel_id is given as nonzero, and the column is given as a number, then we look the column up
  by attnum and use that name.

The columns jsonb can have a mix of numerical IDs and column names. The reason for this is that we
may be adding a column algorithmically, and this saves having to modify the column adding logic
based on the IDs passed by the user for given columns.

Args:
  rel_id:  The OID of the relation.
  columns:  A JSONB array of the unquoted names or IDs (can be mixed) of the columns.
*/
SELECT array_agg(
  CASE
    WHEN rel_id=0 THEN quote_ident(col #>> '{}')
    WHEN jsonb_typeof(col)='number' THEN quote_ident(msar.get_column_name(rel_id, col::integer))
    WHEN jsonb_typeof(col)='string' THEN quote_ident(msar.get_column_name(rel_id, col #>> '{}'))
  END
)
FROM jsonb_array_elements(columns) AS x(col);
$$ LANGUAGE sql RETURNS NULL ON NULL INPUT;


CREATE OR REPLACE FUNCTION msar.get_attnum(rel_id oid, att_name text) RETURNS smallint AS $$/*
Get the attnum for a given attribute in the relation. Returns null if no such attribute exists.

Usually, this will be used to get the attnum for a column of a table.

Args:
  rel_id: The relation where we'll look for the attribute.
  att_name: The name of the attribute, unquoted.
*/
SELECT attnum FROM pg_attribute WHERE attrelid=rel_id AND attname=att_name;
$$ LANGUAGE SQL RETURNS NULL ON NULL INPUT;


CREATE OR REPLACE FUNCTION
msar.is_pkey_col(rel_id oid, col_id integer) RETURNS boolean AS $$/*
Return whether the given column is in the primary key of the given relation (e.g., table).

Args:
  rel_id:  The OID of the relation.
  col_id:  The attnum of the column in the relation.
*/
SELECT EXISTS (
  SELECT 1 FROM pg_constraint WHERE
    ARRAY[col_id::smallint] <@ conkey AND conrelid=rel_id AND contype='p'
);
$$ LANGUAGE SQL STABLE RETURNS NULL ON NULL INPUT;


CREATE OR REPLACE FUNCTION
msar.get_selectable_pkey_attnum(rel_id regclass) RETURNS smallint AS $$/*
Get the attnum of the single-column primary key for a relation if it has one. If not, return null.

The attnum will only be returned if the current user has SELECT on that column.

TODO: resolve potential code duplication between this function and `get_pk_column`.

Args:
  rel_id:  The OID of the relation.
*/
SELECT conkey[1] FROM pg_constraint
WHERE
  conrelid = rel_id
  AND cardinality(conkey) = 1
  AND contype='p'
  AND has_column_privilege(rel_id, conkey[1], 'SELECT');
$$ LANGUAGE SQL STABLE RETURNS NULL ON NULL INPUT;


CREATE OR REPLACE FUNCTION
msar.is_default_possibly_dynamic(tab_id oid, col_id integer) RETURNS boolean AS $$/*
Determine whether the default value for the given column is an expression or constant.

If the column default is an expression, then we return 'True', since that could be dynamic. If the
column default is a simple constant, we return 'False'. The check is not very sophisticated, and
errs on the side of returning 'True'. We simply pull apart the pg_node_tree representation of the
expression, and check whether the root node is a known function call type. Note that we do *not*
search any deeper in the tree than the root node. This means we won't notice that some expressions
are actually constant (or at least static), if they have a function call or operator as their root
node.

For example, the following would return 'True', even though they're not dynamic:
  3 + 5
  mathesar_types.cast_to_integer('8')

Args:
  tab_id: The OID of the table with the column.
  col_id: The attnum of the column in the table.
*/
SELECT
  -- This is a typical dynamic default like NOW() or CURRENT_DATE
  (split_part(substring(adbin, 2), ' ', 1) IN (('SQLVALUEFUNCTION'), ('FUNCEXPR')))
  OR
  -- This is an identity column `GENERATED {ALWAYS | DEFAULT} AS IDENTITY`
  (attidentity <> '')
  OR
  -- Other generated columns show up here.
  (attgenerated <> '')
FROM pg_attribute LEFT JOIN pg_attrdef ON attrelid=adrelid AND attnum=adnum
WHERE attrelid=tab_id AND attnum=col_id;
$$ LANGUAGE SQL RETURNS NULL ON NULL INPUT;


CREATE OR REPLACE FUNCTION
msar.is_mathesar_id_column(tab_id oid, col_id integer) RETURNS boolean AS $$/*
Determine whether the given column is our default Mathesar ID column.

The column in question is always attnum 1, and is created with the string

  id integer PRIMARY KEY GENERATED BY DEFAULT AS IDENTITY

Args:
  tab_id: The OID of the table whose column we'll check
  col_id: The attnum of the column in question
*/
SELECT col_id=1 AND attname='id' AND atttypid='integer'::regtype::oid AND attidentity <> ''
FROM pg_attribute WHERE attrelid=tab_id AND attnum=col_id;
$$ LANGUAGE SQL RETURNS NULL ON NULL INPUT;


CREATE OR REPLACE FUNCTION
msar.get_cast_function_name(target_type regtype) RETURNS text AS $$/*
Return a string giving the appropriate name of the casting function for the target_type.

Currently set up to duplicate the logic in our python casting function builder. This will be
changed. Given a qualified, potentially capitalized type name, we
- Remove the namespace (schema),
- Replace any white space in the type name with underscores,
- Replace double quotes in the type name (e.g., the "char" type) with '_double_quote_'
- Use the prepped type name in the name `mathesar_types.cast_to_%s`.

Args:
  target_type: This should be a type that exists.
*/
DECLARE target_type_prepped text;
BEGIN
  -- TODO: Come up with a way to build these names that is more robust against collisions.
  WITH unqualifier AS (
    SELECT x[array_upper(x, 1)] unqualified_type
    FROM regexp_split_to_array(target_type::text, '\.') x
  ), unspacer AS(
    SELECT replace(unqualified_type, ' ', '_') unspaced_type
    FROM unqualifier
  )
  SELECT replace(unspaced_type, '"', '_double_quote_')
  FROM unspacer
  INTO target_type_prepped;
  RETURN format('mathesar_types.cast_to_%s', target_type_prepped);
END;
$$ LANGUAGE plpgsql RETURNS NULL ON NULL INPUT;


CREATE OR REPLACE FUNCTION msar.get_database_name(dat_id oid) RETURNS TEXT AS $$/*
Return the UNQUOTED name of a given database.

If the database does not exist, an exception will be raised.

Args:
  dat_id: The OID of the role.
*/
DECLARE dat_name text;
BEGIN
  SELECT datname INTO dat_name FROM pg_catalog.pg_database WHERE oid=dat_id;

  IF dat_name IS NULL THEN
    RAISE EXCEPTION 'Database with OID % does not exist', dat_id
    USING ERRCODE = '42704'; -- undefined_object
  END IF;

  RETURN dat_name;
END;
$$ LANGUAGE plpgsql STABLE RETURNS NULL ON NULL INPUT;


CREATE OR REPLACE FUNCTION msar.get_role_name(rol_oid oid) RETURNS TEXT AS $$/*
Return the UNQUOTED name of a given role.

If the role does not exist, an exception will be raised.

Args:
  rol_oid: The OID of the role.
*/
DECLARE rol_name text;
BEGIN
  SELECT rolname INTO rol_name FROM pg_catalog.pg_roles WHERE oid=rol_oid;

  IF rol_name IS NULL THEN
    RAISE EXCEPTION 'Role with OID % does not exist', rol_oid
    USING ERRCODE = '42704'; -- undefined_object
  END IF;

  RETURN rol_name;
END;
$$ LANGUAGE plpgsql STABLE RETURNS NULL ON NULL INPUT;


CREATE OR REPLACE FUNCTION msar.get_constraint_type_api_code(contype char) RETURNS TEXT AS $$/*
This function returns a string that represents the constraint type code used to describe
constraints when listing them within the Mathesar API.

PostgreSQL constraint types are documented by the `contype` field here:
https://www.postgresql.org/docs/current/catalog-pg-constraint.html

Notably, we don't include 't' (trigger) because triggers a bit different structurally and we don't
support working with them (yet?) in Mathesar.
*/
SELECT CASE contype
  WHEN 'c' THEN 'check'
  WHEN 'f' THEN 'foreignkey'
  WHEN 'p' THEN 'primary'
  WHEN 'u' THEN 'unique'
  WHEN 'x' THEN 'exclude'
END;
$$ LANGUAGE SQL;


DROP FUNCTION IF EXISTS msar.get_constraints_for_table(oid);
CREATE OR REPLACE FUNCTION msar.get_constraints_for_table(tab_id oid) RETURNS TABLE
(
  oid oid,
  name text,
  type text,
  columns smallint[],
  referent_table_oid oid,
  referent_columns smallint[]
)
AS $$/*
Return data describing the constraints set on a given table.

Args:
  tab_id: The OID of the table.
*/
WITH constraints AS (
  SELECT
    oid,
    conname AS name,
    msar.get_constraint_type_api_code(contype::char) AS type,
    conkey AS columns,
    confrelid AS referent_table_oid,
    confkey AS referent_columns
  FROM pg_catalog.pg_constraint
  WHERE conrelid = tab_id
)
SELECT *
FROM constraints
-- Only return constraints with types that we're able to classify
WHERE type IS NOT NULL
$$ LANGUAGE SQL;


CREATE OR REPLACE FUNCTION
msar.get_constraint_name(con_id oid) RETURNS text AS $$/*
Return the UNQUOTED constraint name of the corresponding constraint oid.

Args:
  con_id: The OID of the constraint.
*/
BEGIN
  RETURN conname::text FROM pg_constraint WHERE pg_constraint.oid = con_id;
END;
$$ LANGUAGE plpgsql RETURNS NULL ON NULL INPUT;


CREATE OR REPLACE FUNCTION
msar.get_pk_column(rel_id oid) RETURNS smallint AS $$/*
Return the first column attnum in the primary key of a given relation (e.g., table).

TODO: resolve potential code duplication between this function and `get_selectable_pkey_attnum`.

Args:
  rel_id: The OID of the relation.
*/
SELECT CASE WHEN array_length(conkey, 1) = 1 THEN conkey[1] END
FROM pg_constraint
WHERE contype='p'
AND conrelid=rel_id;
$$ LANGUAGE SQL RETURNS NULL ON NULL INPUT;


CREATE OR REPLACE FUNCTION
msar.get_pk_column(sch_name text, rel_name text) RETURNS smallint AS $$/*
Return the first column attnum in the primary key of a given relation (e.g., table).

Args:
  sch_name: The schema of the relation, unquoted.
  rel_name: The name of the relation, unqualified and unquoted.
*/
SELECT CASE WHEN array_length(conkey, 1) = 1 THEN conkey[1] END
FROM pg_constraint
WHERE contype='p'
AND conrelid=msar.get_relation_oid(sch_name, rel_name);
$$ LANGUAGE SQL RETURNS NULL ON NULL INPUT;


CREATE OR REPLACE FUNCTION
msar.get_column_type(rel_id oid, col_id smallint) RETURNS text AS $$/*
Return the type of a given column in a relation.

Args:
  rel_id: The OID of the relation.
  col_id: The attnum of the column in the relation.
*/
SELECT atttypid::regtype
FROM pg_attribute
WHERE attnum = col_id
AND attrelid = rel_id;
$$ LANGUAGE SQL RETURNS NULL ON NULL INPUT;


CREATE OR REPLACE FUNCTION
msar.get_column_type(sch_name text, rel_name text, col_name text) RETURNS text AS $$/*
Return the type of a given column in a relation.

Args:
  sch_name: The schema of the relation, unquoted.
  rel_name: The name of the relation, unqualified and unquoted.
  col_name: The name of the column in the relation, unquoted.
*/
SELECT atttypid::regtype
FROM pg_attribute
WHERE attname = quote_ident(col_name)
AND attrelid = msar.get_relation_oid(sch_name, rel_name);
$$ LANGUAGE SQL RETURNS NULL ON NULL INPUT;


CREATE OR REPLACE FUNCTION
msar.get_interval_fields(typ_mod integer) RETURNS text AS $$/*
Return the string giving the fields for an interval typmod integer.

This logic is ported from the relevant PostgreSQL source code, reimplemented in SQL. See the
`intervaltypmodout` function at
https://doxygen.postgresql.org/backend_2utils_2adt_2timestamp_8c.html

Args:
  typ_mod: The atttypmod from the pg_attribute table. Should be valid for the interval type.
*/
SELECT CASE (typ_mod >> 16 & 32767)
  WHEN 1 << 2 THEN 'year'
  WHEN 1 << 1 THEN 'month'
  WHEN 1 << 3 THEN 'day'
  WHEN 1 << 10 THEN 'hour'
  WHEN 1 << 11 THEN 'minute'
  WHEN 1 << 12 THEN 'second'
  WHEN (1 << 2) | (1 << 1) THEN 'year to month'
  WHEN (1 << 3) | (1 << 10) THEN 'day to hour'
  WHEN (1 << 3) | (1 << 10) | (1 << 11) THEN 'day to minute'
  WHEN (1 << 3) | (1 << 10) | (1 << 11) | (1 << 12) THEN 'day to second'
  WHEN (1 << 10) | (1 << 11) THEN 'hour to minute'
  WHEN (1 << 10) | (1 << 11) | (1 << 12) THEN 'hour to second'
  WHEN (1 << 11) | (1 << 12) THEN 'minute to second'
END;
$$ LANGUAGE SQL RETURNS NULL ON NULL INPUT;


CREATE OR REPLACE FUNCTION
msar.get_type_options(typ_id regtype, typ_mod integer, typ_ndims integer) RETURNS jsonb AS $$/*
Return the type options calculated from a type, typmod pair.

This function uses a number of hard-coded constants. The form of the returned object is determined
by the input type, but the keys will be a subset of:
  precision: the precision of a numeric or interval type. See PostgreSQL docs for details.
  scale: the scale of a numeric type
  fields: See PostgreSQL documentation of the `interval` type.
  length: Applies to "text" types where the user can specify the length.
  item_type: Gives the type of array members for array-types

Args:
  typ_id: an OID or valid type representing string will work here.
  typ_mod: The integer corresponding to the type options; see pg_attribute catalog table.
  typ_ndims: Used to determine whether the type is actually an array without an extra join.
*/
SELECT nullif(
  CASE
    WHEN typ_id = ANY('{numeric, _numeric}'::regtype[]) THEN
      jsonb_build_object(
        -- This calculation is modified from the relevant PostgreSQL source code. See the function
        -- numeric_typmod_precision(int32) at
        -- https://doxygen.postgresql.org/backend_2utils_2adt_2numeric_8c.html
        'precision', ((nullif(typ_mod, -1) - 4) >> 16) & 65535,
        -- This calculation is from numeric_typmod_scale(int32) at the same location
        'scale', (((nullif(typ_mod, -1) - 4) & 2047) # 1024) - 1024
      )
    WHEN typ_id = ANY('{interval, _interval}'::regtype[]) THEN
      jsonb_build_object(
        'precision', nullif(typ_mod & 65535, 65535),
        'fields', msar.get_interval_fields(typ_mod)
      )
    WHEN typ_id = ANY('{bpchar, _bpchar, varchar, _varchar}'::regtype[]) THEN
      -- For char and varchar types, the typemod is equal to 4 more than the set length.
      jsonb_build_object('length', nullif(typ_mod, -1) - 4)
    WHEN typ_id = ANY(
      '{bit, varbit, time, timetz, timestamp, timestamptz}'::regtype[]
      || '{_bit, _varbit, _time, _timetz, _timestamp, _timestamptz}'::regtype[]
    ) THEN
      -- For all these types, the typmod is equal to the precision.
      jsonb_build_object(
        'precision', nullif(typ_mod, -1)
      )
    ELSE jsonb_build_object()
  END
  || CASE
    WHEN typ_ndims>0 THEN
      -- This string wrangling is debatably dubious, but avoids a slow join.
      jsonb_build_object('item_type', rtrim(typ_id::regtype::text, '[]'))
    ELSE '{}'
  END,
  '{}'
)
$$ LANGUAGE SQL RETURNS NULL ON NULL INPUT;


CREATE OR REPLACE FUNCTION msar.get_valid_target_type_strings(typ_id regtype) RETURNS jsonb AS $$/*
Given a source type, return the target types for which Mathesar provides a casting function.

Args:
  typ_id: The type we're casting from.
*/

SELECT jsonb_agg(prorettype::regtype::text)
FROM pg_proc
WHERE
  pronamespace=msar.get_schema_oid('mathesar_types')
  AND proargtypes[0]=typ_id
  AND left(proname, 5) = 'cast_';
$$ LANGUAGE SQL RETURNS NULL ON NULL INPUT;


CREATE OR REPLACE FUNCTION msar.has_dependents(rel_id oid, att_id smallint) RETURNS boolean AS $$/*
Return a boolean according to whether the column identified by the given oid, attnum pair is
referenced (i.e., would dropping that column require CASCADE?).

Args:
  rel_id: The relation of the attribute.
  att_id: The attnum of the attribute in the relation.
*/
SELECT EXISTS (
  SELECT 1 FROM pg_depend WHERE refobjid=rel_id AND refobjsubid=att_id AND deptype='n'
);
$$ LANGUAGE SQL RETURNS NULL ON NULL INPUT;


CREATE OR REPLACE FUNCTION msar.get_fkey_map_table(tab_id oid)
  RETURNS TABLE (target_oid oid, conkey smallint, confkey smallint)
AS $$/*
Generate a table mapping foreign key values from refererrer to referent tables.

Given an input table (identified by OID), we return a table with each row representing a foreign key
constraint on that table. We return only single-column foreign keys, and only one per foreign key
column.

Args:
  tab_id: The OID of the table containing the foreign key columns to map.
*/
SELECT DISTINCT ON (conkey) pgc.confrelid AS target_oid, x.conkey AS conkey, y.confkey AS confkey
FROM pg_constraint pgc, LATERAL unnest(conkey) x(conkey), LATERAL unnest(confkey) y(confkey)
WHERE
  pgc.conrelid = tab_id
  AND pgc.contype='f'
  AND cardinality(pgc.confkey) = 1
  AND has_column_privilege(tab_id, x.conkey, 'SELECT')
  AND has_column_privilege(pgc.confrelid, y.confkey, 'SELECT')
ORDER BY conkey, target_oid, confkey;
$$ LANGUAGE SQL STABLE RETURNS NULL ON NULL INPUT;


CREATE OR REPLACE FUNCTION
msar.list_column_privileges_for_current_role(tab_id regclass, attnum smallint) RETURNS jsonb AS $$/*
Return a JSONB array of all privileges current_user holds on the passed table.
*/
SELECT coalesce(jsonb_agg(privilege), '[]'::jsonb)
FROM
  unnest(ARRAY['SELECT', 'INSERT', 'UPDATE', 'REFERENCES']) AS x(privilege),
  pg_catalog.has_column_privilege(tab_id, attnum, privilege) as has_privilege
WHERE has_privilege;
$$ LANGUAGE SQL STABLE RETURNS NULL ON NULL INPUT;


CREATE OR REPLACE FUNCTION
msar.describe_column_default(tab_id regclass, col_id smallint) RETURNS jsonb AS $$/*
Return a JSONB object describing the default (if any) of the given column in the given table.

The returned JSON will have the form:
  {
    "value": <any>,
    "is_dynamic": <bool>,
  }

If the default is possibly dynamic, i.e., if "is_dynamic" is true, then "value" will be a text SQL
expression that generates the default value if evaluated. If it is not dynamic, then "value" is the
actual default value.
*/
DECLARE
  def_expr text;
  def_json jsonb;
BEGIN
def_expr = CASE
  WHEN attidentity='' THEN pg_catalog.pg_get_expr(adbin, tab_id)
  ELSE 'identity'
END
FROM pg_catalog.pg_attribute LEFT JOIN pg_catalog.pg_attrdef ON attrelid=adrelid AND attnum=adnum
WHERE attrelid=tab_id AND attnum=col_id;
IF def_expr IS NULL THEN
  RETURN NULL;
ELSIF msar.is_default_possibly_dynamic(tab_id, col_id) THEN
  EXECUTE format(
    'SELECT jsonb_build_object(''value'', %L, ''is_dynamic'', true)', def_expr
  ) INTO def_json;
ELSE
  EXECUTE format(
    'SELECT jsonb_build_object(''value'', msar.format_data(%s), ''is_dynamic'', false)', def_expr
  ) INTO def_json;
END IF;
RETURN def_json;
END;
$$ LANGUAGE plpgsql RETURNS NULL ON NULL INPUT;


CREATE OR REPLACE FUNCTION msar.get_column_info(tab_id regclass) RETURNS jsonb AS $$/*
Given a table identifier, return an array of objects describing the columns of the table.

Each returned JSON object in the array will have the form:
  {
    "id": <int>,
    "name": <str>,
    "type": <str>,
    "type_options": <obj>,
    "nullable": <bool>,
    "primary_key": <bool>,
    "default": {"value": <str>, "is_dynamic": <bool>},
    "has_dependents": <bool>,
    "description": <str>,
    "current_role_priv": [<str>, <str>, ...],
    "valid_target_types": [<str>, <str>, ...]
  }

The `type_options` object is described in the docstring of `msar.get_type_options`. The `default`
object has the keys:
  value: A string giving the value (as an SQL expression) of the default.
  is_dynamic: A boolean giving whether the default is (likely to be) dynamic.
*/
SELECT jsonb_agg(
  jsonb_build_object(
    'id', attnum,
    'name', attname,
    'type', CASE WHEN attndims>0 THEN '_array' ELSE atttypid::regtype::text END,
    'type_options', msar.get_type_options(atttypid, atttypmod, attndims),
    'nullable', NOT attnotnull,
    'primary_key', COALESCE(pgi.indisprimary, false),
    'default', msar.describe_column_default(tab_id, attnum),
    'has_dependents', msar.has_dependents(tab_id, attnum),
    'description', msar.col_description(tab_id, attnum),
    'current_role_priv', msar.list_column_privileges_for_current_role(tab_id, attnum),
    'valid_target_types', msar.get_valid_target_type_strings(atttypid)
  )
)
FROM pg_attribute pga
  LEFT JOIN pg_index pgi ON pga.attrelid=pgi.indrelid AND pga.attnum=ANY(pgi.indkey)
  LEFT JOIN pg_attrdef pgd ON pga.attrelid=pgd.adrelid AND pga.attnum=pgd.adnum
WHERE pga.attrelid=tab_id AND pga.attnum > 0 and NOT attisdropped;
$$ LANGUAGE SQL RETURNS NULL ON NULL INPUT;


CREATE OR REPLACE FUNCTION msar.column_exists(tab_id oid, col_name text) RETURNS boolean AS $$/*
Return true if the given column exists in the table, false otherwise.
*/
SELECT EXISTS (SELECT 1 FROM pg_attribute WHERE attrelid=tab_id AND attname=col_name);
$$ LANGUAGE SQL RETURNS NULL ON NULL INPUT;


CREATE OR REPLACE FUNCTION
msar.list_table_privileges_for_current_role(tab_id regclass) RETURNS jsonb AS $$/*
Return a JSONB array of all privileges current_user holds on the passed table.
*/
SELECT coalesce(jsonb_agg(privilege), '[]'::jsonb)
FROM
  unnest(
    ARRAY['SELECT', 'INSERT', 'UPDATE', 'DELETE', 'TRUNCATE', 'REFERENCES', 'TRIGGER']
  ) AS x(privilege),
  pg_catalog.has_table_privilege(tab_id, privilege) as has_privilege
WHERE has_privilege;
$$ LANGUAGE SQL STABLE RETURNS NULL ON NULL INPUT;


CREATE OR REPLACE FUNCTION msar.get_table(tab_id regclass) RETURNS jsonb AS $$/*
Given a table identifier, return a JSON object describing the table.

Each returned JSON object will have the form:
  {
    "oid": <int>,
    "name": <str>,
    "schema": <int>,
    "description": <str>,
    "owner_oid": <int>,
    "current_role_priv": [<str>],
    "current_role_owns": <bool>
  }

Args:
  tab_id: The OID or name of the table.
*/
SELECT jsonb_build_object(
  'oid', oid::bigint,
  'name', relname,
  'schema', relnamespace::bigint,
  'description', msar.obj_description(oid, 'pg_class'),
  'owner_oid', relowner::bigint,
  'current_role_priv', msar.list_table_privileges_for_current_role(tab_id),
  'current_role_owns', pg_catalog.pg_has_role(relowner, 'USAGE')
) FROM pg_catalog.pg_class WHERE oid = tab_id;
$$ LANGUAGE SQL RETURNS NULL ON NULL INPUT;


CREATE OR REPLACE FUNCTION msar.get_table_info(sch_id regnamespace) RETURNS jsonb AS $$/*
Given a schema identifier, return an array of objects describing the tables of the schema.

Each returned JSON object in the array will have the form:
  {
    "oid": <int>,
    "name": <str>,
    "schema": <int>,
    "description": <str>,
    "owner_oid": <int>,
    "current_role_priv": [<str>],
    "current_role_owns": <bool>
  }

Args:
  sch_id: The OID or name of the schema.
*/
SELECT coalesce(
  jsonb_agg(
    jsonb_build_object(
      'oid', pgc.oid::bigint,
      'name', pgc.relname,
      'schema', pgc.relnamespace::bigint,
      'description', msar.obj_description(pgc.oid, 'pg_class'),
      'owner_oid', pgc.relowner::bigint,
      'current_role_priv', msar.list_table_privileges_for_current_role(pgc.oid),
      'current_role_owns', pg_catalog.pg_has_role(pgc.relowner, 'USAGE')
    )
  ),
  '[]'::jsonb
)
FROM pg_catalog.pg_class AS pgc
  LEFT JOIN pg_catalog.pg_namespace AS pgn ON pgc.relnamespace = pgn.oid
WHERE pgc.relnamespace = sch_id AND pgc.relkind = 'r';
$$ LANGUAGE SQL RETURNS NULL ON NULL INPUT;


CREATE OR REPLACE FUNCTION
msar.list_schema_privileges_for_current_role(sch_id regnamespace) RETURNS jsonb AS $$/*
Return a JSONB array of all privileges current_user holds on the passed schema.
*/
SELECT coalesce(jsonb_agg(privilege), '[]'::jsonb)
FROM
  unnest(
    ARRAY['USAGE', 'CREATE']
  ) AS x(privilege),
  pg_catalog.has_schema_privilege(sch_id, privilege) as has_privilege
WHERE has_privilege;
$$ LANGUAGE SQL STABLE RETURNS NULL ON NULL INPUT;


CREATE OR REPLACE FUNCTION
msar.get_object_counts() RETURNS jsonb AS $$/*
Return a JSON object with counts of some objects in the database.

We exclude the mathesar-system schemas.

The objects counted are:
- total schemas, excluding Mathesar internal schemas
- total tables in the included schemas
- total rows of tables included
*/
SELECT jsonb_build_object(
  'schema_count', COUNT(DISTINCT pgn.oid),
  'table_count', COUNT(pgc.oid),
  'record_count', SUM(pgc.reltuples)
)
FROM pg_catalog.pg_namespace pgn
LEFT JOIN pg_catalog.pg_class pgc ON pgc.relnamespace = pgn.oid AND pgc.relkind = 'r'
WHERE pgn.nspname <> 'information_schema'
AND NOT (pgn.nspname = ANY(msar.mathesar_system_schemas()))
AND pgn.nspname NOT LIKE 'pg_%';
$$ LANGUAGE SQL STABLE;


CREATE OR REPLACE FUNCTION msar.schema_info_table() RETURNS TABLE
(
  oid bigint, -- The OID of the schema.
  name name, -- Name of the role.
  description text, -- The description of the schema on the database.
  owner_oid bigint, -- The owner of the schema.
  current_role_priv jsonb, -- Privileges of the current role on the schema.
  current_role_owns boolean, -- Whether the current role owns the schema.
  table_count integer -- The number of tables in the schema.
) AS $$
SELECT
  s.oid::bigint AS oid,
  s.nspname AS name,
  pg_catalog.obj_description(s.oid) AS description,
  s.nspowner::bigint AS owner_oid,
  msar.list_schema_privileges_for_current_role(s.oid) AS current_role_priv,
  pg_catalog.pg_has_role(s.nspowner, 'USAGE') AS current_role_owns,
  COALESCE(count(c.oid), 0) AS table_count
FROM pg_catalog.pg_namespace s
LEFT JOIN pg_catalog.pg_class c ON c.relnamespace = s.oid AND c.relkind = 'r'
GROUP BY
  s.oid,
  s.nspname,
  s.nspowner
ORDER BY s.nspname;
-- Filter on relkind so that we only count tables. This must be done in the ON clause so that
-- we still get a row for schemas with no tables.
$$ LANGUAGE SQL STABLE;


CREATE OR REPLACE FUNCTION msar.list_schemas() RETURNS jsonb AS $$/*
Return a json array of objects describing the user-defined schemas in the database.

PostgreSQL system schemas are ignored.

Internal Mathesar-specifc schemas are INCLUDED. These should be filtered out by the caller. This
behavior is to avoid tight coupling between this function and other SQL files that might need to
define additional Mathesar-specific schemas as our codebase grows.

Each returned JSON object in the array will have the form:
  {
    "oid": <int>
    "name": <str>
    "description": <str|null>
    "owner_oid": <int>,
    "current_role_priv": [<str>],
    "current_role_owns": <bool>,
    "table_count": <int>
  }
*/
SELECT jsonb_agg(schema_data)
FROM msar.schema_info_table() AS schema_data
WHERE schema_data.name <> 'information_schema'
AND schema_data.name NOT LIKE 'pg_%';
$$ LANGUAGE SQL STABLE;


CREATE OR REPLACE FUNCTION msar.get_schema(sch_id regnamespace) RETURNS jsonb AS $$/*
Return a json object describing the user-defined schema in the database.

Each returned JSON object will have the form:
  {
    "oid": <int>
    "name": <str>
    "description": <str|null>
    "owner_oid": <int>,
    "current_role_priv": [<str>],
    "current_role_owns": <bool>,
    "table_count": <int>
  }
*/
SELECT to_jsonb(schema_data)
FROM msar.schema_info_table() AS schema_data
WHERE schema_data.oid = sch_id;
$$ LANGUAGE SQL STABLE;


CREATE OR REPLACE FUNCTION msar.list_schema_privileges(sch_id regnamespace) RETURNS jsonb AS $$/*
Given a schema, returns a json array of objects with direct, non-default schema privileges

Each returned JSON object in the array has the form:
  {
    "role_oid": <int>,
    "direct" [<str>]
  }
*/
WITH priv_cte AS (
  SELECT
    jsonb_build_object(
      'role_oid', pgr.oid::bigint,
      'direct',  jsonb_agg(acl.privilege_type)
    ) AS p
  FROM
    pg_catalog.pg_roles AS pgr,
    pg_catalog.pg_namespace AS pgn,
    aclexplode(COALESCE(pgn.nspacl, acldefault('n', pgn.nspowner))) AS acl
  WHERE pgn.oid = sch_id AND pgr.oid = acl.grantee AND pgr.rolname NOT LIKE 'pg_%'
  GROUP BY pgr.oid, pgn.oid
)
SELECT COALESCE(jsonb_agg(priv_cte.p), '[]'::jsonb) FROM priv_cte;
$$ LANGUAGE SQL STABLE RETURNS NULL ON NULL INPUT;


DROP FUNCTION IF EXISTS msar.role_info_table();
CREATE OR REPLACE FUNCTION msar.role_info_table() RETURNS TABLE
(
  oid bigint, -- The OID of the role.
  name name, -- Name of the role.
  super boolean, -- Whether the role has SUPERUSER status.
  inherits boolean, -- Whether the role has INHERIT attribute.
  create_role boolean, -- Whether the role has CREATEROLE attribute.
  create_db boolean, -- Whether the role has CREATEDB attribute.
  login boolean, -- Whether the role has LOGIN attribute.
  description text, -- A description of the role
  members jsonb -- The member roles that *directly* inherit the role.
) AS $$/*
Returns a table describing all the roles present on the database server.
*/
WITH rolemembers as (
  SELECT
    pgr.oid AS oid,
    jsonb_agg(
      jsonb_build_object(
        'oid', pgm.member::bigint,
        'admin', pgm.admin_option
      )
    ) AS members
    FROM pg_catalog.pg_roles pgr
      INNER JOIN pg_catalog.pg_auth_members pgm ON pgr.oid=pgm.roleid
    GROUP BY pgr.oid
)
SELECT
  r.oid::bigint AS oid,
  r.rolname AS name,
  r.rolsuper AS super,
  r.rolinherit AS inherits,
  r.rolcreaterole AS create_role,
  r.rolcreatedb AS create_db,
  r.rolcanlogin AS login,
  pg_catalog.shobj_description(r.oid, 'pg_authid') AS description,
  rolemembers.members AS members
FROM pg_catalog.pg_roles r
LEFT OUTER JOIN rolemembers ON r.oid = rolemembers.oid;
$$ LANGUAGE SQL STABLE;


CREATE OR REPLACE FUNCTION msar.list_roles() RETURNS jsonb AS $$/*
Return a json array of objects with the list of roles in a database server,
excluding pg system roles.

Each returned JSON object in the array has the form:
  {
    "oid": <int>
    "name": <str>
    "super": <bool>
    "inherits": <bool>
    "create_role": <bool>
    "create_db": <bool>
    "login": <bool>
    "description": <str|null>
    "members": <[
        { "oid": <int>, "admin": <bool> }
      ]|null>
  }
*/
SELECT jsonb_agg(role_data)
FROM msar.role_info_table() AS role_data
WHERE role_data.name NOT LIKE 'pg_%';
$$ LANGUAGE SQL STABLE;


CREATE OR REPLACE FUNCTION msar.get_role(rolename text) RETURNS jsonb AS $$/*
Given a rolename, return a JSON object describing the role in a database server.

The returned JSON object has the form:
  {
    "oid": <int>
    "name": <str>
    "super": <bool>
    "inherits": <bool>
    "create_role": <bool>
    "create_db": <bool>
    "login": <bool>
    "description": <str|null>
    "members": <[
        { "oid": <int>, "admin": <bool> }
      ]|null>
  }
*/
SELECT to_jsonb(role_data)
FROM msar.role_info_table() AS role_data
WHERE role_data.name = rolename;
$$ LANGUAGE SQL STABLE;


CREATE OR REPLACE FUNCTION
msar.build_grant_membership_expr(parent_rol_id regrole, g_roles oid[]) RETURNS TEXT AS $$
SELECT string_agg(
  format(
    'GRANT %1$I TO %2$I',
    msar.get_role_name(parent_rol_id),
    msar.get_role_name(rol_id)
  ),
  E';\n'
) || E';\n'
FROM unnest(g_roles) as x(rol_id);
$$ LANGUAGE SQL STABLE RETURNS NULL ON NULL INPUT;


CREATE OR REPLACE FUNCTION
msar.build_revoke_membership_expr(parent_rol_id regrole, r_roles oid[]) RETURNS TEXT AS $$
SELECT string_agg(
  format(
    'REVOKE %1$I FROM %2$I',
    msar.get_role_name(parent_rol_id),
    msar.get_role_name(rol_id)
  ),
  E';\n'
) || E';\n'
FROM unnest(r_roles) as x(rol_id);
$$ LANGUAGE SQL STABLE RETURNS NULL ON NULL INPUT;


CREATE OR REPLACE FUNCTION msar.set_members_to_role(parent_rol_id regrole, members oid[]) RETURNS jsonb AS $$/*
Grant/Revoke direct membership to/from roles.

Returns a json object describing the updated information of the parent role.

  {
    "oid": <int>
    "name": <str>
    "super": <bool>
    "inherits": <bool>
    "create_role": <bool>
    "create_db": <bool>
    "login": <bool>
    "description": <str|null>
    "members": <[
        { "oid": <int>, "admin": <bool> }
      ]|null>
  }

Args:
  parent_rol_id: The OID of role whose membership will be granted/revoked to/from other roles.
  members: An array of role OID(s) whom we want to grant direct membership of the parent role.
           Only the OID(s) present in the array will be granted membership of parent role,
           Membership will be revoked for existing members not present in this array.
*/
DECLARE
  parent_role_name text := msar.get_role_name(parent_rol_id);
  parent_role_info jsonb := msar.get_role(parent_role_name);
  all_members_array bigint[];
  revoke_members_array bigint[];
  set_members_expr text;
BEGIN
  -- Get all the members of parent_role.
  SELECT array_agg(x.oid)
    FROM jsonb_to_recordset(
      CASE WHEN parent_role_info ->> 'members' IS NOT NULL
      THEN parent_role_info -> 'members'
      ELSE NULL END
    ) AS x(oid oid, admin boolean)
  INTO all_members_array;
  -- Find all the roles whose membership we want to revoke.
  SELECT ARRAY(
    SELECT unnest(all_members_array)
    EXCEPT
    SELECT unnest(members)
  ) INTO revoke_members_array;
  -- REVOKE/GRANT membership for parent_role.
  set_members_expr := concat_ws(
    E'\n',
    msar.build_revoke_membership_expr(parent_rol_id, revoke_members_array),
    msar.build_grant_membership_expr(parent_rol_id, members)
  );
  EXECUTE set_members_expr;
  -- Return the updated parent_role info including membership details.
  RETURN msar.get_role(parent_role_name);
END;
$$ LANGUAGE plpgsql RETURNS NULL ON NULL INPUT;


CREATE OR REPLACE FUNCTION
msar.get_current_role() RETURNS jsonb AS $$/*
Returns a JSON object describing the current_role and the parent role(s) whose
privileges are immediately available to current_role without doing SET ROLE.
*/
SELECT jsonb_build_object(
  'current_role', msar.get_role(current_role),
  'parent_roles', COALESCE(array_remove(
    array_agg(
      CASE WHEN pg_has_role(current_role, role_data.name, 'USAGE')
      THEN msar.get_role(role_data.name) END
    ), NULL
  ), ARRAY[]::jsonb[])
)
FROM msar.role_info_table() AS role_data
WHERE role_data.name NOT LIKE 'pg_%'
AND role_data.name != current_role;
$$ LANGUAGE SQL STABLE;


CREATE OR REPLACE FUNCTION msar.list_db_priv() RETURNS jsonb AS $$/*
Given a database name, returns a json array of objects with database privileges for non-inherited roles.

Each returned JSON object in the array has the form:
  {
    "role_oid": <int>,
    "direct" [<str>]
  }
*/
WITH priv_cte AS (
  SELECT
    jsonb_build_object(
      'role_oid', pgr.oid::bigint,
      'direct',  jsonb_agg(acl.privilege_type)
    ) AS p
  FROM
    pg_catalog.pg_roles AS pgr,
    pg_catalog.pg_database AS pgd,
    aclexplode(COALESCE(pgd.datacl, acldefault('d', pgd.datdba))) AS acl
  WHERE pgd.datname = pg_catalog.current_database()
    AND pgr.oid = acl.grantee AND pgr.rolname NOT LIKE 'pg_%'
  GROUP BY pgr.oid, pgd.oid
)
SELECT COALESCE(jsonb_agg(priv_cte.p), '[]'::jsonb) FROM priv_cte;
$$ LANGUAGE SQL STABLE RETURNS NULL ON NULL INPUT;


CREATE OR REPLACE FUNCTION
msar.list_database_privileges_for_current_role(dat_id oid) RETURNS jsonb AS $$/*
Return a JSONB array of all privileges current_user holds on the passed database.
*/
SELECT coalesce(jsonb_agg(privilege), '[]'::jsonb)
FROM
  unnest(
    ARRAY['CONNECT', 'CREATE', 'TEMPORARY']
  ) AS x(privilege),
  pg_catalog.has_database_privilege(dat_id, privilege) as has_privilege
WHERE has_privilege;
$$ LANGUAGE SQL STABLE RETURNS NULL ON NULL INPUT;


CREATE OR REPLACE FUNCTION msar.get_current_database_info() RETURNS jsonb AS $$/*
Return information about the current database.

The returned JSON object has the form:
  {
    "oid": <bigint>,
    "name": <str>,
    "owner_oid": <bigint>,
    "current_role_priv": [<str>],
    "current_role_owner": <bool>
  }
*/
SELECT jsonb_build_object(
  'oid', pgd.oid::bigint,
  'name', pgd.datname,
  'owner_oid', pgd.datdba::bigint,
  'current_role_priv', msar.list_database_privileges_for_current_role(pgd.oid),
  'current_role_owns', pg_catalog.pg_has_role(pgd.datdba, 'USAGE')
) FROM pg_catalog.pg_database AS pgd
WHERE pgd.datname = pg_catalog.current_database();
$$ LANGUAGE SQL STABLE RETURNS NULL ON NULL INPUT;


CREATE OR REPLACE FUNCTION msar.list_table_privileges(tab_id regclass) RETURNS jsonb AS $$/*
Given a table, returns a json array of objects with direct, non-default table privileges.

Each returned JSON object in the array has the form:
  {
    "role_oid": <int>,
    "direct" [<str>]
  }
*/
WITH priv_cte AS (
  SELECT
    jsonb_build_object(
      'role_oid', pgr.oid::bigint,
      'direct',  jsonb_agg(acl.privilege_type)
    ) AS p
  FROM
    pg_catalog.pg_roles AS pgr,
    pg_catalog.pg_class AS pgc,
    aclexplode(COALESCE(pgc.relacl, acldefault('r', pgc.relowner))) AS acl
  WHERE pgc.oid = tab_id AND pgr.oid = acl.grantee AND pgr.rolname NOT LIKE 'pg_%'
  GROUP BY pgr.oid, pgc.oid
)
SELECT COALESCE(jsonb_agg(priv_cte.p), '[]'::jsonb) FROM priv_cte;
$$ LANGUAGE SQL STABLE RETURNS NULL ON NULL INPUT;


----------------------------------------------------------------------------------------------------
----------------------------------------------------------------------------------------------------
-- ROLE MANIPULATION FUNCTIONS
--
-- Functions in this section should always involve creating, granting, or revoking privileges or
-- roles
----------------------------------------------------------------------------------------------------
----------------------------------------------------------------------------------------------------


CREATE OR REPLACE FUNCTION
msar.create_role(rolename text, password_ text, login_ boolean) RETURNS jsonb AS $$/*
Creates a login/non-login role, depending on whether the login_ flag is set.
Only the rolename field is required, the password field is required only if login_ is set to true.

Returns a JSON object describing the created role in the form:
  {
    "oid": <int>
    "name": <str>
    "super": <bool>
    "inherits": <bool>
    "create_role": <bool>
    "create_db": <bool>
    "login": <bool>
    "description": <str|null>
    "members": <[
        { "oid": <int>, "admin": <bool> }
      ]|null>
  }

Args:
  rolename: The name of the role to be created, unquoted.
  password_: The password for the rolename to set, unquoted.
  login_: Specify whether the role to be created could login.
*/
BEGIN
  CASE WHEN login_ THEN
    EXECUTE format('CREATE USER %I WITH PASSWORD %L', rolename, password_);
  ELSE
    EXECUTE format('CREATE ROLE %I', rolename);
  END CASE;
  RETURN msar.get_role(rolename);
END;
$$ LANGUAGE plpgsql;


CREATE OR REPLACE FUNCTION
msar.drop_role(rol_id regrole) RETURNS void AS $$/*
Drop a role.

Note:
- To drop a superuser role, you must be a superuser yourself.
- To drop non-superuser roles, you must have CREATEROLE privilege and have been granted ADMIN OPTION on the role.

Args:
  rol_id: The OID of the role to drop on the database.
*/
BEGIN
  EXECUTE format('DROP ROLE %I', msar.get_role_name(rol_id));
END;
$$ LANGUAGE plpgsql;


CREATE OR REPLACE FUNCTION
msar.build_database_privilege_replace_expr(rol_id regrole, privileges_ jsonb) RETURNS TEXT AS $$
SELECT string_agg(
  format(
    concat(
      CASE WHEN privileges_ ? val THEN 'GRANT' ELSE 'REVOKE' END,
      ' %1$s ON DATABASE %2$I ',
      CASE WHEN privileges_ ? val THEN 'TO' ELSE 'FROM' END,
      ' %3$I'
    ),
    val,
    pg_catalog.current_database(),
    msar.get_role_name(rol_id)
  ),
  E';\n'
) || E';\n'
FROM unnest(ARRAY['CONNECT', 'CREATE', 'TEMPORARY']) as x(val);
$$ LANGUAGE SQL STABLE RETURNS NULL ON NULL INPUT;


CREATE OR REPLACE FUNCTION
msar.replace_database_privileges_for_roles(priv_spec jsonb) RETURNS jsonb AS $$/*
Grant/Revoke privileges for a set of roles on the current database.

Args:
  priv_spec: An array defining the privileges to grant or revoke for each role.

Each object in the priv_spec should have the form:
{role_oid: <int>, privileges: SET<"CONNECT"|"CREATE"|"TEMPORARY">}

Any privilege that exists in the privileges subarray will be granted. Any which is missing will be
revoked.
*/
BEGIN
EXECUTE string_agg(
  msar.build_database_privilege_replace_expr(role_oid, direct),
  E';\n'
) || ';'
FROM jsonb_to_recordset(priv_spec) AS x(role_oid regrole, direct jsonb);
RETURN msar.list_db_priv();
END;
$$ LANGUAGE plpgsql RETURNS NULL ON NULL INPUT;


CREATE OR REPLACE FUNCTION
msar.build_schema_privilege_replace_expr(sch_id regnamespace, rol_id regrole, privileges_ jsonb)
  RETURNS TEXT AS $$
SELECT string_agg(
  format(
    concat(
      CASE WHEN privileges_ ? val THEN 'GRANT' ELSE 'REVOKE' END,
      ' %1$s ON SCHEMA %2$I ',
      CASE WHEN privileges_ ? val THEN 'TO' ELSE 'FROM' END,
      ' %3$I'
    ),
    val,
    msar.get_schema_name(sch_id),
    msar.get_role_name(rol_id)
  ),
  E';\n'
) || E';\n'
FROM unnest(ARRAY['USAGE', 'CREATE']) as x(val);
$$ LANGUAGE SQL STABLE RETURNS NULL ON NULL INPUT;


CREATE OR REPLACE FUNCTION
msar.replace_schema_privileges_for_roles(sch_id regnamespace, priv_spec jsonb) RETURNS jsonb AS $$/*
Grant/Revoke privileges for a set of roles on the given schema.

Args:
  sch_id The OID of the schema for which we're setting privileges for roles.
  priv_spec: An array defining the privileges to grant or revoke for each role.

Each object in the priv_spec should have the form:
{role_oid: <int>, privileges: SET<"USAGE"|"CREATE">}

Any privilege that exists in the privileges subarray will be granted. Any which is missing will be
revoked.
*/
BEGIN
EXECUTE string_agg(
  msar.build_schema_privilege_replace_expr(sch_id, role_oid, direct),
  E';\n'
) || ';'
FROM jsonb_to_recordset(priv_spec) AS x(role_oid regrole, direct jsonb);
RETURN msar.list_schema_privileges(sch_id);
END;
$$ LANGUAGE plpgsql RETURNS NULL ON NULL INPUT;


CREATE OR REPLACE FUNCTION
msar.build_table_privilege_replace_expr(tab_id regclass, rol_id regrole, privileges_ jsonb)
  RETURNS TEXT AS $$
SELECT string_agg(
  format(
    concat(
      CASE WHEN privileges_ ? val THEN 'GRANT' ELSE 'REVOKE' END,
      ' %1$s ON TABLE %2$I.%3$I ',
      CASE WHEN privileges_ ? val THEN 'TO' ELSE 'FROM' END,
      ' %4$I'
    ),
    val,
    msar.get_relation_schema_name(tab_id),
    msar.get_relation_name(tab_id),
    msar.get_role_name(rol_id)
  ),
  E';\n'
) || E';\n'
FROM unnest(ARRAY['INSERT', 'SELECT', 'UPDATE', 'DELETE', 'TRUNCATE', 'REFERENCES', 'TRIGGER']) as x(val);
$$ LANGUAGE SQL STABLE RETURNS NULL ON NULL INPUT;


CREATE OR REPLACE FUNCTION
msar.replace_table_privileges_for_roles(tab_id regclass, priv_spec jsonb) RETURNS jsonb AS $$/*
Grant/Revoke privileges for a set of roles on the given table.

Args:
  tab_id The OID of the table for which we're setting privileges for roles.
  priv_spec: An array defining the privileges to grant or revoke for each role.

Each object in the priv_spec should have the form:
{role_oid: <int>, privileges: SET<"INSERT"|"SELECT"|"UPDATE"|"DELETE"|"TRUNCATE"|"REFERENCES"|"TRIGGER">}

Any privilege that exists in the privileges subarray will be granted. Any which is missing will be
revoked.
*/
BEGIN
EXECUTE string_agg(
  msar.build_table_privilege_replace_expr(tab_id, role_oid, direct),
  E';\n'
) || ';'
FROM jsonb_to_recordset(priv_spec) AS x(role_oid regrole, direct jsonb);
RETURN msar.list_table_privileges(tab_id);
END;
$$ LANGUAGE plpgsql RETURNS NULL ON NULL INPUT;


DROP FUNCTION IF EXISTS msar.transfer_database_ownership(regrole);
CREATE OR REPLACE FUNCTION
msar.transfer_database_ownership(new_owner_oid regrole) RETURNS jsonb AS $$/*
Transfers ownership of the current database to a new owner.

Args:
  new_owner_oid: The OID of the role whom we want to be the new owner of the current database.

NOTE: To successfully transfer ownership of a database to a new owner the current user must:
  - Be a Superuser/Owner of the current database.
  - Be a `MEMBER` of the new owning role. i.e. The current role should be able to `SET ROLE`
    to the new owning role.
  - Have `CREATEDB` privilege.
*/
BEGIN
  EXECUTE format(
    'ALTER DATABASE %I OWNER TO %I',
    pg_catalog.current_database(),
    msar.get_role_name(new_owner_oid)
  );
  RETURN msar.get_current_database_info();
END;
$$ LANGUAGE plpgsql RETURNS NULL ON NULL INPUT;


CREATE OR REPLACE FUNCTION
msar.transfer_schema_ownership(sch_id regnamespace, new_owner_oid regrole) RETURNS jsonb AS $$/*
Transfers ownership of a given schema to a new owner.

Args:
  sch_id: The OID of the schema to transfer.
  new_owner_oid: The OID of the role whom we want to be the new owner of the schema.

NOTE: To successfully transfer ownership of a schema to a new owner the current user must:
  - Be a Superuser/Owner of the schema.
  - Be a `MEMBER` of the new owning role. i.e. The current role should be able to `SET ROLE`
    to the new owning role.
  - Have `CREATE` privilege for the database.
*/
BEGIN
  EXECUTE format(
    'ALTER SCHEMA %I OWNER TO %I',
    msar.get_schema_name(sch_id),
    msar.get_role_name(new_owner_oid)
  );
  RETURN msar.get_schema(sch_id);
END;
$$ LANGUAGE plpgsql RETURNS NULL ON NULL INPUT;


CREATE OR REPLACE FUNCTION
msar.transfer_table_ownership(tab_id regclass, new_owner_oid regrole) RETURNS jsonb AS $$/*
Transfers ownership of a given table to a new owner.

Args:
  tab_id: The OID of the table to transfer.
  new_owner_oid: The OID of the role whom we want to be the new owner of the table.

NOTE: To successfully transfer ownership of a table to a new owner the current user must:
  - Be a Superuser/Owner of the table.
  - Be a `MEMBER` of the new owning role. i.e. The current role should be able to `SET ROLE`
    to the new owning role.
  - Have `CREATE` privilege on the table's schema.
*/
BEGIN
  EXECUTE format(
    'ALTER TABLE %I.%I OWNER TO %I',
    msar.get_relation_schema_name(tab_id),
    msar.get_relation_name(tab_id),
    msar.get_role_name(new_owner_oid)
  );
  RETURN msar.get_table(tab_id);
END;
$$ LANGUAGE plpgsql RETURNS NULL ON NULL INPUT;


----------------------------------------------------------------------------------------------------
----------------------------------------------------------------------------------------------------
-- ALTER SCHEMA FUNCTIONS
--
-- Functions in this section should always involve 'ALTER SCHEMA'.
----------------------------------------------------------------------------------------------------
----------------------------------------------------------------------------------------------------

DROP FUNCTION IF EXISTS msar.rename_schema(oid, text);
CREATE OR REPLACE FUNCTION msar.rename_schema(sch_id oid, new_sch_name text) RETURNS void AS $$/*
Change a schema's name

Args:
  sch_id: The OID of the schema to rename
  new_sch_name: A new for the schema, UNQUOTED
*/
DECLARE
  old_sch_name text := msar.get_schema_name(sch_id);
BEGIN
  IF old_sch_name = new_sch_name THEN
    -- Return early if the names are the same. This avoids an error from Postgres.
    RETURN;
  END IF;
  EXECUTE format('ALTER SCHEMA %I RENAME TO %I', old_sch_name, new_sch_name);
END;
$$ LANGUAGE plpgsql RETURNS NULL ON NULL INPUT;


CREATE OR REPLACE FUNCTION msar.set_schema_description(
  sch_id oid,
  description text
) RETURNS void AS $$/*
Set the PostgreSQL description (aka COMMENT) of a schema.

Descriptions are removed by passing an empty string or NULL.

Args:
  sch_id: The OID of the schema.
  description: The new description, UNQUOTED
*/
BEGIN
  EXECUTE format('COMMENT ON SCHEMA %I IS %L', msar.get_schema_name(sch_id), description);
END;
$$ LANGUAGE plpgsql;


DROP FUNCTION IF EXISTS msar.patch_schema(oid, jsonb);
CREATE OR REPLACE FUNCTION msar.patch_schema(sch_id oid, patch jsonb) RETURNS jsonb AS $$/*
Modify a schema according to the given patch.

Args:
  sch_id: The OID of the schema.
  patch: A JSONB object with the following keys:
    - name: (optional) The new name of the schema
    - description: (optional) The new description of the schema. To remove a description, pass an
      empty string or NULL.

Returns:
  A json object describing the user-defined schema in the database.
*/
BEGIN
  PERFORM msar.rename_schema(sch_id, patch->>'name');
  PERFORM CASE WHEN patch ? 'description'
  THEN msar.set_schema_description(sch_id, patch->>'description') END;
  RETURN msar.get_schema(sch_id);
END;
$$ LANGUAGE plpgsql RETURNS NULL ON NULL INPUT;


CREATE OR REPLACE FUNCTION msar.patch_schema(sch_name text, patch jsonb) RETURNS void AS $$/*
Modify a schema according to the given patch.

Args:
  sch_name: The name of the schema, UNQUOTED
  patch: A JSONB object as specified by msar.patch_schema(sch_id oid, patch jsonb)
*/
BEGIN
  PERFORM msar.patch_schema(msar.get_schema_oid(sch_name), patch);
END;
$$ LANGUAGE plpgsql RETURNS NULL ON NULL INPUT;


----------------------------------------------------------------------------------------------------
----------------------------------------------------------------------------------------------------
-- CREATE SCHEMA FUNCTIONS
--
-- Create a schema.
----------------------------------------------------------------------------------------------------
----------------------------------------------------------------------------------------------------

-- This gets rid of `msar.create_schema` as defined in Mathesar 0.1.7. We don't want that old
-- function definition hanging around because it will get invoked when passing NULL as the second
-- argument like `msar.create_schema('foo', NULL)`.
DROP FUNCTION IF EXISTS msar.create_schema(text, boolean);

CREATE OR REPLACE FUNCTION msar.create_schema_if_not_exists(sch_name text) RETURNS oid AS $$/*
Ensure that a schema exists in the database.

Args:
  sch_name: the name of the schema to be created, UNQUOTED.

Returns:
  The integer OID of the schema
*/
BEGIN
  EXECUTE 'CREATE SCHEMA IF NOT EXISTS ' || quote_ident(sch_name);
  RETURN msar.get_schema_oid(sch_name);
END;
$$ LANGUAGE plpgsql;


DROP FUNCTION IF EXISTS msar.create_schema(text, text);
CREATE OR REPLACE FUNCTION msar.create_schema(
  sch_name text,
  own_id regrole,
  description text DEFAULT ''
) RETURNS jsonb AS $$/*
Create a schema, possibly with a description.

If a schema with the given name already exists, an exception will be raised.

Args:
  sch_name: The name of the schema to be created, UNQUOTED.
  own_id:      (optional) The OID of the role who will own the new schema.
  description: (optional) A description for the schema, UNQUOTED.

Returns:
  A json object describing the user-defined schema in the database.

Note:
  - This function does not support IF NOT EXISTS because it's simpler that way. I originally tried
    to support descriptions and if_not_exists in the same function, but as I discovered more edge cases
    and inconsistencies, it got too complex, and I didn't think we'd have a good enough use case for it.
  - If own_id is NULL, the current role will be the owner of the new schema.
*/
DECLARE schema_oid oid;
BEGIN
  EXECUTE 'CREATE SCHEMA ' || quote_ident(sch_name);
  schema_oid := msar.get_schema_oid(sch_name);
  PERFORM msar.set_schema_description(schema_oid, description);
  IF own_id IS NOT NULL THEN
    PERFORM msar.transfer_schema_ownership(schema_oid, own_id);
  END IF;
  RETURN msar.get_schema(schema_oid);
END;
$$ LANGUAGE plpgsql;


----------------------------------------------------------------------------------------------------
----------------------------------------------------------------------------------------------------
-- DROP DATABASE FUNCTIONS
--
-- Drop a database.
----------------------------------------------------------------------------------------------------
----------------------------------------------------------------------------------------------------


CREATE OR REPLACE FUNCTION
msar.drop_database_query(dat_id oid) RETURNS text AS $$/*
Return the SQL query to drop a database.

If no database exists with the given oid, an exception will be raised.

Args:
  dat_id: The OID of the role to drop.
*/
BEGIN
  RETURN format('DROP DATABASE %I', msar.get_database_name(dat_id));
END;
$$ LANGUAGE plpgsql RETURNS NULL ON NULL INPUT;


CREATE OR REPLACE FUNCTION
msar.drop_database_query(dat_name text) RETURNS text AS $$/*
Return the SQL query to drop a database.

Args:
  dat_id: An unqoted name of the database to be dropped.
*/
BEGIN
  RETURN format('DROP DATABASE %I', dat_name);
END;
$$ LANGUAGE plpgsql RETURNS NULL ON NULL INPUT;


----------------------------------------------------------------------------------------------------
----------------------------------------------------------------------------------------------------
-- DROP SCHEMA FUNCTIONS
--
-- Drop a schema.
----------------------------------------------------------------------------------------------------
----------------------------------------------------------------------------------------------------


CREATE OR REPLACE FUNCTION
msar.drop_schema(sch_name text, cascade_ boolean) RETURNS void AS $$/*
Drop a schema

If no schema exists with the given name, an exception will be raised.

Args:
  sch_name: An unqoted name of the schema to be dropped
  cascade_: When true, dependent objects will be dropped automatically
*/
DECLARE
  cascade_sql text = CASE cascade_ WHEN TRUE THEN ' CASCADE' ELSE '' END;
BEGIN
  EXECUTE 'DROP SCHEMA ' || quote_ident(sch_name) || cascade_sql;
END;
$$ LANGUAGE plpgsql RETURNS NULL ON NULL INPUT;


CREATE OR REPLACE FUNCTION
msar.drop_schema(sch_id oid, cascade_ boolean) RETURNS void AS $$/*
Drop a schema

If no schema exists with the given oid, an exception will be raised.

Args:
  sch_id: The OID of the schema to drop
  cascade_: When true, dependent objects will be dropped automatically
*/
BEGIN
  PERFORM msar.drop_schema(msar.get_schema_name(sch_id), cascade_);
END;
$$ LANGUAGE plpgsql RETURNS NULL ON NULL INPUT;


----------------------------------------------------------------------------------------------------
----------------------------------------------------------------------------------------------------
-- ALTER TABLE FUNCTIONS
--
-- Functions in this section should always involve 'ALTER TABLE'.
----------------------------------------------------------------------------------------------------
----------------------------------------------------------------------------------------------------


-- Rename table ------------------------------------------------------------------------------------

DROP FUNCTION IF EXISTS msar.rename_table(text, text, text);
CREATE OR REPLACE FUNCTION
msar.rename_table(sch_name text, old_tab_name text, new_tab_name text) RETURNS void AS $$/*
Change a table's name, returning the command executed.

Args:
  sch_name: unquoted schema name where the table lives
  old_tab_name: unquoted, unqualified original table name
  new_tab_name: unquoted, unqualified new table name
*/
BEGIN
  IF old_tab_name = new_tab_name THEN
    -- Return early if the names are the same. This avoids an error from Postgres.
    RETURN;
  END IF;
  EXECUTE format('ALTER TABLE %I.%I RENAME TO %I', sch_name, old_tab_name, new_tab_name);
END;
$$ LANGUAGE plpgsql RETURNS NULL ON NULL INPUT;


DROP FUNCTION IF EXISTS msar.rename_table(oid, text);
CREATE OR REPLACE FUNCTION
msar.rename_table(tab_id oid, new_tab_name text) RETURNS void AS $$/*
Change a table's name, returning the command executed.

Args:
  tab_id: the OID of the table whose name we want to change
  new_tab_name: unquoted, unqualified table name
*/
BEGIN
  PERFORM msar.rename_table(
    msar.get_relation_schema_name(tab_id),
    msar.get_relation_name(tab_id),
    new_tab_name
  );
END;
$$ LANGUAGE plpgsql RETURNS NULL ON NULL INPUT;



-- Comment on table --------------------------------------------------------------------------------

CREATE OR REPLACE FUNCTION
__msar.comment_on_table(tab_name text, comment_ text) RETURNS text AS $$/*
Change the description of a table, returning command executed.

Args:
  tab_name: The qualified, quoted name of the table whose comment we will change.
  comment_: The new comment. Any quotes or special characters must be escaped.
*/
DECLARE
  comment_or_null text := COALESCE(comment_, 'NULL');
BEGIN
RETURN __msar.exec_ddl('COMMENT ON TABLE %s IS %s', tab_name, comment_or_null);
END;
$$ LANGUAGE plpgsql;


CREATE OR REPLACE FUNCTION
msar.comment_on_table(tab_id oid, comment_ text) RETURNS text AS $$/*
Change the description of a table, returning command executed.

Args:
  tab_id: The OID of the table whose comment we will change.
  comment_: The new comment.
*/
SELECT __msar.comment_on_table(
  __msar.get_qualified_relation_name_or_null(tab_id),
  quote_literal(comment_)
);
$$ LANGUAGE SQL;


CREATE OR REPLACE FUNCTION
msar.comment_on_table(sch_name text, tab_name text, comment_ text) RETURNS text AS $$/*
Change the description of a table, returning command executed.

Args:
  sch_name: The schema of the table whose comment we will change.
  tab_name: The name of the table whose comment we will change.
  comment_: The new comment.
*/
SELECT __msar.comment_on_table(
  __msar.build_qualified_name_sql(sch_name, tab_name),
  quote_literal(comment_)
);
$$ LANGUAGE SQL;


-- Alter table -------------------------------------------------------------------------------------
CREATE OR REPLACE FUNCTION
msar.alter_table(tab_id oid, tab_alters jsonb) RETURNS text AS $$/*
Alter the name, description, or columns of a table, returning name of the altered table.

Args:
  tab_id: The OID of the table whose columns we'll alter.
  tab_alters: a JSONB describing the alterations to make.

  The tab_alters should have the form:
  {
    "name": <str>,
    "description": <str>
    "columns": <col_alters>,
  }
*/
DECLARE
  new_tab_name text;
  col_alters jsonb;
BEGIN
  new_tab_name := tab_alters->>'name';
  col_alters := tab_alters->'columns';
  PERFORM msar.rename_table(tab_id, new_tab_name);
  PERFORM CASE WHEN tab_alters ? 'description'
  THEN msar.comment_on_table(tab_id, tab_alters->>'description') END;
  PERFORM msar.alter_columns(tab_id, col_alters);
  RETURN __msar.get_qualified_relation_name_or_null(tab_id);
END;
$$ LANGUAGE plpgsql RETURNS NULL ON NULL INPUT;


----------------------------------------------------------------------------------------------------
----------------------------------------------------------------------------------------------------
-- ALTER TABLE FUNCTIONS: Column operations
--
-- Functions in this section should always involve 'ALTER TABLE', and one or more columns
----------------------------------------------------------------------------------------------------
----------------------------------------------------------------------------------------------------

-- Update table primary key sequence to latest -----------------------------------------------------

CREATE OR REPLACE FUNCTION
__msar.update_pk_sequence_to_latest(tab_name text, col_name text) RETURNS text AS $$/*
Update the primary key sequence to the maximum of the primary key column, plus one.

Args:
  tab_name: Fully-qualified, quoted table name
  col_name: The column name of the primary key.
*/
BEGIN
  RETURN __msar.exec_ddl(
    'SELECT '
      || 'setval('
      || 'pg_get_serial_sequence(''%1$s'', ''%2$s''), coalesce(max(%2$s) + 1, 1), false'
      || ') '
      || 'FROM %1$s',
    tab_name, col_name
  );
END;
$$ LANGUAGE plpgsql RETURNS NULL ON NULL INPUT;


CREATE OR REPLACE FUNCTION
msar.update_pk_sequence_to_latest(tab_id oid, col_id integer) RETURNS text AS $$/*
Update the primary key sequence to the maximum of the primary key column, plus one.

Args:
  tab_id: The OID of the table whose primary key sequence we'll update.
  col_id: The attnum of the primary key column.
*/
DECLARE tab_name text;
DECLARE col_name text;
BEGIN
  tab_name :=  __msar.get_qualified_relation_name(tab_id);
  col_name := quote_ident(msar.get_column_name(tab_id, col_id));
  RETURN __msar.update_pk_sequence_to_latest(tab_name, col_name);
END;
$$ LANGUAGE plpgsql RETURNS NULL ON NULL INPUT;


CREATE OR REPLACE FUNCTION
msar.update_pk_sequence_to_latest(sch_name text, tab_name text, col_name text) RETURNS text AS $$/*
Update the primary key sequence to the maximum of the primary key column, plus one.

Args:
  sch_name: The schema where the table whose primary key sequence we'll update lives.
  tab_name: The table whose primary key sequence we'll update.
  col_name: The name of the primary key column.
*/
DECLARE qualified_tab_name text;
BEGIN
  qualified_tab_name := __msar.build_qualified_name_sql(sch_name, tab_name);
  RETURN __msar.update_pk_sequence_to_latest(qualified_tab_name, quote_ident(col_name));
END;
$$ LANGUAGE plpgsql RETURNS NULL ON NULL INPUT;


-- Drop columns from table -------------------------------------------------------------------------

CREATE OR REPLACE FUNCTION
__msar.drop_columns(tab_name text, col_names variadic text[]) RETURNS text AS $$/*
Drop the given columns from the given table.

Args:
  tab_name: Fully-qualified, quoted table name.
  col_names: The column names to be dropped, quoted.
*/
DECLARE column_drops text;
BEGIN
  SELECT string_agg(format('DROP COLUMN %s', col), ', ')
  FROM unnest(col_names) AS col
  INTO column_drops;
  RETURN __msar.exec_ddl('ALTER TABLE %s %s', tab_name, column_drops);
END;
$$ LANGUAGE plpgsql RETURNS NULL ON NULL INPUT;


CREATE OR REPLACE FUNCTION
msar.drop_columns(tab_id oid, col_ids variadic integer[]) RETURNS text AS $$/*
Drop the given columns from the given table.

Args:
  tab_id: OID of the table whose columns we'll drop.
  col_ids: The attnums of the columns to drop.
*/
DECLARE col_names text[];
BEGIN
  SELECT array_agg(quote_ident(attname))
  FROM pg_catalog.pg_attribute
  WHERE attrelid=tab_id AND NOT attisdropped AND ARRAY[attnum::integer] <@ col_ids
  INTO col_names;
  PERFORM __msar.drop_columns(
    __msar.get_qualified_relation_name_or_null(tab_id),
    variadic col_names
  );
  RETURN array_length(col_names, 1);
END;
$$ LANGUAGE plpgsql RETURNS NULL ON NULL INPUT;


CREATE OR REPLACE FUNCTION
msar.drop_columns(sch_name text, tab_name text, col_names variadic text[]) RETURNS text AS $$/*
Drop the given columns from the given table.

Args:
  sch_name: The schema where the table whose columns we'll drop lives, unquoted.
  tab_name: The table whose columns we'll drop, unquoted and unqualified.
  col_names: The columns to drop, unquoted.
*/
DECLARE prepared_col_names text[];
DECLARE fully_qualified_tab_name text;
BEGIN
  SELECT array_agg(quote_ident(col)) FROM unnest(col_names) AS col INTO prepared_col_names;
  fully_qualified_tab_name := __msar.build_qualified_name_sql(sch_name, tab_name);
  RETURN __msar.drop_columns(fully_qualified_tab_name, variadic prepared_col_names);
END;
$$ LANGUAGE plpgsql RETURNS NULL ON NULL INPUT;


-- Column creation definition type -----------------------------------------------------------------

DROP TYPE IF EXISTS __msar.col_def CASCADE;
CREATE TYPE __msar.col_def AS (
  name_ text, -- The name of the column to create, quoted.
  type_ text, -- The type of the column to create, fully specced with arguments.
  not_null boolean, -- A boolean to describe whether the column is nullable or not.
  default_ text, -- Text SQL giving the default value for the column.
  identity_ boolean, -- A boolean giving whether the column is an identity pkey column.
  description text -- A text that will become a comment for the column
);


CREATE OR REPLACE FUNCTION
msar.get_fresh_copy_name(tab_id oid, col_id smallint) RETURNS text AS $$/*
This function generates a name to be used for a duplicated column.

Given an original column name 'abc', the resulting copies will be named 'abc <n>', where <n> is
minimal (at least 1) subject to the restriction that 'abc <n>' is not already a column of the table
given.

Args:
  tab_id: the table for which we'll generate a column name.
  col_id: the original column whose name we'll use as the prefix in our copied column name.
*/
DECLARE
  original_col_name text;
  idx integer := 1;
BEGIN
  original_col_name := attname FROM pg_attribute WHERE attrelid=tab_id AND attnum=col_id;
  WHILE format('%s %s', original_col_name, idx) IN (
    SELECT attname FROM pg_attribute WHERE attrelid=tab_id
  ) LOOP
    idx = idx + 1;
  END LOOP;
  RETURN format('%s %s', original_col_name, idx);
END;
$$ LANGUAGE plpgsql RETURNS NULL ON NULL INPUT;


CREATE OR REPLACE FUNCTION __msar.get_duplicate_col_defs(
  tab_id oid,
  col_ids smallint[],
  new_names text[],
  copy_defaults boolean
) RETURNS __msar.col_def[] AS $$/*
Get an array of __msar.col_def from given columns in a table.

Args:
  tab_id: The OID of the table containing the column whose definition we want.
  col_ids: The attnums of the columns whose definitions we want.
  new_names: The desired names of the column defs. Must be in same order as col_ids, and same
    length.
  copy_defaults: Whether or not we should copy the defaults
*/
SELECT array_agg(
  (
    -- build a name for the duplicate column
    quote_ident(COALESCE(new_name, msar.get_fresh_copy_name(tab_id, pg_columns.attnum))),
    -- build text specifying the type of the duplicate column
    format_type(atttypid, atttypmod),
    -- set the duplicate column to be nullable, since it will initially be empty
    false,
    -- set the default value for the duplicate column if specified
    CASE WHEN copy_defaults THEN pg_get_expr(adbin, tab_id) END,
    -- We don't set a duplicate column as a primary key, since that would cause an error.
    false,
    msar.col_description(tab_id, pg_columns.attnum)
  )::__msar.col_def
)
FROM pg_attribute AS pg_columns
  JOIN unnest(col_ids, new_names) AS columns_to_copy(col_id, new_name)
    ON pg_columns.attnum=columns_to_copy.col_id
  LEFT JOIN pg_attrdef AS pg_column_defaults
    ON pg_column_defaults.adnum=pg_columns.attnum AND pg_columns.attrelid=pg_column_defaults.adrelid
WHERE pg_columns.attrelid=tab_id;
$$ LANGUAGE sql RETURNS NULL ON NULL INPUT;


CREATE OR REPLACE FUNCTION
msar.build_unique_column_name(tab_id oid, col_name text) RETURNS text AS $$/*
Get a unique column name based on the given name.

Args:
  tab_id: The OID of the table where the column name should be unique.
  col_name: The resulting column name will be equal to or at least based on this.

See the msar.get_fresh_copy_name function for how unique column names are generated.
*/
DECLARE
  col_attnum smallint;
BEGIN
  col_attnum := msar.get_attnum(tab_id, col_name);
  RETURN CASE
    WHEN col_attnum IS NOT NULL THEN msar.get_fresh_copy_name(tab_id, col_attnum) ELSE col_name
  END;
END;
$$ LANGUAGE plpgsql RETURNS NULL ON NULL INPUT;


CREATE OR REPLACE FUNCTION
msar.build_unique_fkey_column_name(tab_id oid, fk_col_name text, frel_name text)
  RETURNS text AS $$/*
Create a unique name for a foreign key column.

Args:
  tab_id: The OID of the table where the column name should be unique.
  fk_col_name: The base name for the foreign key column.
  frel_name: The name of the referent table. Used for creating fk_col_name if not given.

Note that frel_name will be used to build the foreign key column name if it's not given. The result
will be of the form: <frel_name>_id. Then, we apply some logic to ensure the result is unique.
*/
BEGIN
  fk_col_name := COALESCE(fk_col_name, format('%s_id', frel_name));
  RETURN msar.build_unique_column_name(tab_id, fk_col_name);
END;
$$ LANGUAGE plpgsql;


CREATE OR REPLACE FUNCTION
msar.get_extracted_col_def_jsonb(tab_id oid, col_ids integer[]) RETURNS jsonb AS $$/*
Get a JSON array of column definitions from given columns for creation of an extracted table.

See the __msar.process_col_def_jsonb for a description of the JSON.

Args:
  tab_id: The OID of the table containing the columns whose definitions we want.
  col_ids: The attnum of the columns whose definitions we want.
*/

SELECT jsonb_agg(
  jsonb_build_object(
    'name', attname,
    'type', jsonb_build_object('id', atttypid, 'modifier', atttypmod),
    'not_null', attnotnull,
    'default',
    -- We only copy non-dynamic default expressions to new table to avoid double-use of sequences.
    -- Sequences are owned by a specific column, and can't be reused without error.
    CASE WHEN NOT msar.is_default_possibly_dynamic(tab_id, col_id) THEN
      pg_get_expr(adbin, tab_id)
    END
  )
)
FROM pg_attribute AS pg_columns
  JOIN unnest(col_ids) AS columns_to_copy(col_id)
    ON pg_columns.attnum=columns_to_copy.col_id
  LEFT JOIN pg_attrdef AS pg_column_defaults
    ON pg_column_defaults.adnum=pg_columns.attnum AND pg_columns.attrelid=pg_column_defaults.adrelid
WHERE pg_columns.attrelid=tab_id AND NOT msar.is_pkey_col(tab_id, col_id);
$$ LANGUAGE sql RETURNS NULL ON NULL INPUT;


-- Add columns to table ----------------------------------------------------------------------------

CREATE OR REPLACE FUNCTION
__msar.prepare_fields_arg(fields text) RETURNS text AS $$/*
Convert the `fields` argument into an integer for use with the integertypmodin system function.

Args:
  fields: A string corresponding to the documented options from the doumentation at
          https://www.postgresql.org/docs/13/datatype-datetime.html

In order to construct the argument for intervaltypmodin, needed for constructing the typmod value
for INTERVAL types with arguments, we need to apply a transformation to the correct integer. This
transformation is quite arcane, and is lifted straight from the PostgreSQL C code. Given a non-null
fields argument, the steps are:
- Assign each substring of valid `fields` arguments the correct integer (from the Postgres src).
- Apply a bitshift mapping each integer to the according power of 2.
- Sum the results to get an integer signifying the fields argument.
*/
SELECT COALESCE(
  sum(1<<code)::text,
  '32767'  -- 0x7FFF in decimal; This represents no field argument.
)
FROM (
  VALUES
    ('MONTH', 1),
    ('YEAR', 2),
    ('DAY', 3),
    ('HOUR', 10),
    ('MINUTE', 11),
    ('SECOND', 12)
) AS field_map(field, code)
WHERE fields ILIKE '%' || field || '%';
$$ LANGUAGE SQL;


CREATE OR REPLACE FUNCTION __msar.build_typmodin_arg(
  typ_options jsonb, timespan_flag boolean
) RETURNS cstring[] AS $$/*
Build an array to be used as the argument for a typmodin function.

Timespans have to be handled slightly differently since they have a tricky `fields` argument that
requires special processing. See __msar.prepare_fields_arg for more details.

Args:
  typ_options: JSONB giving options fields as per the description in msar.build_type_text.
  timespan_flag: true if the associated type is a timespan, false otherwise.
*/
SELECT array_remove(
  ARRAY[
    typ_options ->> 'length',
    CASE WHEN timespan_flag THEN __msar.prepare_fields_arg(typ_options ->> 'fields') END,
    typ_options ->> 'precision',
    typ_options ->> 'scale'
  ],
  null
)::cstring[]
$$ LANGUAGE SQL RETURNS NULL ON NULL INPUT;


CREATE OR REPLACE FUNCTION
__msar.get_formatted_base_type(typ_name text, typ_options jsonb) RETURNS text AS $$ /*
Build the appropriate type definition string, without Array brackets.

This function uses some PostgreSQL internal functions to do its work. In particular, for any type
that takes options, This function uses the typmodin (read "type modification input") system
functions to convert the given options into a typmod integer. The typ_name given is converted into
the OID of the named type. These two pieces let us call `format_type` to get a canonical string
representation of the definition of the type, with its options.

Args:
  typ_name: This should be qualified and quoted as needed.
  typ_options: These should be in the form described in msar.build_type_text.
*/
DECLARE
  typ_id oid;
  timespan_flag boolean;
  typmodin_func text;
  typmod integer;
BEGIN
  -- Here we just get the OID of the type.
  typ_id := typ_name::regtype::oid;
  -- This is a lookup of the function name for the typmodin function associated with the type, if
  -- one exists.
  typmodin_func := typmodin::text FROM pg_type WHERE oid=typ_id AND typmodin<>0;
  -- This flag is needed since timespan types need special handling when converting the options into
  -- the form needed to call the typmodin function.
  timespan_flag := typcategory='T' FROM pg_type WHERE oid=typ_id;
  IF (
    jsonb_typeof(typ_options) = 'null'  -- The caller passed no type options
    OR typ_options IS NULL -- The caller didn't even pass the type options key
    OR typ_options='{}'::jsonb  -- The caller passed an empty type options object
    OR typmodin_func IS NULL  -- The type doesn't actually accept type options
  ) THEN
    typmod := NULL;
  ELSE
    -- Here, we actually run the typmod function to get the output for use in the format_type call.
    EXECUTE format(
      'SELECT %I(%L)',
      typmodin_func,
      __msar.build_typmodin_arg(typ_options, timespan_flag)
    ) INTO typmod;
  END IF;
  RETURN format_type(typ_id::integer, typmod::integer);
END;
$$ LANGUAGE plpgsql;


CREATE OR REPLACE FUNCTION
msar.build_type_text(typ_jsonb jsonb) RETURNS text AS $$/*
Turns the given type-describing JSON into a proper string defining a type with arguments

The input JSON should be of the form
  {
    "id": <integer>
    "schema": <str>,
    "name": <str>,
    "modifier": <integer>,
    "options": {
      "length": <integer>,
      "precision": <integer>,
      "scale": <integer>
      "fields": <str>,
      "array": <boolean>
    }
  }

All fields are optional, and a null value as input returns 'text'
*/
SELECT COALESCE(
  -- First choice is the type specified by numeric IDs, since they're most reliable.
  format_type(
    (typ_jsonb ->> 'id')::integer,
    (typ_jsonb ->> 'modifier')::integer
  ),
  -- Second choice is the type specified by string IDs.
  __msar.get_formatted_base_type(
    COALESCE(
      __msar.build_qualified_name_sql(typ_jsonb ->> 'schema', typ_jsonb ->> 'name'),
      typ_jsonb ->> 'name',
      'text'  -- We fall back to 'text' when input is null or empty.
    ),
    typ_jsonb -> 'options'
  ) || CASE
    WHEN (typ_jsonb -> 'options' ->> 'array')::boolean THEN
      '[]'
    ELSE ''
  END
)
$$ LANGUAGE SQL;


CREATE OR REPLACE FUNCTION
msar.build_type_text_complete(typ_jsonb jsonb, old_type text) RETURNS text AS $$/*
Build the text name of a type, using the old type as a base if only options are given.

The main use for this is to allow for altering only the options of the type of a column.

Args:
  typ_jsonb: This is a jsonb denoting the new type.
  old_type: This is the old type name, with no options.

The typ_jsonb should be in the form:
{
  "name": <str> (optional),
  "options": <obj> (optional)
}

*/
SELECT msar.build_type_text(
  jsonb_strip_nulls(
    jsonb_build_object(
      'name', COALESCE(typ_jsonb ->> 'name', old_type),
      'options', typ_jsonb -> 'options'
    )
  )
);
$$ LANGUAGE SQL RETURNS NULL ON NULL INPUT;



CREATE OR REPLACE FUNCTION __msar.build_col_def_text(col __msar.col_def) RETURNS text AS $$/*
Build appropriate text defining the given column for table creation or alteration.
*/
SELECT format(
  '%s %s %s %s %s',
  col.name_,
  col.type_,
  CASE WHEN col.not_null THEN 'NOT NULL' END,
  'DEFAULT ' || col.default_,
  -- This can be used to define our default Mathesar primary key column.
  -- TODO: We should really consider doing GENERATED *ALWAYS* (rather than BY DEFAULT), but this
  -- breaks some other assumptions.
  CASE WHEN col.identity_ THEN 'GENERATED BY DEFAULT AS IDENTITY PRIMARY KEY' END
);
$$ LANGUAGE SQL;


CREATE OR REPLACE FUNCTION
__msar.process_col_def_jsonb(
  tab_id oid,
  col_defs jsonb,
  raw_default boolean,
  create_id boolean DEFAULT false
) RETURNS __msar.col_def[] AS $$/*
Create an __msar.col_def from a JSON array of column creation defining JSON blobs.

Args:
  tab_id: The OID of the table where we'll create the columns
  col_defs: A jsonb array defining a column creation (must have "type" key; "name",
                  "not_null", and "default" keys optional).
  raw_default: This boolean tells us whether we chould reproduce the default with or without quoting
               and escaping. True means we don't quote or escape, but just use the raw value.
  create_id: This boolean defines whether or not we should automatically add a default Mathesar 'id'
             column to the input.

The col_defs should have the form:
[
  {
    "name": <str> (optional),
    "type": {
      "name": <str> (optional),
      "options": <obj> (optional),
    },
    "not_null": <bool> (optional; default false),
    "default": <any> (optional),
    "description": <str> (optional)
  },
  {
    ...
  }
]

For more info on the type.options object, see the msar.build_type_text function. All pieces are
optional. If an empty object {} is given, the resulting column will have a default name like
'Column <n>' and type TEXT. It will allow nulls and have a null default value.
*/
WITH attnum_cte AS (
  SELECT MAX(attnum) AS m_attnum FROM pg_attribute WHERE attrelid=tab_id
), col_create_cte AS (
  SELECT (
    -- build a name for the column
    COALESCE(
      quote_ident(col_def_obj ->> 'name'),
      quote_ident('Column ' || (attnum_cte.m_attnum + ROW_NUMBER() OVER ())),
      quote_ident('Column ' || (ROW_NUMBER() OVER ()))
    ),
    -- build the column type
    msar.build_type_text(col_def_obj -> 'type'),
    -- set the not_null value for the column
    col_def_obj ->> 'not_null',
    -- set the default value for the column
    CASE
      WHEN col_def_obj ->> 'default' IS NULL THEN
        NULL
      WHEN raw_default THEN
        col_def_obj ->> 'default'
      ELSE
        format('%L', col_def_obj ->> 'default')
    END,
    -- We don't allow setting the primary key column manually
    false,
    -- Set the description for the column
    quote_literal(col_def_obj ->> 'description')
  )::__msar.col_def AS col_defs
  FROM attnum_cte, jsonb_array_elements(col_defs) AS col_def_obj
  WHERE col_def_obj ->> 'name' IS NULL OR col_def_obj ->> 'name' <> 'id'
)
SELECT array_cat(
  CASE
    WHEN create_id THEN
      -- The below tuple defines a default 'id' column for Mathesar.  It has name id, type integer,
      -- it's not null, it uses the 'identity' functionality to generate default values, has
      -- a default comment.
      ARRAY[('id', 'integer', true, null, true, 'Mathesar default ID column')]::__msar.col_def[]
  END,
  array_agg(col_defs)
)
FROM col_create_cte;
$$ LANGUAGE SQL;


CREATE OR REPLACE FUNCTION
__msar.add_columns(tab_name text, col_defs variadic __msar.col_def[]) RETURNS text AS $$/*
Add the given columns to the given table.

Args:
  tab_name: Fully-qualified, quoted table name.
  col_defs: The columns to be added.
*/
WITH ca_cte AS (
  SELECT string_agg(
    'ADD COLUMN ' || __msar.build_col_def_text(col),
      ', '
    ) AS col_additions
  FROM unnest(col_defs) AS col
)
SELECT __msar.exec_ddl('ALTER TABLE %s %s', tab_name, col_additions) FROM ca_cte;
$$ LANGUAGE SQL RETURNS NULL ON NULL INPUT;


CREATE OR REPLACE FUNCTION
msar.add_columns(tab_id oid, col_defs jsonb, raw_default boolean DEFAULT false)
  RETURNS smallint[] AS $$/*
Add columns to a table.

Args:
  tab_id: The OID of the table to which we'll add columns.
  col_defs: a JSONB array defining columns to add. See __msar.process_col_def_jsonb for details.
  raw_default: Whether to treat defaults as raw SQL. DANGER!
*/
DECLARE
  col_create_defs __msar.col_def[];
  fq_table_name text := __msar.get_qualified_relation_name(tab_id);
BEGIN
  col_create_defs := __msar.process_col_def_jsonb(tab_id, col_defs, raw_default);
  PERFORM __msar.add_columns(fq_table_name, variadic col_create_defs);

  PERFORM
  __msar.comment_on_column(
      fq_table_name,
      col_create_def.name_,
      col_create_def.description
    )
  FROM unnest(col_create_defs) AS col_create_def
  WHERE col_create_def.description IS NOT NULL;

  RETURN array_agg(attnum)
    FROM (SELECT * FROM pg_attribute WHERE attrelid=tab_id) L
    INNER JOIN unnest(col_create_defs) R
    ON quote_ident(L.attname) = R.name_;
END;
$$ LANGUAGE plpgsql RETURNS NULL ON NULL INPUT;


CREATE OR REPLACE FUNCTION
msar.add_columns(sch_name text, tab_name text, col_defs jsonb, raw_default boolean)
  RETURNS smallint[] AS $$/*
Add columns to a table.

Args:
  sch_name: unquoted schema name of the table to which we'll add columns.
  tab_name: unquoted, unqualified name of the table to which we'll add columns.
  col_defs: a JSONB array defining columns to add. See __msar.process_col_def_jsonb for details.
  raw_default: Whether to treat defaults as raw SQL. DANGER!
*/
SELECT msar.add_columns(msar.get_relation_oid(sch_name, tab_name), col_defs, raw_default);
$$ LANGUAGE SQL RETURNS NULL ON NULL INPUT;


----------------------------------------------------------------------------------------------------
----------------------------------------------------------------------------------------------------
-- MATHESAR ADD CONSTRAINTS FUNCTIONS
--
-- Add constraints to tables and (for NOT NULL) columns.
----------------------------------------------------------------------------------------------------
----------------------------------------------------------------------------------------------------


-- Constraint creation definition type -------------------------------------------------------------

DROP TYPE IF EXISTS __msar.con_def CASCADE;
CREATE TYPE __msar.con_def AS (
/*
This should be used in the context of a single ALTER TABLE command. So, no need to reference the
constrained table's OID.
*/
  name_ text, -- The name of the constraint to create, qualified and quoted.
  type_ "char", -- The type of constraint to create, as a "char". See pg_constraint.contype
  col_names text[], -- The columns for the constraint, quoted.
  deferrable_ boolean, -- Whether or not the constraint is deferrable.
  fk_rel_name text, -- The foreign table for an fkey, qualified and quoted.
  fk_col_names text[], -- The foreign table's columns for an fkey, quoted.
  fk_upd_action "char", -- Action taken when fk referent is updated. See pg_constraint.confupdtype.
  fk_del_action "char", -- Action taken when fk referent is deleted. See pg_constraint.confdeltype.
  fk_match_type "char", -- The match type of the fk constraint. See pg_constraint.confmatchtype.
  expression text -- Text SQL giving the expression for the constraint (if applicable).
);


CREATE OR REPLACE FUNCTION msar.get_fkey_action_from_char("char") RETURNS text AS $$/*
Map the "char" from pg_constraint to the update or delete action string.
*/
SELECT CASE
  WHEN $1 = 'a' THEN 'NO ACTION'
  WHEN $1 = 'r' THEN 'RESTRICT'
  WHEN $1 = 'c' THEN 'CASCADE'
  WHEN $1 = 'n' THEN 'SET NULL'
  WHEN $1 = 'd' THEN 'SET DEFAULT'
END;
$$ LANGUAGE SQL RETURNS NULL ON NULL INPUT;


CREATE OR REPLACE FUNCTION msar.get_fkey_match_type_from_char("char") RETURNS text AS $$/*
Convert a char to its proper string describing the match type.

NOTE: Since 'PARTIAL' is not implemented (and throws an error), we don't use it here.
*/
SELECT CASE
  WHEN $1 = 'f' THEN 'FULL'
  WHEN $1 = 's' THEN 'SIMPLE'
END;
$$ LANGUAGE SQL RETURNS NULL ON NULL INPUT;


CREATE OR REPLACE FUNCTION __msar.build_con_def_text(con __msar.con_def) RETURNS text AS $$/*
Build appropriate text defining the given constraint for table creation or alteration.

If the given con.name_ is null, the syntax changes slightly (we don't add 'CONSTRAINT'). The FOREIGN
KEY constraint has a number of extra strings that may or may not be appended.  The best
documentation for this is the FOREIGN KEY section of the CREATE TABLE docs:
https://www.postgresql.org/docs/current/sql-createtable.html

One helpful note is that this function makes use heavy of the || operator. This operator returns
null if either side is null, and thus

  'CONSTRAINT ' || con.name_ || ' '

is 'CONSTRAINT <name> ' when con.name_ is not null, and simply null if con.name_ is null.
*/
SELECT CASE
    WHEN con.type_ = 'u' THEN  -- It's a UNIQUE constraint
      format(
        '%sUNIQUE %s',
        'CONSTRAINT ' || con.name_ || ' ',
        __msar.build_text_tuple(con.col_names)
      )
    WHEN con.type_ = 'p' THEN  -- It's a PRIMARY KEY constraint
      format(
        '%sPRIMARY KEY %s',
        'CONSTRAINT ' || con.name_ || ' ',
        __msar.build_text_tuple(con.col_names)
      )
    WHEN con.type_ = 'f' THEN  -- It's a FOREIGN KEY constraint
      format(
        '%sFOREIGN KEY %s REFERENCES %s%s%s%s%s',
        'CONSTRAINT ' || con.name_ || ' ',
        __msar.build_text_tuple(con.col_names),
        con.fk_rel_name,
        __msar.build_text_tuple(con.fk_col_names),
        ' MATCH ' || msar.get_fkey_match_type_from_char(con.fk_match_type),
        ' ON DELETE ' || msar.get_fkey_action_from_char(con.fk_del_action),
        ' ON UPDATE ' || msar.get_fkey_action_from_char(con.fk_upd_action)
      )
    ELSE
      NULL
  END
  || CASE WHEN con.deferrable_ THEN 'DEFERRABLE' ELSE '' END;
$$ LANGUAGE SQL RETURNS NULL ON NULL INPUT;


CREATE OR REPLACE FUNCTION
__msar.process_con_def_jsonb(tab_id oid, con_create_arr jsonb)
  RETURNS __msar.con_def[] AS $$/*
Create an array of  __msar.con_def from a JSON array of constraint creation defining JSON.

Args:
  tab_id: The OID of the table where we'll create the constraints.
  con_create_arr: A jsonb array defining a constraint creation (must have "type" key; "name",
                  "not_null", and "default" keys optional).


The con_create_arr should have the form:
[
  {
    "name": <str> (optional),
    "type": <str>,
    "columns": [<int:str>, <int:str>, ...],
    "deferrable": <bool> (optional),
    "fkey_relation_id": <int> (optional),
    "fkey_relation_schema": <str> (optional),
    "fkey_relation_name": <str> (optional),
    "fkey_columns": [<int:str>, <int:str>, ...] (optional),
    "fkey_update_action": <str> (optional),
    "fkey_delete_action": <str> (optional),
    "fkey_match_type": <str> (optional),
  },
  {
    ...
  }
]
If the constraint type is "f", then we require
- fkey_relation_id or (fkey_relation_schema and fkey_relation_name).

Numeric IDs are preferred over textual ones where both are accepted.
*/
SELECT array_agg(
  (
    -- build the name for the constraint, properly quoted.
    quote_ident(con_create_obj ->> 'name'),
    -- set the constraint type as a single char. See __msar.build_con_def_text for details.
    con_create_obj ->> 'type',
    -- Set the column names associated with the constraint.
    __msar.get_column_names(tab_id, con_create_obj -> 'columns'),
    -- Set whether the constraint is deferrable or not (boolean).
    con_create_obj ->> 'deferrable',
    -- Build the relation name where the constraint will be applied. Prefer numeric ID.
    COALESCE(
      __msar.get_qualified_relation_name((con_create_obj -> 'fkey_relation_id')::integer::oid),
      __msar.build_qualified_name_sql(
        con_create_obj ->> 'fkey_relation_schema', con_create_obj ->> 'fkey_relation_name'
      )
    ),
    -- Build the array of foreign columns for an fkey constraint.
    __msar.get_column_names(
      COALESCE(
        -- We validate that the given OID (if any) is correct.
        (con_create_obj -> 'fkey_relation_id')::integer::oid,
        -- If given a schema, name pair, we get the OID from that (and validate it).
        msar.get_relation_oid(
          con_create_obj ->> 'fkey_relation_schema', con_create_obj ->> 'fkey_relation_name'
        )
      ),
      con_create_obj -> 'fkey_columns'
    ),
    -- The below are passed directly. They define some parameters for FOREIGN KEY constraints.
    con_create_obj ->> 'fkey_update_action',
    con_create_obj ->> 'fkey_delete_action',
    con_create_obj ->> 'fkey_match_type',
    null -- not yet implemented
  )::__msar.con_def
) FROM jsonb_array_elements(con_create_arr) AS x(con_create_obj);
$$ LANGUAGE SQL;


CREATE OR REPLACE FUNCTION
__msar.add_constraints(tab_name text, con_defs variadic __msar.con_def[])
  RETURNS TEXT AS $$/*
Add the given constraints to the given table.

Args:
  tab_name: Fully-qualified, quoted table name.
  con_defs: The constraints to be added.
*/
WITH con_cte AS (
  SELECT string_agg('ADD ' || __msar.build_con_def_text(con), ', ') as con_additions
  FROM unnest(con_defs) as con
)
SELECT __msar.exec_ddl('ALTER TABLE %s %s', tab_name, con_additions) FROM con_cte;
$$ LANGUAGE SQL RETURNS NULL ON NULL INPUT;


CREATE OR REPLACE FUNCTION
msar.add_constraints(tab_id oid, con_defs jsonb) RETURNS oid[] AS $$/*
Add constraints to a table.

Args:
  tab_id: The OID of the table to which we'll add constraints.
  col_defs: a JSONB array defining constraints to add. See __msar.process_con_def_jsonb for details.
*/
DECLARE
  con_create_defs __msar.con_def[];
BEGIN
  con_create_defs := __msar.process_con_def_jsonb(tab_id, con_defs);
  PERFORM __msar.add_constraints(
    __msar.get_qualified_relation_name(tab_id),
    variadic con_create_defs
  );
  RETURN array_agg(oid) FROM pg_constraint WHERE conrelid=tab_id;
END;
$$ LANGUAGE plpgsql RETURNS NULL ON NULL INPUT;


CREATE OR REPLACE FUNCTION
msar.add_constraints(sch_name text, tab_name text, con_defs jsonb)
  RETURNS oid[] AS $$/*
Add constraints to a table.

Args:
  sch_name: unquoted schema name of the table to which we'll add constraints.
  tab_name: unquoted, unqualified name of the table to which we'll add constraints.
  con_defs: a JSONB array defining constraints to add. See __msar.process_con_def_jsonb for details.
*/
SELECT msar.add_constraints(msar.get_relation_oid(sch_name, tab_name), con_defs);
$$ LANGUAGE SQL RETURNS NULL ON NULL INPUT;


DROP TYPE IF EXISTS __msar.not_null_def CASCADE;
CREATE TYPE __msar.not_null_def AS (
  col_name text, -- The column to be modified, quoted.
  not_null boolean -- The value to set for null or not null.
);


CREATE OR REPLACE FUNCTION
__msar.set_not_nulls(tab_name text, not_null_defs __msar.not_null_def[]) RETURNS TEXT AS $$/*
Set or drop not null constraints on columns
*/
WITH not_null_cte AS (
  SELECT string_agg(
    CASE
      WHEN not_null_def.not_null=true THEN format('ALTER %s SET NOT NULL', not_null_def.col_name)
      WHEN not_null_def.not_null=false THEN format ('ALTER %s DROP NOT NULL', not_null_def.col_name)
    END,
    ', '
  ) AS not_nulls
  FROM unnest(not_null_defs) as not_null_def
)
SELECT __msar.exec_ddl('ALTER TABLE %s %s', tab_name, not_nulls) FROM not_null_cte;
$$ LANGUAGE SQL RETURNS NULL ON NULL INPUT;


CREATE OR REPLACE FUNCTION
msar.copy_constraint(con_id oid, from_col_id smallint, to_col_id smallint)
  RETURNS oid[] AS $$/*
Copy a single constraint associated with a column.

Given a column with attnum 3 involved in the original constraint, and a column with attnum 4 to be
involved in the constraint copy, and other columns 1 and 2 involved in the constraint, suppose the
original constraint had conkey [1, 2, 3]. The copy constraint should then have conkey [1, 2, 4].

For now, this is only implemented for unique constraints.

Args:
  con_id: The oid of the constraint we'll copy.
  from_col_id: The column ID to be removed from the original's conkey in the copy.
  to_col_id: The column ID to be added to the original's conkey in the copy.
*/
WITH
  con_cte AS (SELECT * FROM pg_constraint WHERE oid=con_id AND contype='u'),
  con_def_cte AS (
    SELECT jsonb_agg(
      jsonb_build_object(
        'name', null,
        'type', con_cte.contype,
        'columns', array_replace(con_cte.conkey, from_col_id, to_col_id)
      )
    ) AS con_def FROM con_cte
  )
SELECT msar.add_constraints(con_cte.conrelid, con_def_cte.con_def) FROM con_cte, con_def_cte;
$$ LANGUAGE sql RETURNS NULL ON NULL INPUT;


CREATE OR REPLACE FUNCTION
msar.copy_column(
  tab_id oid, col_id smallint, copy_name text, copy_data boolean, copy_constraints boolean
) RETURNS smallint AS $$/*
Copy a column of a table
*/
DECLARE
  col_defs __msar.col_def[];
  tab_name text;
  col_name text;
  created_col_id smallint;
BEGIN
  col_defs := __msar.get_duplicate_col_defs(
    tab_id, ARRAY[col_id], ARRAY[copy_name], copy_data
  );
  tab_name := __msar.get_qualified_relation_name(tab_id);
  col_name := quote_ident(msar.get_column_name(tab_id, col_id));
  PERFORM __msar.add_columns(tab_name, VARIADIC col_defs);
  created_col_id := attnum
    FROM pg_attribute
    WHERE attrelid=tab_id AND quote_ident(attname)=col_defs[1].name_;
  IF copy_data THEN
    PERFORM __msar.exec_ddl(
      'UPDATE %s SET %s=%s',
      tab_name, col_defs[1].name_, quote_ident(msar.get_column_name(tab_id, col_id))
    );
  END IF;
  IF copy_constraints THEN
    PERFORM msar.copy_constraint(oid, col_id, created_col_id)
    FROM pg_constraint
    WHERE conrelid=tab_id AND ARRAY[col_id] <@ conkey;
    PERFORM __msar.set_not_nulls(
      tab_name, ARRAY[(col_defs[1].name_, attnotnull)::__msar.not_null_def]
    )
    FROM pg_attribute WHERE attrelid=tab_id AND attnum=col_id;
  END IF;
  RETURN created_col_id;
END;
$$ LANGUAGE plpgsql;


CREATE OR REPLACE FUNCTION
msar.get_extracted_con_def_jsonb(tab_id oid, col_ids integer[]) RETURNS jsonb AS $$/*
Get a JSON array of constraint definitions from given columns for creation of an extracted table.

See the __msar.process_con_def_jsonb for a description of the JSON.

Args:
  tab_id: The OID of the table containing the constraints whose definitions we want.
  col_ids: The attnum of columns with the constraints whose definitions we want.
*/

SELECT jsonb_agg(
  jsonb_build_object(
    'type', contype,
    'columns', ARRAY[attname],
    'deferrable', condeferrable,
    'fkey_relation_id', confrelid::bigint,
    'fkey_columns', coalesce(confkey, ARRAY[]::smallint[]),
    'fkey_update_action', confupdtype,
    'fkey_delete_action', confdeltype,
    'fkey_match_type', confmatchtype
  )
)
FROM pg_constraint
  JOIN unnest(col_ids) AS columns_to_copy(col_id) ON pg_constraint.conkey[1]=columns_to_copy.col_id
  JOIN pg_attribute
    ON pg_attribute.attnum=columns_to_copy.col_id AND pg_attribute.attrelid=pg_constraint.conrelid
WHERE pg_constraint.conrelid=tab_id AND (pg_constraint.contype='f' OR pg_constraint.contype='u');
$$ LANGUAGE sql RETURNS NULL ON NULL INPUT;


----------------------------------------------------------------------------------------------------
----------------------------------------------------------------------------------------------------
-- MATHESAR DROP TABLE FUNCTIONS
--
-- Drop a table.
----------------------------------------------------------------------------------------------------
----------------------------------------------------------------------------------------------------

-- Drop table --------------------------------------------------------------------------------------

CREATE OR REPLACE FUNCTION
__msar.drop_table(tab_name text, cascade_ boolean, if_exists boolean) RETURNS text AS $$/*
Drop a table, returning the command executed.

Args:
  tab_name: The qualified, quoted name of the table we will drop.
  cascade_: Whether to add CASCADE.
  if_exists_: Whether to ignore an error if the table doesn't exist
*/
DECLARE
  cmd_template TEXT;
BEGIN
  IF if_exists
  THEN
    cmd_template := 'DROP TABLE IF EXISTS %s';
  ELSE
    cmd_template := 'DROP TABLE %s';
  END IF;
  IF cascade_
  THEN
    cmd_template = cmd_template || ' CASCADE';
  END IF;
  RETURN __msar.exec_ddl(cmd_template, tab_name);
END;
$$ LANGUAGE plpgsql RETURNS NULL ON NULL INPUT;


CREATE OR REPLACE FUNCTION
msar.drop_table(tab_id oid, cascade_ boolean) RETURNS text AS $$/*
Drop a table, returning the fully qualified name of the dropped table.

Args:
  tab_id: The OID of the table to drop
  cascade_: Whether to drop dependent objects.
*/
DECLARE relation_name text;
BEGIN
  relation_name := __msar.get_qualified_relation_name_or_null(tab_id);
  -- if_exists doesn't work while working with oids because
  -- the SQL query gets parameterized with tab_id instead of relation_name
  -- since we're unable to find the relation_name for a non existing table.
  PERFORM __msar.drop_table(relation_name, cascade_, if_exists => false);
  RETURN relation_name;
END;
$$ LANGUAGE plpgsql RETURNS NULL ON NULL INPUT;


CREATE OR REPLACE FUNCTION
msar.drop_table(sch_name text, tab_name text, cascade_ boolean, if_exists boolean)
  RETURNS text AS $$/*
Drop a table, returning the command executed.

Args:
  sch_name: The schema of the table to drop.
  tab_name: The name of the table to drop.
  cascade_: Whether to drop dependent objects.
  if_exists_: Whether to ignore an error if the table doesn't exist
*/
DECLARE qualified_tab_name text;
BEGIN
  qualified_tab_name := __msar.build_qualified_name_sql(sch_name, tab_name);
  RETURN __msar.drop_table(qualified_tab_name, cascade_, if_exists);
END;
$$ LANGUAGE plpgsql RETURNS NULL ON NULL INPUT;


----------------------------------------------------------------------------------------------------
----------------------------------------------------------------------------------------------------
-- MATHESAR DROP CONSTRAINT FUNCTIONS
--
-- Drop a constraint.
----------------------------------------------------------------------------------------------------
----------------------------------------------------------------------------------------------------

CREATE OR REPLACE FUNCTION
msar.drop_constraint(sch_name text, tab_name text, con_name text) RETURNS TEXT AS $$/*
Drop a constraint

Args:
  sch_name: The name of the schema where the table with constraint to be dropped resides, unquoted.
  tab_name: The name of the table that has the constraint to be dropped, unquoted.
  con_name: Name of the constraint to drop, unquoted.
*/
BEGIN
  EXECUTE format('ALTER TABLE %I.%I DROP CONSTRAINT %I', sch_name, tab_name, con_name);
  RETURN con_name;
END;
$$ LANGUAGE plpgsql RETURNS NULL ON NULL INPUT;


CREATE OR REPLACE FUNCTION
msar.drop_constraint(tab_id oid, con_id oid) RETURNS TEXT AS $$/*
Drop a constraint

Args:
  tab_id: OID of the table that has the constraint to be dropped.
  con_id: OID of the constraint to be dropped.
*/
BEGIN
  RETURN msar.drop_constraint(
    msar.get_relation_schema_name(tab_id),
    msar.get_relation_name(tab_id),
    msar.get_constraint_name(con_id)
  );
END;
$$ LANGUAGE plpgsql RETURNS NULL ON NULL INPUT;


-- Create Mathesar table function

CREATE OR REPLACE FUNCTION
__msar.add_table(tab_name text, col_defs __msar.col_def[], con_defs __msar.con_def[])
  RETURNS text AS $$/*
Add a table, returning the command executed.

Args:
  tab_name: A qualified & quoted name for the table to be added.
  col_defs: An array of __msar.col_def defining the column set of the new table.
  con_defs (optional): An array of __msar.con_def defining the constraints for the new table.

Note: Even if con_defs is null, there can be some column-level constraints set in col_defs.
*/
WITH col_cte AS (
  SELECT string_agg(__msar.build_col_def_text(col), ', ') AS table_columns
  FROM unnest(col_defs) AS col
), con_cte AS (
  SELECT string_agg(__msar.build_con_def_text(con), ', ') AS table_constraints
  FROM unnest(con_defs) as con
)
SELECT __msar.exec_ddl(
  'CREATE TABLE %s (%s)',
  tab_name,
  concat_ws(', ', table_columns, table_constraints)
)
FROM col_cte, con_cte;
$$ LANGUAGE SQL;

-- Drop function defined in Mathesar 0.1.7 with different argument names
DROP FUNCTION IF EXISTS msar.add_mathesar_table(oid, text, jsonb, jsonb, text);

CREATE OR REPLACE FUNCTION
msar.add_mathesar_table(sch_id oid, tab_name text, col_defs jsonb, con_defs jsonb, own_id regrole, comment_ text)
  RETURNS jsonb AS $$/*
Add a table, with a default id column, returning the OID & name of the created table.

Args:
  sch_id: The OID of the schema where the table will be created.
  tab_name (optional): The unquoted name for the new table.
  col_defs (optional): The columns for the new table, in order.
  con_defs (optional): The constraints for the new table.
  own_id   (optional): The OID of the role who will own the new table.
  comment_ (optional): The comment for the new table.

Note:
  - If tab_name is NULL, the table will be created with a name in the format 'Table <n>'.
  - If col_defs is NULL, the table will still be created with a default 'id' column. Also,
    if an 'id' column is given in the input, it will be replaced with our default 'id' column. This is
    the behavior of the current python functions, so we're keeping it for now. In any case, the created
    table will always have our default 'id' column as its first column.
  - If own_id is NULL, the current role will be the owner of the new table.
*/
DECLARE
  schema_name text;
  table_count integer;
  prefix text;
  uq_table_name text;
  fq_table_name text;
  created_table_id oid;
  column_defs __msar.col_def[];
  constraint_defs __msar.con_def[];
BEGIN
  schema_name := msar.get_schema_name(sch_id);
  IF NULLIF(tab_name, '') IS NOT NULL AND NOT EXISTS(
      SELECT oid FROM pg_catalog.pg_class WHERE relname = tab_name AND relnamespace = sch_id
    )
  THEN
    fq_table_name := format('%I.%I', schema_name, tab_name);
  ELSE
    -- determine what prefix to use for table name generation
    IF NULLIF(tab_name, '') IS NOT NULL THEN
      prefix := tab_name || ' ';
    ELSE
      prefix := 'Table ';
    END IF;
    -- generate a table name if one doesn't exist
    SELECT COUNT(*) + 1 INTO table_count
    FROM pg_catalog.pg_class
    WHERE relkind = 'r' AND relnamespace = sch_id;
    uq_table_name := prefix || table_count;
    -- avoid name collisions
    WHILE EXISTS (
      SELECT oid FROM pg_catalog.pg_class WHERE relname = uq_table_name AND relnamespace = sch_id
    ) LOOP
      table_count := table_count + 1;
      uq_table_name := prefix || table_count;
    END LOOP;
    fq_table_name := format('%I.%I', schema_name, uq_table_name);
  END IF;
  column_defs := __msar.process_col_def_jsonb(0, col_defs, false, true);
  constraint_defs := __msar.process_con_def_jsonb(0, con_defs);
  PERFORM __msar.add_table(fq_table_name, column_defs, constraint_defs);
  created_table_id := fq_table_name::regclass::oid;
  PERFORM msar.comment_on_table(created_table_id, comment_);
  IF own_id IS NOT NULL THEN
    PERFORM msar.transfer_table_ownership(created_table_id, own_id);
  END IF;
  RETURN jsonb_build_object(
    'oid', created_table_id::bigint,
    'name', relname
  ) FROM pg_catalog.pg_class WHERE oid = created_table_id;
END;
$$ LANGUAGE plpgsql;


CREATE OR REPLACE FUNCTION
msar.prepare_table_for_import(
  sch_id oid,
  tab_name text,
  col_defs jsonb,
  header boolean,
  delimiter text,
  escapechar text,
  quotechar text,
  encoding_ text,
  comment_ text
) RETURNS jsonb AS $$/*
Add a table, with a default id column, returning a JSON object containing
a properly formatted SQL statement to carry out `COPY FROM`, table_oid & table_name of the created table.

Each returned JSON object will have the form:
  {
    "copy_sql": <str>,
    "table_oid": <int>,
    "table_name": <str>
  }

Args:
  sch_id: The OID of the schema where the table will be created.
  tab_name (optional): The unquoted name for the new table.
  col_defs: The columns for the new table, in order.
  header: Whether or not the file contains a header line with the names of each column in the file.
  delimiter: The character that separates columns within each row (line) of the file.
  escapechar: The character that should appear before a data character that matches the `quotechar` value.
  quotechar: The quoting character to be used when a data value is quoted.
  encoding_: The encoding in which the file is encoded.
  comment_ (optional): The comment for the new table.
*/
DECLARE
  sch_name text;
  rel_name text;
  rel_id oid;
  col_names_sql text;
  options_sql text;
  copy_sql text;
BEGIN
  -- Create string table
  rel_id := msar.add_mathesar_table(sch_id, tab_name, col_defs, NULL, NULL, comment_) ->> 'oid';
  -- Get unquoted schema and table name for the created table
  SELECT nspname, relname INTO sch_name, rel_name
  FROM pg_catalog.pg_class AS pgc
  LEFT JOIN pg_catalog.pg_namespace AS pgn
  ON pgc.relnamespace = pgn.oid
  WHERE pgc.oid = rel_id;
  -- Aggregate TEXT type column names of the created table
  SELECT string_agg(quote_ident(attname), ', ') INTO col_names_sql
  FROM pg_catalog.pg_attribute
  WHERE attrelid = rel_id AND atttypid = 'TEXT'::regtype::oid;
  -- Form a substring for COPY related options
  options_sql := concat_ws(
    ' ',
    CASE WHEN header THEN 'HEADER' END,
    CASE WHEN NULLIF(delimiter, '') IS NOT NULL THEN 'DELIMITER ' || quote_literal(delimiter) END,
    CASE WHEN NULLIF(escapechar, '') IS NOT NULL THEN 'ESCAPE ' || quote_literal(escapechar) END,
    CASE WHEN NULLIF(quotechar, '') IS NOT NULL THEN 'QUOTE ' || quote_literal(quotechar) END,
    CASE WHEN NULLIF(encoding_, '') IS NOT NULL THEN 'ENCODING '|| quote_literal(encoding_) END
  );
  -- Create a properly formatted COPY SQL string
  copy_sql := format('COPY %I.%I (%s) FROM STDIN CSV %s', sch_name, rel_name, col_names_sql, options_sql);
  RETURN jsonb_build_object(
    'copy_sql', copy_sql,
    'table_oid', rel_id::bigint,
    'table_name', relname
  ) FROM pg_catalog.pg_class WHERE oid = rel_id;
END;
$$ LANGUAGE plpgsql;


CREATE OR REPLACE FUNCTION
msar.get_preview(
  tab_id oid,
  col_cast_def jsonb,
  rec_limit integer
) RETURNS jsonb AS $$/*
Preview a table, applying different type casts and options to the underlying columns before import,
returning a JSON object describing the records of the table.

Note that these casts are temporary and do not alter the data in the underlying table,
if you wish to alter these settings permanantly for the columns see msar.alter_columns.

Args:
  tab_id: The OID of the table to preview.
  col_cast_def: A JSON object describing the column settings to apply.
  rec_limit (optional): The upper limit for the number of records to return.

The col_cast_def JSONB should have the form:
[
  {
    "attnum": <int>,
    "type": {
      "name": <str>,
      "options": {
        "length": <integer>,
        "precision": <integer>,
        "scale": <integer>
        "fields": <str>,
        "array": <boolean>
      }
    },
  },
  {
    ...
  },
  ...
]
*/
DECLARE
  tab_name text;
  sel_query text;
  records jsonb;
BEGIN
  tab_name := __msar.get_qualified_relation_name(tab_id);
  sel_query := 'SELECT %s FROM %s LIMIT %L';
  WITH preview_cte AS (
    SELECT string_agg(
      'CAST(' ||
      __msar.build_cast_expr(
        quote_ident(msar.get_column_name(tab_id, (col_cast ->> 'attnum')::integer)), col_cast -> 'type' ->> 'name'
      ) ||
      ' AS ' ||
      msar.build_type_text(col_cast -> 'type') ||
      ')'|| ' AS ' || quote_ident(msar.get_column_name(tab_id, (col_cast ->> 'attnum')::integer)),
      ', '
    ) AS cast_expr
    FROM jsonb_array_elements(col_cast_def) AS col_cast
  )
  SELECT
    __msar.exec_dql(sel_query, cast_expr, tab_name, rec_limit::text)
  INTO records FROM preview_cte;
  RETURN records;
END;
$$ LANGUAGE plpgsql;


----------------------------------------------------------------------------------------------------
----------------------------------------------------------------------------------------------------
-- COLUMN ALTERATION FUNCTIONS
--
-- Functions in this section should be related to altering columns' names, types, and constraints.
----------------------------------------------------------------------------------------------------
----------------------------------------------------------------------------------------------------


-- Rename columns ----------------------------------------------------------------------------------

CREATE OR REPLACE FUNCTION
__msar.rename_column(tab_name text, old_col_name text, new_col_name text) RETURNS text AS $$/*
Change a column name, returning the command executed

Args:
  tab_name: The qualified, quoted name of the table where we'll change a column name
  old_col_name: The quoted name of the column to change.
  new_col_name: The quoted new name for the column.
*/
DECLARE
  cmd_template text;
BEGIN
  cmd_template := 'ALTER TABLE %s RENAME COLUMN %s TO %s';
  IF old_col_name <> new_col_name THEN
    RETURN __msar.exec_ddl(cmd_template, tab_name, old_col_name, new_col_name);
  ELSE
    RETURN null;
  END IF;
END;
$$ LANGUAGE plpgsql RETURNS NULL ON NULL INPUT;


CREATE OR REPLACE FUNCTION
msar.rename_column(tab_id oid, col_id integer, new_col_name text) RETURNS smallint AS $$/*
Change a column name, returning the command executed

Args:
  tab_id: The OID of the table whose column we're renaming
  col_id: The ID of the column to rename
  new_col_name: The unquoted new name for the column.
*/
BEGIN
  PERFORM __msar.rename_column(
    tab_name => __msar.get_qualified_relation_name(tab_id),
    old_col_name => quote_ident(msar.get_column_name(tab_id, col_id)),
    new_col_name => quote_ident(new_col_name)
  );
  RETURN col_id;
END;
$$ LANGUAGE plpgsql RETURNS NULL ON NULL INPUT;


CREATE OR REPLACE FUNCTION __msar.build_cast_expr(val text, type_ text) RETURNS text AS $$/*
Build an expression for casting a column in Mathesar, returning the text of that expression.

We fall back silently to default casting behavior if the mathesar_types namespace is missing.
However, we do throw an error in cases where the schema exists, but the type casting function
doesn't. This is assumed to be an error the user should know about.

Args:
  val: This is quite general, and isn't sanitized in any way. It can be either a literal or a column
       identifier, since we want to be able to produce a casting expression in either case.
  type_: This type name string must cast properly to a regtype.
*/
SELECT CASE
  WHEN msar.schema_exists('mathesar_types') THEN
    msar.get_cast_function_name(type_::regtype) || '(' || val || ')'
  ELSE
    val || '::' || type_::regtype::text
END;
$$ LANGUAGE SQL RETURNS NULL ON NULL INPUT;


CREATE OR REPLACE FUNCTION
msar.build_cast_expr(tab_id regclass, col_id smallint, typ_id regtype) RETURNS text AS $$/*
Build an expression for casting a column in Mathesar, returning the text of that expression.

We fall back silently to default casting behavior if the mathesar_types namespace is missing.
However, we do throw an error in cases where the schema exists, but the type casting function
doesn't. This is assumed to be an error the user should know about.

Args:
  tab_id: The OID of the table whose column we're casting.
  col_id: The attnum of the column in the table.
  typ_id: The OID of the type we will cast to.
*/
SELECT CASE
  WHEN msar.schema_exists('mathesar_types') THEN
    msar.get_cast_function_name(typ_id)
    || '('
    || format('%I', msar.get_column_name(tab_id, col_id))
    || ')'
  ELSE
    format('%I', msar.get_column_name(tab_id, col_id)) || '::' || typ_id::text
END;
$$ LANGUAGE SQL RETURNS NULL ON NULL INPUT;


CREATE OR REPLACE FUNCTION
msar.infer_column_data_type(tab_id regclass, col_id smallint) RETURNS regtype AS $$/*
Infer the best type for a given column.

Note that we currently only try for `text` columns, since we only do this at import. I.e.,
if the column is some other type we just return that original type.

Args:
  tab_id: The OID of the table of the column whose type we're inferring.
  col_id: The attnum of the column whose type we're inferring.
*/
DECLARE
  inferred_type regtype;
  infer_sequence_raw text[] := ARRAY[
    'boolean',
    'date',
    'numeric',
    'mathesar_types.mathesar_money',
    'timestamp without time zone',
    'timestamp with time zone',
    'time without time zone',
    'interval',
    'mathesar_types.email',
    'mathesar_types.mathesar_json_array',
    'mathesar_types.mathesar_json_object',
    'mathesar_types.uri'
  ];
  infer_sequence regtype[];
  column_nonempty boolean;
  test_type regtype;
BEGIN
  infer_sequence := array_agg(pg_catalog.to_regtype(t))
    FILTER (WHERE pg_catalog.to_regtype(t) IS NOT NULL)
    FROM unnest(infer_sequence_raw) AS x(t);
  EXECUTE format(
    'SELECT EXISTS (SELECT 1 FROM %1$I.%2$I WHERE %3$I IS NOT NULL)',
    msar.get_relation_schema_name(tab_id),
    msar.get_relation_name(tab_id),
    msar.get_column_name(tab_id, col_id)
  ) INTO column_nonempty;
  inferred_type := atttypid FROM pg_catalog.pg_attribute WHERE attrelid=tab_id AND attnum=col_id;
  IF inferred_type = 'text'::regtype AND column_nonempty THEN
    FOREACH test_type IN ARRAY infer_sequence
      LOOP
        BEGIN
          EXECUTE format(
            'EXPLAIN ANALYZE SELECT %1$s FROM %2$I.%3$I',
            msar.build_cast_expr(tab_id, col_id, test_type),
            msar.get_relation_schema_name(tab_id),
            msar.get_relation_name(tab_id)
          );
          inferred_type := test_type;
          EXIT;
        EXCEPTION WHEN OTHERS THEN
          RAISE NOTICE 'Test failed: %', format(
            'EXPLAIN ANALYZE SELECT %1$s FROM %2$I.%3$I',
            msar.build_cast_expr(tab_id, col_id, test_type),
            msar.get_relation_schema_name(tab_id),
            msar.get_relation_name(tab_id)
          );
          -- do nothing, just try the next type.
        END;
      END LOOP;
    END IF;
  RETURN inferred_type;
END;
$$ LANGUAGE plpgsql RETURNS NULL ON NULL INPUT;


CREATE OR REPLACE FUNCTION
msar.infer_table_column_data_types(tab_id regclass) RETURNS jsonb AS $$/*
Infer the best type for each column in the table.

Currently we only suggest different types for columns which originate as type `text`.

Args:
  tab_id: The OID of the table whose columns we're inferring types for.

The response JSON will have attnum keys, and values will be the result of `format_type`
for the inferred type of each column. Restricted to columns to which the user has access.
*/
SELECT jsonb_object_agg(
  attnum, pg_catalog.format_type(msar.infer_column_data_type(attrelid, attnum), null)
)
FROM pg_catalog.pg_attribute
WHERE
  attrelid = tab_id
  AND attnum > 0
  AND NOT attisdropped
  AND has_column_privilege(attrelid, attnum, 'SELECT');
$$ LANGUAGE SQL RETURNS NULL ON NULL INPUT;


CREATE OR REPLACE FUNCTION
__msar.build_col_drop_default_expr(tab_id oid, col_id integer, new_type text, new_default jsonb)
  RETURNS TEXT AS $$/*
Build an expression for dropping a column's default, returning the text of that expression.

This function is private, and not general: It builds an expression in the context of the
msar.process_col_alter_jsonb function and should not otherwise be called independently, since it has
logic specific to that context. In that setting, we drop the default for the specified column if the
caller specifies that we're setting a new_default of NULL, or if we're changing the type of the
column.

Args:
  tab_id: The OID of the table where the column with the default to be dropped lives.
  col_id: The attnum of the column with the undesired default.
  new_type: This gives the function context letting it know whether to drop the default or not. If
            we are setting a new type for the column, we will always drop the default first.
  new_default: This also gives us context letting us know whether to drop the default. By setting
               the 'new_default' to (jsonb) null, the caller specifies that we should drop the
               column's default.
*/
SELECT CASE WHEN new_type IS NOT NULL OR jsonb_typeof(new_default)='null' THEN
  'ALTER COLUMN ' || quote_ident(msar.get_column_name(tab_id, col_id)) || ' DROP DEFAULT'
 END;
$$ LANGUAGE SQL;

CREATE OR REPLACE FUNCTION
__msar.build_col_retype_expr(tab_id oid, col_id integer, new_type text) RETURNS text AS $$/*
Build an expression to change a column's type, returning the text of that expression.

Note that this function wraps the type alteration in a cast expression. If we have the custom
mathesar_types cast functions available, we prefer those to the default PostgreSQL casting behavior.

Args:
  tab_id: The OID of the table containing the column whose type we'll alter.
  col_id: The attnum of the column whose type we'll alter.
  new_type: The target type to which we'll alter the column.
*/
SELECT 'ALTER COLUMN '
  || quote_ident(msar.get_column_name(tab_id, col_id))
  || ' TYPE '
  || new_type
  || ' USING '
  || __msar.build_cast_expr(quote_ident(msar.get_column_name(tab_id, col_id)), new_type);
$$ LANGUAGE SQL RETURNS NULL ON NULL INPUT;


CREATE OR REPLACE FUNCTION __msar.build_col_default_expr(
  tab_id oid,
  col_id integer,
  old_default text,
  new_default jsonb,
  new_type text
) RETURNS text AS $$/*
Build an expression to set a column's default value, returning the text of that expression.

This function is private, and not general. The expression it builds is in the context of the calling
msar.process_col_alter_jsonb function. In particular, this function can also reset the original
default after a column type alteration, but cast to the new type of the column. We also avoid
setting a new default in cases where the new default argument is (sql) NULL, or a JSONB null.

Args:
  tab_id: The OID of the table containing the column whose default we'll alter.
  col_id: The attnum of the column whose default we'll alter.
  old_default: The current default. In some cases in the context of the caller, we want to reset the
               original default, but cast to a new type.
  new_default: The new desired default. It's left as JSONB since we are using JSONB 'null' values to
               represent 'drop the column default'.
  new_type: The target type to which we'll cast the new default.
*/
DECLARE
  default_expr text;
  raw_default_expr text;
BEGIN
  -- In this case, we assume the intent is to clear out the original default.
  IF jsonb_typeof(new_default)='null' THEN
    default_expr := null;
  -- We get the root JSONB value as text if it exists.
  ELSEIF new_default #>> '{}' IS NOT NULL THEN
    default_expr := format('%L', new_default #>> '{}');  -- sanitize since this could be user input.
  -- At this point, we know we're not setting a new default, or dropping the old one.
  -- So, we check whether the original default is potentially dynamic, and whether we need to cast
  -- it to a new type.
  ELSEIF msar.is_default_possibly_dynamic(tab_id, col_id) AND new_type IS NOT NULL THEN
    -- We add casting the possibly dynamic expression to the new type as part of the default
    -- expression in this case.
    default_expr := __msar.build_cast_expr(old_default, new_type);
  ELSEIF old_default IS NOT NULL AND new_type IS NOT NULL THEN
    -- If we arrive here, then we know the old_default is a constant value, and we want to cast the
    -- old default value to the new type *before* setting it as the new default. This avoids
    -- building up nested cast functions in the default expression.
    -- The first step is to execute the cast expression, putting the result into a new variable.
    EXECUTE format('SELECT %s', __msar.build_cast_expr(old_default, new_type))
      INTO raw_default_expr;
    -- Then we format that new variable's value as a literal.
    default_expr := format('%L', raw_default_expr);
  END IF;
  RETURN
    format('ALTER COLUMN %I SET DEFAULT ', msar.get_column_name(tab_id, col_id)) || default_expr;
END;
$$ LANGUAGE plpgsql;


CREATE OR REPLACE FUNCTION
__msar.build_col_not_null_expr(tab_id oid, col_id integer, not_null boolean) RETURNS text AS $$/*
Build an expression to alter a column's NOT NULL setting, returning the text of that expression.

Args:
  tab_id: The OID of the table containing the column whose nullability we'll alter.
  col_id: The attnum of the column whose nullability we'll alter.
  not_null: If true, we 'SET NOT NULL'. If false, we 'DROP NOT NULL' if null, we do nothing.
*/
SELECT 'ALTER COLUMN '
  || quote_ident(msar.get_column_name(tab_id, col_id))
  || CASE WHEN not_null THEN ' SET ' ELSE ' DROP ' END
  || 'NOT NULL';
$$ LANGUAGE SQL RETURNS NULL ON NULL INPUT;


CREATE OR REPLACE FUNCTION
__msar.build_col_drop_text(tab_id oid, col_id integer, col_delete boolean) RETURNS text AS $$/*
Build an expression to drop a column from a table, returning the text of that expression.

Args:
  tab_id: The OID of the table containing the column whose nullability we'll alter.
  col_id: The attnum of the column whose nullability we'll alter.
  col_delete: If true, we drop the column. If false or null, we do nothing.
*/
SELECT CASE WHEN col_delete THEN 'DROP COLUMN ' || quote_ident(msar.get_column_name(tab_id, col_id)) END;
$$ LANGUAGE SQL RETURNS NULL ON NULL INPUT;


CREATE OR REPLACE FUNCTION
msar.process_col_alter_jsonb(tab_id oid, col_alters jsonb) RETURNS text AS $$/*
Turn a JSONB array representing a set of desired column alterations into a text expression.

Args:
  tab_id The OID of the table whose columns we'll alter.
  col_alters: a JSONB array defining the list of column alterations.

The col_alters JSONB should have the form:
[
  {
    "attnum": <int>,
    "type": <obj> (optional),
    "default": <any> (optional),
    "not_null": <bool> (optional),
    "delete": <bool> (optional),
    "name": <str> (optional),
  },
  {
    ...
  },
  ...
]

Notes on the col_alters JSONB
- For more info about the type object, see the msar.build_type_text function.
- The "name" key isn't used in this function; it's included here for completeness.
- A possible 'gotcha' is the "default" key.
  - If omitted, no change to the default for the given column will occur, other than to cast it to
    the new type if a type change is specified.
  - If, on the other hand, the "default" key is set to an explicit value of null, then we will
    interpret that as a directive to set the column's default to NULL, i.e., we'll drop the current
    default setting.
- If the column is a default mathesar ID column, we will silently skip it so it won't be altered.
*/
WITH prepped_alters AS (
  SELECT
    tab_id,
    (col_alter_obj ->> 'attnum')::integer AS col_id,
    msar.build_type_text_complete(col_alter_obj -> 'type', format_type(atttypid, null)) AS new_type,
    -- We get the old default expression from a catalog table before modifying anything, so we can
    -- reset it properly if we alter the column type.
    pg_get_expr(adbin, tab_id) old_default,
    col_alter_obj -> 'default' AS new_default,
    (col_alter_obj -> 'not_null')::boolean AS not_null,
    (col_alter_obj -> 'delete')::boolean AS delete_
  FROM
    (SELECT tab_id) as arg,
    jsonb_array_elements(col_alters) as t(col_alter_obj)
    INNER JOIN pg_attribute ON (t.col_alter_obj ->> 'attnum')::smallint=attnum AND tab_id=attrelid
    LEFT JOIN pg_attrdef ON (t.col_alter_obj ->> 'attnum')::smallint=adnum AND tab_id=adrelid
  WHERE NOT msar.is_mathesar_id_column(tab_id, (t.col_alter_obj ->> 'attnum')::integer)
)
SELECT string_agg(
  nullif(
    concat_ws(
      ', ',
      __msar.build_col_drop_default_expr(tab_id, col_id, new_type, new_default),
      __msar.build_col_retype_expr(tab_id, col_id, new_type),
      __msar.build_col_default_expr(tab_id, col_id, old_default, new_default, new_type),
      __msar.build_col_not_null_expr(tab_id, col_id, not_null),
      __msar.build_col_drop_text(tab_id, col_id, delete_)
    ),
    ''
  ),
  ', '
)
FROM prepped_alters;
$$ LANGUAGE SQL RETURNS NULL ON NULL INPUT;


CREATE OR REPLACE FUNCTION
msar.alter_columns(tab_id oid, col_alters jsonb) RETURNS integer[] AS $$/*
Alter columns of the given table in bulk, returning the IDs of the columns so altered.

Args:
  tab_id: The OID of the table whose columns we'll alter.
  col_alters: a JSONB describing the alterations to make.

For the specification of the col_alters JSONB, see the msar.process_col_alter_jsonb function.

Note that all alterations except renaming are done in bulk, and then all name changes are done one
at a time afterwards. This is because the SQL design specifies at most one name-changing clause per
query.
*/
DECLARE
  r RECORD;
  col_alter_str TEXT;
  description_alter RECORD;
BEGIN
  -- Get the string specifying all non-name-change alterations to perform.
  col_alter_str := msar.process_col_alter_jsonb(tab_id, col_alters);

  -- Perform the non-name-change alterations
  IF col_alter_str IS NOT NULL THEN
    PERFORM __msar.exec_ddl(
      'ALTER TABLE %s %s',
      __msar.get_qualified_relation_name(tab_id),
      msar.process_col_alter_jsonb(tab_id, col_alters)
    );
  END IF;

  -- Here, we perform all description-changing alterations.
  FOR description_alter IN
    SELECT
      (col_alter->>'attnum')::integer AS col_id,
      col_alter->>'description' AS comment_
    FROM jsonb_array_elements(col_alters) AS col_alter
    WHERE __msar.jsonb_key_exists(col_alter, 'description')
  LOOP
    PERFORM msar.comment_on_column(
      tab_id := tab_id,
      col_id := description_alter.col_id,
      comment_ := description_alter.comment_
    );
  END LOOP;

  -- Here, we perform all name-changing alterations.
  FOR r in SELECT attnum, name FROM jsonb_to_recordset(col_alters) AS x(attnum integer, name text)
  LOOP
    PERFORM msar.rename_column(tab_id, r.attnum, r.name);
  END LOOP;
  RETURN array_agg(x.attnum) FROM jsonb_to_recordset(col_alters) AS x(attnum integer);
END;
$$ LANGUAGE plpgsql RETURNS NULL ON NULL INPUT;


-- Comment on column -------------------------------------------------------------------------------


CREATE OR REPLACE FUNCTION
__msar.comment_on_column(
  tab_name text,
  col_name text,
  comment_ text
) RETURNS text AS $$/*
Change the description of a column, returning command executed. If comment_ is NULL, column's
comment is removed.

Args:
  tab_name: The name of the table containg the column whose comment we will change.
  col_name: The name of the column whose comment we'll change
  comment_: The new comment. Any quotes or special characters must be escaped.
*/
DECLARE
  comment_or_null text := COALESCE(comment_, 'NULL');
BEGIN
RETURN __msar.exec_ddl(
  'COMMENT ON COLUMN %s.%s IS %s',
  tab_name,
  col_name,
  comment_or_null
);
END;
$$ LANGUAGE plpgsql;


CREATE OR REPLACE FUNCTION
msar.comment_on_column(
  sch_name text,
  tab_name text,
  col_name text,
  comment_ text
) RETURNS text AS $$/*
Change the description of a column, returning command executed.

Args:
  sch_name: The schema of the table whose column's comment we will change.
  tab_name: The name of the table whose column's comment we will change.
  col_name: The name of the column whose comment we will change.
  comment_: The new comment.
*/
SELECT __msar.comment_on_column(
  __msar.build_qualified_name_sql(sch_name, tab_name),
  quote_ident(col_name),
  quote_literal(comment_)
);
$$ LANGUAGE SQL;


CREATE OR REPLACE FUNCTION
__msar.comment_on_column(
  tab_id oid,
  col_id integer,
  comment_ text
) RETURNS text AS $$/*
Change the description of a column, returning command executed.

Args:
  tab_id: The OID of the table containg the column whose comment we will change.
  col_id: The ATTNUM of the column whose comment we will change.
  comment_: The new comment.
*/
SELECT __msar.comment_on_column(
  __msar.get_qualified_relation_name(tab_id),
  quote_ident(msar.get_column_name(tab_id, col_id)),
  comment_
);
$$ LANGUAGE SQL;


CREATE OR REPLACE FUNCTION
msar.comment_on_column(
  tab_id oid,
  col_id integer,
  comment_ text
) RETURNS text AS $$/*
Change the description of a column, returning command executed.

Args:
  tab_id: The OID of the table containg the column whose comment we will change.
  col_id: The ATTNUM of the column whose comment we will change.
  comment_: The new comment.
*/
SELECT __msar.comment_on_column(
  tab_id,
  col_id,
  quote_literal(comment_)
);
$$ LANGUAGE SQL;


----------------------------------------------------------------------------------------------------
----------------------------------------------------------------------------------------------------
-- MATHESAR LINK FUNCTIONS
--
-- Add a link to the table.
----------------------------------------------------------------------------------------------------
----------------------------------------------------------------------------------------------------

-- Create a Many-to-One or a One-to-One link -------------------------------------------------------


CREATE OR REPLACE FUNCTION
msar.add_foreign_key_column(
  col_name text,
  rel_id oid,
  frel_id oid,
  unique_link boolean DEFAULT false
) RETURNS smallint AS $$/*
Create a many-to-one or a one-to-one link between tables, returning the attnum of the newly created
column, returning the attnum of the added column.

Args:
  col_name: Name of the new column to be created in the referrer table, unquoted.
  rel_id: The OID of the referrer table, named for conrelid in the pg_attribute table.
  frel_id: The OID of the referent table, named for confrelid in the pg_attribute table.
  unique_link: Whether to make the link one-to-one instead of many-to-one.
*/
DECLARE
  pk_col_id smallint;
  col_defs jsonb;
  added_col_ids smallint[];
  con_defs jsonb;
BEGIN
  pk_col_id := msar.get_pk_column(frel_id);
  col_defs := jsonb_build_array(
    jsonb_build_object(
      'name', col_name,
      'type', jsonb_build_object('name', msar.get_column_type(frel_id, pk_col_id))
    )
  );
  added_col_ids := msar.add_columns(rel_id , col_defs , false);
  con_defs := jsonb_build_array(
    jsonb_build_object(
      'name', null,
      'type', 'f',
      'columns', added_col_ids,
      'deferrable', false,
      'fkey_relation_id', frel_id::integer,
      'fkey_columns', jsonb_build_array(pk_col_id)
    )
  );
  IF unique_link THEN
    con_defs := jsonb_build_array(
      jsonb_build_object(
        'name', null,
        'type', 'u',
        'columns', added_col_ids)
    ) || con_defs;
  END IF;
  PERFORM msar.add_constraints(rel_id , con_defs);
  RETURN added_col_ids[1];
END;
$$ LANGUAGE plpgsql RETURNS NULL ON NULL INPUT;

-- Create a Many-to-Many link ----------------------------------------------------------------------


CREATE OR REPLACE FUNCTION
msar.add_mapping_table(
  sch_id oid,
  tab_name text,
  mapping_columns jsonb
) RETURNS oid AS $$/*
Create a many-to-many link between tables, returning the oid of the newly created table.

Args:
  sch_id: The OID of the schema in which new referrer table is to be created.
  tab_name: Name of the referrer table to be created.
  mapping_columns: An array of objects giving the foreign key columns for the new table.

The elements of the mapping_columns array must have the form
  {"column_name": <str>, "referent_table_oid": <int>}

*/
DECLARE
  added_table_id oid;
BEGIN
  added_table_id := msar.add_mathesar_table(sch_id, tab_name, NULL, NULL, NULL, NULL) ->> 'oid';
  PERFORM msar.add_foreign_key_column(column_name, added_table_id, referent_table_oid)
  FROM jsonb_to_recordset(mapping_columns) AS x(column_name text, referent_table_oid oid);
  RETURN added_table_id;
END;
$$ LANGUAGE plpgsql RETURNS NULL ON NULL INPUT;


----------------------------------------------------------------------------------------------------
----------------------------------------------------------------------------------------------------
-- TABLE SPLITTING FUNCTIONS
--
-- Functions to extract columns from a table
----------------------------------------------------------------------------------------------------
----------------------------------------------------------------------------------------------------


CREATE OR REPLACE FUNCTION
msar.extract_columns_from_table(
  tab_id oid, col_ids integer[], new_tab_name text, fk_col_name text
) RETURNS jsonb AS $f$/*
Extract columns from a table to create a new table, linked by a foreign key.

Args:
  tab_id: The OID of the table whose columns we'll extract
  col_ids: An array of the attnums of the columns to extract
  new_tab_name: The name of the new table to be made from the extracted columns, unquoted
  fk_col_name: The name to give the new foreign key column in the remainder table (optional)

The extraction takes a set of columns from the table, and creates a new table from the set of
*distinct* tuples those columns comprise. We also add a new foreign key column to the original
 (remainder) table that links it to the new extracted table so they can be easily rejoined. The
 extracted columns are removed from the remainder table.
*/
DECLARE
  extracted_col_defs CONSTANT jsonb := msar.get_extracted_col_def_jsonb(tab_id, col_ids);
  extracted_con_defs CONSTANT jsonb := msar.get_extracted_con_def_jsonb(tab_id, col_ids);
  fkey_name CONSTANT text := msar.build_unique_fkey_column_name(tab_id, fk_col_name, new_tab_name);
  extracted_table_id integer;
  fkey_attnum integer;
BEGIN
  -- Begin by creating a new table with column definitions matching the extracted columns.
  extracted_table_id := msar.add_mathesar_table(
    msar.get_relation_namespace_oid(tab_id),
    new_tab_name,
    extracted_col_defs,
    extracted_con_defs,
    NULL, -- own_id is set to NULL so the current role would be the owner of the extracted table.
    format('Extracted from %s', __msar.get_qualified_relation_name(tab_id))
  ) ->> 'oid';
  -- Create a new fkey column and foreign key linking the original table to the extracted one.
  fkey_attnum := msar.add_foreign_key_column(fkey_name, tab_id, extracted_table_id);
  -- Insert the data from the original table's columns into the extracted columns, and add
  -- appropriate fkey values to the new fkey column in the original table to give the proper
  -- mapping.
  PERFORM __msar.exec_ddl($t$
    WITH fkey_cte AS (
      SELECT id, %1$s, dense_rank() OVER (ORDER BY %1$s) AS __msar_tmp_id
      FROM %2$s
    ), ins_cte AS (
      INSERT INTO %3$s (%1$s)
      SELECT DISTINCT %1$s FROM fkey_cte ORDER BY %1$s
    )
    UPDATE %2$s SET %4$I=__msar_tmp_id FROM fkey_cte WHERE
    %2$s.id=fkey_cte.id
    $t$,
    -- %1$s  This is a comma separated string of the extracted column names
    string_agg(quote_ident(col_def ->> 'name'), ', '),
    -- %2$s  This is the name of the original (remainder) table
    __msar.get_qualified_relation_name(tab_id),
    -- %3$s  This is the new extracted table name
    __msar.get_qualified_relation_name(extracted_table_id),
    -- %4$I  This is the name of the fkey column in the remainder table.
    fkey_name
  ) FROM jsonb_array_elements(extracted_col_defs) AS col_def;
  -- Drop the original versions of the extracted columns from the original table.
  PERFORM msar.drop_columns(tab_id, variadic col_ids);
  -- In case the user wanted to give a name to the fkey column matching one of the extracted
  -- columns, perform that operation now (since the original will now be dropped from the original
  -- table)
  IF fk_col_name IS NOT NULL AND fk_col_name IN (
    SELECT col_def ->> 'name'
    FROM jsonb_array_elements(extracted_col_defs) AS col_def
  ) THEN
    PERFORM msar.rename_column(tab_id, fkey_attnum, fk_col_name);
  END IF;
  RETURN jsonb_build_array(extracted_table_id, fkey_attnum);
END;
$f$ LANGUAGE plpgsql;


----------------------------------------------------------------------------------------------------
----------------------------------------------------------------------------------------------------
-- COLUMN MOVING FUNCTIONS
--
-- Functions to move columns between linked tables
----------------------------------------------------------------------------------------------------
----------------------------------------------------------------------------------------------------

CREATE OR REPLACE FUNCTION
msar.build_all_columns_expr(tab_id regclass) RETURNS text AS $$/*
*/
SELECT string_agg(
  format(
    '%1$I.%2$I.%3$I AS %3$I',
    msar.get_relation_schema_name(tab_id),
    msar.get_relation_name(tab_id),
    attname
  ), ', '
)
FROM pg_catalog.pg_attribute
WHERE
  attrelid = tab_id
  AND attnum > 0
  AND NOT attisdropped;
$$ LANGUAGE SQL STABLE RETURNS NULL ON NULL INPUT;


CREATE OR REPLACE FUNCTION
msar.build_columns_expr(tab_id regclass, col_ids smallint[]) RETURNS text AS $$/*
*/
SELECT string_agg(
  format(
    '%1$I.%2$I.%3$I AS %3$I',
    msar.get_relation_schema_name(tab_id),
    msar.get_relation_name(tab_id),
    attname
  ), ', '
)
FROM pg_catalog.pg_attribute JOIN unnest(col_ids) x(a) ON attnum = x.a
WHERE
  attrelid = tab_id;
$$ LANGUAGE SQL STABLE RETURNS NULL ON NULL INPUT;


CREATE OR REPLACE FUNCTION
msar.build_unqualified_columns_expr(tab_id regclass, col_ids smallint[]) RETURNS text AS $$/*
*/
SELECT string_agg(format('%I', attname), ', ')
FROM pg_catalog.pg_attribute JOIN unnest(col_ids) x(a) ON attnum = x.a
WHERE
  attrelid = tab_id;
$$ LANGUAGE SQL STABLE RETURNS NULL ON NULL INPUT;


CREATE OR REPLACE FUNCTION
msar.get_other_column_ids(tab_id regclass, col_ids smallint[]) RETURNS smallint[] AS $$
SELECT array_agg(attnum)
FROM pg_catalog.pg_attribute
WHERE
  attrelid = tab_id
  AND attnum > 0
  AND NOT attisdropped
  AND attnum <> all(col_ids);
$$ LANGUAGE SQL STABLE RETURNS NULL ON NULL INPUT;


CREATE OR REPLACE FUNCTION msar.build_source_update_move_cols_equal_expr(
  source_tab_id regclass,
  move_col_ids smallint[],
  cte_name text
) RETURNS text AS $$
SELECT string_agg(
  format(
    -- TODO should be IS NOT DISTINCT FROM
    '%1$I.%2$I.%3$I = %4$I.%3$I',
    msar.get_relation_schema_name(source_tab_id),
    msar.get_relation_name(source_tab_id),
    attname,
    cte_name
  ), ' AND '
)
FROM pg_catalog.pg_attribute JOIN unnest(move_col_ids) x(a) ON attnum = x.a
WHERE
  attrelid = source_tab_id;
$$ LANGUAGE SQL STABLE RETURNS NULL ON NULL INPUT;


CREATE OR REPLACE FUNCTION msar.build_source_update_cte_join_condition_expr(
  target_tab_id regclass,
  target_join_col_id smallint,
  added_col_ids smallint[],
  update_target_cte_name text,
  insert_cte_name text
) RETURNS text AS $$
SELECT 'ON ' || string_agg(
  format(
    '%1$I.%3$I IS NOT DISTINCT FROM %2$I.%3$I',
    update_target_cte_name,
    insert_cte_name,
    attname
  ), ' AND '
)
FROM
  pg_catalog.pg_attribute
  JOIN unnest(msar.get_other_column_ids(target_tab_id, added_col_ids || target_join_col_id)) x(a)
  ON attnum = x.a
WHERE
  attrelid = target_tab_id;
$$ LANGUAGE SQL STABLE RETURNS NULL ON NULL INPUT;


CREATE OR REPLACE FUNCTION
msar.move_columns_to_referenced_table(
  source_tab_id regclass,
  target_tab_id regclass,
  move_col_ids smallint[]
) RETURNS void AS $$
DECLARE
  source_join_col_id smallint;
  target_join_col_id smallint;
  preexisting_col_expr CONSTANT text := msar.build_all_columns_expr(target_tab_id);
  move_col_expr CONSTANT text := msar.build_columns_expr(source_tab_id, move_col_ids);
  move_col_defs CONSTANT jsonb := msar.get_extracted_col_def_jsonb(source_tab_id, move_col_ids);
  move_con_defs CONSTANT jsonb := msar.get_extracted_con_def_jsonb(source_tab_id, move_col_ids);
  added_col_ids smallint[];
BEGIN
  -- TODO Add a custom validator that throws pretty errors in these scenario:
    -- test to make sure no multi-col fkeys reference the moved columns
    -- just throw error if _any_ multicol constraint references the moved columns.
    -- check behavior if one of the moving columns is referenced by another table (should raise)
  SELECT conkey, confkey INTO source_join_col_id, target_join_col_id
    FROM msar.get_fkey_map_table(source_tab_id)
    WHERE target_oid = target_tab_id;
  IF move_col_ids @> ARRAY[source_join_col_id] THEN
    RAISE EXCEPTION 'The joining column cannot be moved.';
  END IF;
  added_col_ids := msar.add_columns(target_tab_id, move_col_defs, true);
  EXECUTE format(
    $q$WITH merged_cte AS (
      SELECT DISTINCT %1$s, %2$s
      FROM %3$I.%4$I JOIN %6$I.%7$I ON %3$I.%4$I.%5$I = %6$I.%7$I.%8$I
    ), row_numbered_cte AS (
      SELECT *, row_number() OVER (PARTITION BY %8$I ORDER BY %9$s) AS __msar_row_number
      FROM merged_cte
    ), update_target_cte AS (
      UPDATE %6$I.%7$I SET (%9$s) = (
        SELECT %9$s
        FROM row_numbered_cte
        WHERE row_numbered_cte.%8$I=%6$I.%7$I.%8$I
        AND __msar_row_number = 1
      )
      RETURNING *
    ), insert_cte AS (
      INSERT INTO %6$I.%7$I (%10$s)
      SELECT %10$s FROM row_numbered_cte
      WHERE __msar_row_number <> 1
      RETURNING *
    )
    UPDATE %3$I.%4$I SET %5$I = insert_cte.%8$I
    FROM update_target_cte JOIN insert_cte %11$s
    WHERE %3$I.%4$I.%5$I = update_target_cte.%8$I AND %12$s
    $q$,
    preexisting_col_expr,
    move_col_expr,
    msar.get_relation_schema_name(source_tab_id),
    msar.get_relation_name(source_tab_id),
    msar.get_column_name(source_tab_id, source_join_col_id),
    msar.get_relation_schema_name(target_tab_id),
    msar.get_relation_name(target_tab_id),
    msar.get_column_name(target_tab_id, target_join_col_id),
    msar.build_unqualified_columns_expr(source_tab_id, move_col_ids),
    msar.build_unqualified_columns_expr(
      target_tab_id, msar.get_other_column_ids(target_tab_id, ARRAY[target_join_col_id])
    ),
    msar.build_source_update_cte_join_condition_expr(
      target_tab_id, target_join_col_id, added_col_ids, 'update_target_cte', 'insert_cte'
    ),
    msar.build_source_update_move_cols_equal_expr(source_tab_id, move_col_ids, 'insert_cte')
  );
  PERFORM msar.add_constraints(target_tab_id, move_con_defs);
  PERFORM msar.drop_columns(source_tab_id, variadic move_col_ids);
END;
$$ LANGUAGE plpgsql;


----------------------------------------------------------------------------------------------------
----------------------------------------------------------------------------------------------------
-- DQL FUNCTIONS
--
-- This set of functions is for getting records from python.
----------------------------------------------------------------------------------------------------
----------------------------------------------------------------------------------------------------

-- Data type formatting functions


CREATE OR REPLACE FUNCTION msar.format_data(val date) RETURNS text AS $$
SELECT to_char(val, 'YYYY-MM-DD AD');
$$ LANGUAGE SQL IMMUTABLE RETURNS NULL ON NULL INPUT PARALLEL SAFE;


CREATE OR REPLACE FUNCTION msar.format_data(val time without time zone) RETURNS text AS $$
SELECT concat(to_char(val, 'HH24:MI'), ':', to_char(date_part('seconds', val), 'FM00.0999999999'));
$$ LANGUAGE SQL IMMUTABLE RETURNS NULL ON NULL INPUT PARALLEL SAFE;


CREATE OR REPLACE FUNCTION msar.format_data(val time with time zone) RETURNS text AS $$
SELECT CASE
  WHEN date_part('timezone_hour', val) = 0 AND date_part('timezone_minute', val) = 0
    THEN concat(
      to_char(date_part('hour', val), 'FM00'), ':', to_char(date_part('minute', val), 'FM00'),
      ':', to_char(date_part('seconds', val), 'FM00.0999999999'), 'Z'
    )
  ELSE
    concat(
      to_char(date_part('hour', val), 'FM00'), ':', to_char(date_part('minute', val), 'FM00'),
      ':', to_char(date_part('seconds', val), 'FM00.0999999999'),
      to_char(date_part('timezone_hour', val), 'S00'), ':',
      ltrim(to_char(date_part('timezone_minute', val), '00'), '+- ')
    )
END;
$$ LANGUAGE SQL IMMUTABLE RETURNS NULL ON NULL INPUT PARALLEL SAFE;


CREATE OR REPLACE FUNCTION msar.format_data(val timestamp without time zone) RETURNS text AS $$
SELECT
  concat(
    to_char(val, 'YYYY-MM-DD"T"HH24:MI'),
    ':', to_char(date_part('seconds', val), 'FM00.0999999999'),
    to_char(val, ' BC')
  );
$$ LANGUAGE SQL IMMUTABLE RETURNS NULL ON NULL INPUT PARALLEL SAFE;


CREATE OR REPLACE FUNCTION msar.format_data(val timestamp with time zone) RETURNS text AS $$
SELECT CASE
  WHEN date_part('timezone_hour', val) = 0 AND date_part('timezone_minute', val) = 0
    THEN concat(
      to_char(val, 'YYYY-MM-DD"T"HH24:MI'),
      ':', to_char(date_part('seconds', val), 'FM00.0999999999'), 'Z', to_char(val, ' BC')
    )
  ELSE
    concat(
      to_char(val, 'YYYY-MM-DD"T"HH24:MI'),
      ':', to_char(date_part('seconds', val), 'FM00.0999999999'),
      to_char(date_part('timezone_hour', val), 'S00'),
      ':', ltrim(to_char(date_part('timezone_minute', val), '00'), '+- '), to_char(val, ' BC')
    )
END;
$$ LANGUAGE SQL IMMUTABLE RETURNS NULL ON NULL INPUT PARALLEL SAFE;


CREATE OR REPLACE FUNCTION msar.format_data(val interval) returns text AS $$
SELECT concat(
  to_char(val, 'PFMYYYY"Y"FMMM"M"FMDD"D""T"FMHH24"H"FMMI"M"'), date_part('seconds', val), 'S'
);
$$ LANGUAGE SQL IMMUTABLE RETURNS NULL ON NULL INPUT PARALLEL SAFE;


CREATE OR REPLACE FUNCTION msar.format_data(val anyelement) returns anyelement AS $$
SELECT val;
$$ LANGUAGE SQL IMMUTABLE RETURNS NULL ON NULL INPUT PARALLEL SAFE;


DROP TABLE IF EXISTS msar.expr_templates;
CREATE TABLE msar.expr_templates (expr_key text PRIMARY KEY, expr_template text);
INSERT INTO msar.expr_templates VALUES
  -- basic composition operators
  ('and', '(%s) AND (%s)'),
  ('or', '(%s) OR (%s)'),
  -- general comparison operators
  ('equal', '(%s) = (%s)'),
  ('lesser', '(%s) < (%s)'),
  ('greater', '(%s) > (%s)'),
  ('lesser_or_equal', '(%s) <= (%s)'),
  ('greater_or_equal', '(%s) >= (%s)'),
  ('null', '(%s) IS NULL'),
  ('not_null', '(%s) IS NOT NULL'),
  -- string specific filters
  ('contains_case_insensitive', 'strpos(lower(%s), lower(%s))::boolean'),
  ('starts_with_case_insensitive', 'starts_with(lower(%s), lower(%s))'),
  ('contains', 'strpos((%s), (%s))::boolean'),
  ('starts_with', 'starts_with((%s), (%s))'),
  -- json(b) filters and expressions
  ('json_array_length', 'jsonb_array_length((%s)::jsonb)'),
  ('json_array_contains', '(%s)::jsonb @> (%s)::jsonb'),
  ('element_in_json_array_untyped', '(%s)::text IN (SELECT jsonb_array_elements_text(%s))'),
  ('convert_to_json', 'to_jsonb(%s)'),
  -- date part extractors
  ('truncate_to_year', 'to_char((%s)::date, ''YYYY AD'')'),
  ('truncate_to_month', 'to_char((%s)::date, ''YYYY-MM AD'')'),
  ('truncate_to_day', 'to_char((%s)::date, ''YYYY-MM-DD AD'')'),
  -- URI part getters
  ('uri_scheme', 'mathesar_types.uri_scheme(%s)'),
  ('uri_authority', 'mathesar_types.uri_authority(%s)'),
  -- Email part getters
  ('email_domain', 'mathesar_types.email_domain_name(%s)'),
  -- Data formatter which is sometimes useful in comparison
  ('format_data', 'msar.format_data(%s)')
;

CREATE OR REPLACE FUNCTION msar.build_expr(rel_id oid, tree jsonb) RETURNS text AS $$
SELECT CASE tree ->> 'type'
  WHEN 'literal' THEN format('%L', tree ->> 'value')
  WHEN 'attnum' THEN format('%I', msar.get_column_name(rel_id, (tree ->> 'value')::smallint))
  ELSE
    format(max(expr_template), VARIADIC array_agg(msar.build_expr(rel_id, inner_tree)))
END
FROM jsonb_array_elements(tree -> 'args') inner_tree, msar.expr_templates
WHERE tree ->> 'type' = expr_key
$$ LANGUAGE SQL STABLE RETURNS NULL ON NULL INPUT;


CREATE OR REPLACE FUNCTION msar.build_where_clause(rel_id oid, tree jsonb) RETURNS text AS $$
SELECT 'WHERE ' || msar.build_expr(rel_id, tree);
$$ LANGUAGE SQL STABLE RETURNS NULL ON NULL INPUT;


CREATE OR REPLACE FUNCTION
msar.sanitize_direction(direction text) RETURNS text AS $$/*
*/
SELECT CASE lower(direction)
  WHEN 'asc' THEN 'ASC'
  WHEN 'desc' THEN 'DESC'
END;
$$ LANGUAGE SQL IMMUTABLE RETURNS NULL ON NULL INPUT PARALLEL SAFE;


CREATE OR REPLACE FUNCTION msar.get_pkey_order(tab_id oid) RETURNS jsonb AS $$
SELECT jsonb_agg(jsonb_build_object('attnum', attnum, 'direction', 'asc'))
FROM pg_constraint, LATERAL unnest(conkey) attnum
WHERE contype='p' AND conrelid=tab_id AND has_column_privilege(tab_id, attnum, 'SELECT');
$$ LANGUAGE SQL STABLE RETURNS NULL ON NULL INPUT;


CREATE OR REPLACE FUNCTION msar.get_total_order(tab_id oid) RETURNS jsonb AS $$
WITH orderable_cte AS (
  SELECT attnum
  FROM pg_catalog.pg_attribute
    INNER JOIN pg_catalog.pg_cast ON atttypid=castsource
    INNER JOIN pg_catalog.pg_operator ON casttarget=oprleft
  WHERE
    attrelid = tab_id
    AND attnum > 0
    AND NOT attisdropped
    AND castcontext = 'i'
    AND oprname = '<'
  UNION SELECT attnum
  FROM pg_catalog.pg_attribute
    INNER JOIN pg_catalog.pg_operator ON atttypid=oprleft
  WHERE
    attrelid = tab_id
    AND attnum > 0
    AND NOT attisdropped
    AND oprname = '<'
  ORDER BY attnum
)
SELECT COALESCE(jsonb_agg(jsonb_build_object('attnum', attnum, 'direction', 'asc')), '[]'::jsonb)
-- This privilege check is redundant in context, but may be useful for other callers.
FROM orderable_cte
-- This privilege check is redundant in context, but may be useful for other callers.
WHERE has_column_privilege(tab_id, attnum, 'SELECT');
$$ LANGUAGE SQL STABLE RETURNS NULL ON NULL INPUT;


CREATE OR REPLACE FUNCTION
msar.build_total_order_expr(tab_id oid, order_ jsonb) RETURNS text AS $$/*
Build a deterministic order expression for the given table and order JSON.
Args:
  tab_id: The OID of the table whose columns we'll order by.
  order_: A JSONB array defining any desired ordering of columns.
*/
SELECT string_agg(format('%I %s', attnum, msar.sanitize_direction(direction)), ', ')
FROM jsonb_to_recordset(
    COALESCE(
      COALESCE(order_, '[]'::jsonb) || msar.get_pkey_order(tab_id),
      COALESCE(order_, '[]'::jsonb) || msar.get_total_order(tab_id)
    )
)
  AS x(attnum smallint, direction text)
WHERE has_column_privilege(tab_id, attnum, 'SELECT');
$$ LANGUAGE SQL STABLE;


CREATE OR REPLACE FUNCTION
msar.build_order_by_expr(tab_id oid, order_ jsonb) RETURNS text AS $$/*
Build an ORDER BY expression for the given table and order JSON.

The ORDER BY expression will refer to columns by their attnum. This is designed to work together
with `msar.build_selectable_column_expr`. It will only use the columns to which the user has access.
Finally, this function will append either a primary key, or all columns to the produced ORDER BY so
the resulting ordering is totally defined (i.e., deterministic).

Args:
  tab_id: The OID of the table whose columns we'll order by.
  order_: A JSONB array defining any desired ordering of columns.
*/
SELECT 'ORDER BY ' || msar.build_total_order_expr(tab_id, order_)
$$ LANGUAGE SQL STABLE;


CREATE OR REPLACE FUNCTION
msar.build_grouping_columns_expr(tab_id oid, group_ jsonb) RETURNS TEXT AS $$/*
Build a column expression for use in grouping window functions.

Args:
  tab_id: The OID of the table whose records we're grouping
  group_ A grouping definition.

The group_ object should have the form
    {
      "columns": [<int>, <int>, ...]
      "preproc": [<str>, <str>, ...]
    }

The items in the preproc array should be keys appearing in the
`expr_templates` table. The corresponding column will be wrapped
in the preproc function before grouping.
*/
SELECT string_agg(
  COALESCE(
    format(expr_template, quote_ident(msar.get_column_name(tab_id, col_id::smallint))),
    quote_ident(msar.get_column_name(tab_id, col_id::smallint))
  ), ', ' ORDER BY ordinality
)
FROM msar.expr_templates RIGHT JOIN ROWS FROM(
  jsonb_array_elements_text(group_ -> 'columns'),
  jsonb_array_elements_text(group_ -> 'preproc')
) WITH ORDINALITY AS x(col_id, preproc) ON expr_key = preproc
WHERE has_column_privilege(tab_id, col_id::smallint, 'SELECT');
$$ LANGUAGE SQL STABLE RETURNS NULL ON NULL INPUT;


CREATE OR REPLACE FUNCTION
msar.build_group_id_expr(tab_id oid, group_ jsonb) RETURNS TEXT AS $$/*
Build an expression to define an id value for each group.
*/
SELECT 'dense_rank() OVER (ORDER BY ' || msar.build_grouping_columns_expr(tab_id, group_) || ')';
$$ LANGUAGE SQL STABLE RETURNS NULL ON NULL INPUT;


CREATE OR REPLACE FUNCTION
msar.build_group_count_expr(tab_id oid, group_ jsonb) RETURNS TEXT AS $$/*
Build an expression that adds a column with a count for each group.
*/
SELECT 'count(1) OVER (PARTITION BY ' || msar.build_grouping_columns_expr(tab_id, group_) || ')';
$$ LANGUAGE SQL STABLE RETURNS NULL ON NULL INPUT;


CREATE OR REPLACE FUNCTION
msar.build_grouping_expr(tab_id oid, group_ jsonb) RETURNS TEXT AS $$/*
Build an expression composed of an id and count for each group.

A group is defined by distinct combinations of the (potentially transformed by preproc functions)
columns passed in `group_`.
*/
SELECT concat(
  COALESCE(msar.build_group_id_expr(tab_id, group_), 'NULL'), ' AS __mathesar_gid, ',
  COALESCE(msar.build_group_count_expr(tab_id, group_), 'NULL'), ' AS __mathesar_gcount'
);
$$ LANGUAGE SQL STABLE;


CREATE OR REPLACE FUNCTION
msar.build_results_jsonb_array_expr(
  cte_name text,
  columns text[],
  order_by_expr text
) RETURNS TEXT AS $$/*
Build an SQL expresson string that, when added to the record listing query, produces a JSON array
with the records resulting from the request.
*/
SELECT format(
<<<<<<< HEAD
  $j$
    COALESCE(
      jsonb_agg(
        to_jsonb(%2$I) - %3$L - %4$L %1$s
      ), jsonb_build_array()
    )
  $j$, 
  /* %1 */ msar.build_order_by_expr(tab_id, order_),
  /* %2 */ cte_name,
  /* %3 */ '__mathesar_gid',
  /* %4 */ '__mathesar_gcount'
)
=======
  'coalesce(jsonb_agg(jsonb_build_object('
  || string_agg(format('%1$L, %2$I.%1$I', column_, cte_name), ', ')
  || ') %1$s), jsonb_build_array())',
  order_by_expr
)
FROM unnest(columns) AS column_
$$ LANGUAGE SQL STABLE;


CREATE OR REPLACE FUNCTION
msar.build_results_setof_jsonb_expr(
  cte_name text,
  columns text[]
) RETURNS TEXT AS $$/*
Build an SQL expresson string that, when added to the record listing query, produces a setof jsonb
results with the records resulting from the request.
*/
SELECT format(
  'jsonb_build_object('
  || string_agg(format('%1$L, %2$I.%1$I', column_, cte_name), ', ')
  || ')'
)
FROM unnest(columns) AS column_
>>>>>>> 7daff8b5
$$ LANGUAGE SQL STABLE;


CREATE OR REPLACE FUNCTION
msar.build_groups_cte_expr(tab_id oid, cte_name text, group_ jsonb) RETURNS TEXT AS $$/*
*/
SELECT format(
  $gj$
    __mathesar_gid AS id,
    __mathesar_gcount AS count,
    jsonb_build_object(%1$s) AS results_eq,
    jsonb_agg(__mathesar_result_idx) AS result_indices
  FROM %2$I
  GROUP BY id, count, results_eq
  $gj$,
  string_agg(
    format(
      '%1$L, %2$s',
      col_id,
      COALESCE(
        format(expr_template, quote_ident(cte_name) || '.' || quote_ident(col_id)),
        quote_ident(cte_name) || '.' || quote_ident(col_id)
      )
    ),
    ', ' ORDER BY ordinality
  ),
  cte_name
)
FROM msar.expr_templates RIGHT JOIN ROWS FROM(
  jsonb_array_elements_text(group_ -> 'columns'),
  jsonb_array_elements_text(group_ -> 'preproc')
) WITH ORDINALITY AS x(col_id, preproc) ON expr_key = preproc
WHERE has_column_privilege(tab_id, col_id::smallint, 'SELECT');
$$ LANGUAGE SQL STABLE RETURNS NULL ON NULL INPUT;


CREATE OR REPLACE FUNCTION
msar.build_grouping_results_jsonb_expr(tab_id oid, cte_name text, group_ jsonb) RETURNS TEXT AS $$/*
Build an SQL expresson string that, when added to the record listing query, produces a JSON array
with the groups resulting from the request.
*/
SELECT format(
  $gj$
  jsonb_build_object(
    'columns', %2$L::jsonb,
    'preproc', %3$L::jsonb,
    'groups', jsonb_agg(
      DISTINCT jsonb_build_object(
        'id', %1$I.id,
        'count', %1$I.count,
        'results_eq', %1$I.results_eq,
        'result_indices', %1$I.result_indices
      )
    )
  )
  $gj$,
  cte_name,
  group_ ->> 'columns',
  group_ ->> 'preproc'
)
$$ LANGUAGE SQL STABLE RETURNS NULL ON NULL INPUT;


CREATE OR REPLACE FUNCTION msar.get_selectable_columns(tab_id oid) RETURNS jsonb AS $$/*
Returns a jsonb object with the columns to which the user has access.

Given columns with attnums 2, 3, and 4, and assuming the user has access only to columns 2 and 4,
this function will return a jsonb as follows:

{ "2": <name of column with oid 2>, "4": <name of column with oid 4> }

Args:
  tab_id: The OID of the table containing the columns to select.
*/
SELECT coalesce(jsonb_object_agg(attnum, attname), '{}'::jsonb)
FROM pg_catalog.pg_attribute
WHERE
  attrelid = tab_id
  AND attnum > 0
  AND NOT attisdropped
  AND has_column_privilege(attrelid, attnum, 'SELECT');
$$ LANGUAGE SQL STABLE RETURNS NULL ON NULL INPUT;


CREATE OR REPLACE FUNCTION msar.build_column_expr(columns jsonb) RETURNS text AS $$/*
Build an SQL select-target expression of columns from the argument.
This is meant to work together with output of functions like msar.get_selectable_columns.

Returns an expr in the form: msar.format_data("<column name>") as "<oid>", ...

Args:
  columns: The columns to build the expr for, in the following jsonb sample format:
           { "2": <name of column with oid 2>, "4": <name of column with oid 4> }

*/
SELECT string_agg(format('msar.format_data(%I) AS %I', sel_column.value, sel_column.key), ', ')
FROM jsonb_each_text(columns) as sel_column;
$$ LANGUAGE SQL STABLE RETURNS NULL ON NULL INPUT;


CREATE OR REPLACE FUNCTION
msar.build_selectable_column_expr(tab_id oid) RETURNS text AS $$/*
Build an SQL select-target expression of only columns to which the user has access.

Given columns with attnums 2, 3, and 4, and assuming the user has access only to columns 2 and 4,
this function will return an expression of the form:

msar.format_data("column_name") AS "2", msar.format_data("another_column_name") AS "4"

Args:
  tab_id: The OID of the table containing the columns to select.
*/
SELECT msar.build_column_expr(msar.get_selectable_columns(tab_id));
$$ LANGUAGE SQL STABLE RETURNS NULL ON NULL INPUT;


CREATE OR REPLACE FUNCTION msar.get_default_summary_column(tab_id oid) RETURNS smallint AS $$/*
Choose a column to use for summarizing rows of a table.

If a string type column exists, we choose the one with a minimal attnum. If no such column exists,
we just return the column (of any type) with minimum attnum.

Only columns to which the user has access are returned.

Args:
  tab_id: The OID of the table for which we're finding a good summary column
*/
SELECT attnum
FROM pg_catalog.pg_attribute pga JOIN pg_catalog.pg_type pgt ON pga.atttypid = pgt.oid
WHERE pga.attrelid = tab_id
  AND pga.attnum > 0
  AND NOT pga.attisdropped
  AND has_column_privilege(pga.attrelid, pga.attnum, 'SELECT')
ORDER BY (CASE WHEN pgt.typcategory='S' THEN 0 ELSE 1 END), pga.attnum
LIMIT 1;
$$ LANGUAGE SQL STABLE RETURNS NULL ON NULL INPUT;


CREATE OR REPLACE FUNCTION msar.build_empty_record_summary_query() RETURNS TEXT AS $$/*
  Returns a stringified query structured consistently with a record summary query but which will
  yield no record summaries when run.
*/
  SELECT $q$ SELECT NULL AS key, NULL AS summary WHERE FALSE $q$;
$$ LANGUAGE SQL IMMUTABLE PARALLEL SAFE;


CREATE OR REPLACE FUNCTION msar.build_record_summary_query_from_template(
  tab_id oid,
  key_col_id smallint,
  template jsonb
) RETURNS text AS $$/*
  Given a table OID and a record summary template, this function returns a query that can be used to
  generate record summaries for the table.

  Args:
    tab_id: The OID of the table for which to generate a record summary query.
    template: A JSON array that represents the record summary template (described in detail below).

  Example template:

    [
      "#",
      [1],
      " - ",
      [2, 5],
      " - ",
      [2, 5, 10]
    ]

  A string entry in the template represents static text to be included in the record summary
  verbatim.

  An array entry in the template represents a reference to data. Each element in the array is a
  column attnum. The first column attnum refers to a column in the base table. If the array
  contains more than one column reference, it represents a chain of FK columns starting from
  the base table and ending with a non-FK column. This function follows the foreign keys to
  produce the joins. Multi-column FK constraints are not supported.

  Return value: a stringified query which produces a result set matching the structure described
    in the return value of msar.get_record_summaries_via_query.
*/
DECLARE
  base_alias CONSTANT text := 'base';
  expr_parts text[] := ARRAY[]::text[];
  expr text;
  base_sch_name text := msar.get_relation_schema_name(tab_id);
  base_tab_name text := msar.get_relation_name(tab_id);
  base_key_col_name text := msar.get_column_name(tab_id, key_col_id);
  template_part jsonb;
  join_clauses text[] := ARRAY[]::text[];
  join_section text;
BEGIN
  IF key_col_id IS NULL THEN
    -- If we don't have a key column, then we can't generate a record summary query.
    RETURN msar.build_empty_record_summary_query();
  END IF;

  IF NOT pg_catalog.has_column_privilege(tab_id, key_col_id, 'SELECT') THEN
    -- If we don't have permission to select the key column, then we can't generate a record
    RETURN msar.build_empty_record_summary_query();
  END IF;

  IF jsonb_typeof(template) <> 'array' THEN
    RAISE EXCEPTION 'Record summary template must be a JSON array.';
  END IF;

  <<template_parts_loop>>
  FOR template_part IN SELECT jsonb_array_elements(template) LOOP
    DECLARE
      ref_chain smallint[] := msar.extract_smallints(template_part);
      ref_chain_length integer := array_length(ref_chain, 1);
      fk_col_id smallint;
      contextual_tab_id oid := tab_id;
      prev_alias text := base_alias;
      ref_col_id smallint;
      ref_col_name text;
    BEGIN
      -- Column reference template parts
      IF ref_chain_length > 0 THEN
        -- Except for the final ref_chain element, process all array elements as attnums of FK
        -- columns.
        FOREACH fk_col_id IN ARRAY ref_chain[1:ref_chain_length-1] LOOP
          DECLARE
            fk_col_name text;
            ref_tab_id oid;
            ref_sch_name text;
            ref_tab_name text;
            alias text;
            join_clause text;
          BEGIN
            IF NOT pg_catalog.has_column_privilege(contextual_tab_id, fk_col_id, 'SELECT') THEN
              -- Silently ignore FK columns that we don't have permissions to select.
              CONTINUE template_parts_loop;
            END IF;

            fk_col_name := msar.get_column_name(contextual_tab_id, fk_col_id);

            IF fk_col_name IS NULL THEN
              -- Silently ignore references to non-existing FK columns. This can happen if a column
              -- has been deleted.
              CONTINUE template_parts_loop;
            END IF;

            SELECT confrelid, confkey[1] INTO ref_tab_id, ref_col_id
            FROM pg_catalog.pg_constraint
            WHERE contype = 'f' AND conrelid = contextual_tab_id AND conkey = array[fk_col_id];

            IF ref_tab_id IS NULL THEN
              -- Silently ignore references to non-FK columns. This can happen if the constraint
              -- has been dropped.
              CONTINUE template_parts_loop;
            END IF;

            IF NOT pg_catalog.has_column_privilege(ref_tab_id, ref_col_id, 'SELECT') THEN
              -- Silently ignore FK columns which point to columns that we don't have permission to
              -- select.
              CONTINUE template_parts_loop;
            END IF;

            ref_tab_name := msar.get_relation_name(ref_tab_id);
            ref_sch_name := msar.get_relation_schema_name(ref_tab_id);
            ref_col_name := msar.get_column_name(ref_tab_id, ref_col_id);
            alias := concat(prev_alias, '_', fk_col_id);
            join_clause := concat(
              'LEFT JOIN ',
              quote_ident(ref_sch_name), '.', quote_ident(ref_tab_name),
              ' AS ', alias,
              ' ON ',
              alias, '.', quote_ident(ref_col_name),
              ' = ',
              prev_alias, '.', quote_ident(fk_col_name)
            );

            IF NOT join_clauses @> ARRAY[join_clause] THEN
              join_clauses := array_append(join_clauses, join_clause);
            END IF;
            prev_alias := alias;
            contextual_tab_id := ref_tab_id;
          END;
        END LOOP;

        ref_col_id := ref_chain[ref_chain_length];

        IF NOT pg_catalog.has_column_privilege(contextual_tab_id, ref_col_id, 'SELECT') THEN
          -- Silently ignore the final column reference if we don't have permission to select it.
          CONTINUE template_parts_loop;
        END IF;

        ref_col_name := msar.get_column_name(contextual_tab_id, ref_col_id);
        IF ref_col_name IS NOT NULL THEN
          expr_parts := array_append(
            expr_parts,
            concat(
              'COALESCE(msar.format_data(',
              prev_alias, '.', quote_ident(ref_col_name),
              E')::text, \'\')'
            )
          );
        END IF;

      -- String literal template parts
      ELSIF jsonb_typeof(template_part) = 'string' THEN
        expr_parts := array_append(expr_parts, quote_literal(template_part #>> '{}'));
      END IF;
    END;
  END LOOP;

  IF cardinality(expr_parts) = 0 THEN
    -- If the template didn't give us anything to render, then we show '?' as a fallback. This can
    -- happen if (e.g.) the template only contains a reference which is no longer valid due to a
    -- column being deleted.
    expr_parts := array_append(expr_parts, quote_literal('?'));
  END IF;

  join_section := CASE
    WHEN array_length(join_clauses, 1) = 0 THEN ''
    ELSE E'\n' || array_to_string(join_clauses, E'\n')
  END;

  expr := array_to_string(expr_parts, E'\n    || ');

  RETURN concat(
    E'SELECT \n',
    '  ', base_alias, '.', quote_ident(base_key_col_name), E' AS key, \n',
    '  ', expr, E' AS summary \n',
    'FROM ',
    quote_ident(base_sch_name), '.', quote_ident(base_tab_name),
    ' AS ', base_alias,
    join_section
  );
END;
$$ LANGUAGE plpgsql STABLE;


CREATE OR REPLACE FUNCTION
msar.auto_generate_record_summary_template(
  tab_id oid
) RETURNS jsonb AS $$/*
  Given a table OID, this function generates a record summary template for the table. The template
  is generated by picking the best column to use for the record summary and wrapping it in an array.

  Args:
    tab_id: The OID of the table for which to generate a record summary template.

  Return value:
    A JSON array that represents the record summary template as described in
      msar.build_record_summary_query_from_template. The array contains a single element which is an
      array of column attnums. The column attnum is the best column to use for the record summary.
*/
SELECT jsonb_build_array(jsonb_build_array(msar.get_default_summary_column(tab_id)));
$$ LANGUAGE sql STABLE RETURNS NULL ON NULL INPUT;


CREATE OR REPLACE FUNCTION msar.build_record_summary_query_for_table(
  tab_id oid,
  key_col_id smallint DEFAULT NULL,
  table_record_summary_templates jsonb DEFAULT '{}'::jsonb
) RETURNS TEXT AS $$/*
Return text for an SQL query that will summarize records from a table.

Args:
  tab_id: the OID of the table for which we're getting summaries.
  key_col_id: (optional) This is a column attnum in the table. When given, this column will be used
    as the key in the summary. If not given, the table's PK column will be used.
  table_record_summary_templates: (optional) A JSON object that maps table OIDs to record summary
    templates.
*/
SELECT msar.build_record_summary_query_from_template(
  tab_id,
  COALESCE(key_col_id, msar.get_selectable_pkey_attnum(tab_id)),
  COALESCE(
    NULLIF(table_record_summary_templates -> tab_id::text, 'null'::jsonb),
    msar.auto_generate_record_summary_template(tab_id)
  )
);
$$ LANGUAGE SQL STABLE;


CREATE OR REPLACE FUNCTION msar.build_linked_record_summaries_ctes(
  tab_id oid,
  table_record_summary_templates jsonb DEFAULT NULL
) RETURNS TEXT AS $$/*
Build an SQL text expression defining a sequence of CTEs that give summaries for linked records.

Args:
  tab_id: The table for whose fkey values' linked records we'll get summaries.
*/
SELECT
  ', ' ||
  NULLIF(
    string_agg(
      format(
        $q$summary_cte_%1$s AS (%2$s)$q$,
        conkey,
        msar.build_record_summary_query_for_table(
          target_oid,
          confkey,
          table_record_summary_templates
        )
      ),
      ', '
    ),
    ''
  )
FROM msar.get_fkey_map_table(tab_id)
$$ LANGUAGE SQL STABLE;


CREATE OR REPLACE FUNCTION
msar.build_summary_join_expr_for_table(tab_id oid, cte_name text) RETURNS TEXT AS $$/*
Build an SQL expression to join the summary CTEs to the main CTE along fkey values.

Args:
  tab_oid: The table defining the columns of the main CTE.
  cte_name: The name of the main CTE we'll join the summary CTEs to.
*/
WITH fkey_map_cte AS (SELECT * FROM msar.get_fkey_map_table(tab_id))
SELECT concat(
  format(E'\nLEFT JOIN summary_cte_self ON %1$I.', cte_name)
  || quote_ident(msar.get_selectable_pkey_attnum(tab_id)::text)
  || ' = summary_cte_self.key' ,
  string_agg(
    format(
      $j$
      LEFT JOIN summary_cte_%1$s ON %2$I.%1$I = summary_cte_%1$s.key$j$,
      conkey,
      cte_name
    ), ' '
  )
)
FROM fkey_map_cte;
$$ LANGUAGE SQL STABLE RETURNS NULL ON NULL INPUT;


CREATE OR REPLACE FUNCTION
msar.build_summary_json_expr_for_table(tab_id oid) RETURNS TEXT AS $$/*
Build a JSON object with the results of summarizing linked records.

Args:
  tab_oid: The OID of the table for which we're getting linked record summaries.
*/
WITH fkey_map_cte AS (SELECT * FROM msar.get_fkey_map_table(tab_id))
SELECT 'jsonb_build_object(' || string_agg(
  format(
    $j$
    %1$L, COALESCE(
      jsonb_object_agg(
        summary_cte_%1$s.key, summary_cte_%1$s.summary
      ) FILTER (WHERE summary_cte_%1$s.key IS NOT NULL), '{}'::jsonb
    )
    $j$,
    conkey
  ), ', '
) || ')'
FROM fkey_map_cte;
$$ LANGUAGE SQL STABLE RETURNS NULL ON NULL INPUT;


CREATE OR REPLACE FUNCTION
msar.build_self_summary_json_expr(tab_id oid) RETURNS TEXT AS $$/*
*/
SELECT CASE WHEN quote_ident(msar.get_selectable_pkey_attnum(tab_id)::text) IS NOT NULL THEN
  $j$
  COALESCE(
    jsonb_object_agg(
      summary_cte_self.key, summary_cte_self.summary
    ) FILTER (WHERE summary_cte_self.key IS NOT NULL), '{}'::jsonb
  )
  $j$
END;
$$ LANGUAGE SQL STABLE RETURNS NULL ON NULL INPUT;


CREATE OR REPLACE FUNCTION msar.build_record_list_query_components_with_ctes(
  tab_id oid,
  limit_ integer,
  offset_ integer,
  order_ jsonb,
  filter_ jsonb,
  group_ jsonb
) RETURNS jsonb AS $$/*
  Constructs the components necessary for generating enriched query results,
  including expressions, clauses, selectable_column list, and CTEs, for a table.

  Args:
    tab_id: The OID of the table whose records we'll get
    limit_: The maximum number of rows we'll return
    offset_: The number of rows to skip before returning records from following rows
    order_: An array of ordering definition objects
    filter_: An array of filter definition objects
    group_: An array of group definition objects

  Behavior:
    Fetches metadata about the table (selectable_column list, schema name, table name etc.,)
    Constructs expressions and SQL snippets (SELECT, WHERE, GROUP BY, etc.,)
    Generates two SQL queries:
      1. A query for paginated results (`results_cte_query`).
      2. A query to count the total matching rows (`count_cte_query`).
    Returns a jsonb object combining metadata, the expressions, and the generated SQL queries.
*/
DECLARE
  selectable_columns jsonb;
  expr_object jsonb;
  results_cte_query text;
  count_cte_query text;
BEGIN
  SELECT msar.get_selectable_columns(tab_id) INTO selectable_columns;

  SELECT jsonb_build_object(
    'relation_name', msar.get_relation_name(tab_id),
    'relation_schema_name', msar.get_relation_schema_name(tab_id),
    'selectable_columns', selectable_columns,
    'selectable_columns_expr', msar.build_column_expr(selectable_columns),
    'grouping_expr', msar.build_grouping_expr(tab_id, group_),
    'order_by_expr', msar.build_order_by_expr(tab_id, order_),
    'where_clause', msar.build_where_clause(tab_id, filter_)
  ) INTO expr_object;

  SELECT format(
    $q$SELECT %1$s, %2$s FROM %3$I.%4$I %5$s %6$s LIMIT %7$L OFFSET %8$L$q$,
    COALESCE(expr_object ->> 'selectable_columns_expr', 'NULL'),
    COALESCE(expr_object ->> 'grouping_expr', 'NULL'),
    expr_object ->> 'relation_schema_name',
    expr_object ->> 'relation_name',
    expr_object ->> 'where_clause',
    expr_object ->> 'order_by_expr',
    limit_,
    offset_
  ) INTO results_cte_query;

  SELECT format(
    $q$SELECT count(1) AS count FROM %1$I.%2$I %3$s$q$,
    expr_object ->> 'relation_schema_name',
    expr_object ->> 'relation_name',
    expr_object ->> 'where_clause'
  ) INTO count_cte_query;

  RETURN expr_object || jsonb_build_object(
    'results_cte_query', results_cte_query,
    'count_cte_query', count_cte_query
  );
END
$$ LANGUAGE plpgsql STABLE;


CREATE OR REPLACE FUNCTION
msar.list_records_from_table(
  tab_id oid,
  limit_ integer,
  offset_ integer,
  order_ jsonb,
  filter_ jsonb,
  group_ jsonb,
  return_record_summaries boolean DEFAULT false,
  table_record_summary_templates jsonb DEFAULT NULL
) RETURNS jsonb AS $$/*
Get records from a table. Only columns to which the user has access are returned.

Args:
  tab_id: The OID of the table whose records we'll get
  limit_: The maximum number of rows we'll return
  offset_: The number of rows to skip before returning records from following rows.
  order_: An array of ordering definition objects.
  filter_: An array of filter definition objects.
  group_: An array of group definition objects.
  return_record_summaries : Whether to return a summary for each record listed.
  table_record_summary_templates: (optional) A JSON object that maps table OIDs to record summary
    templates.

The order definition objects should have the form
  {"attnum": <int>, "direction": <text>}
*/
DECLARE
  expr_and_ctes jsonb;
  records jsonb;
BEGIN
  SELECT msar.build_record_list_query_components_with_ctes(
    tab_id,
    limit_,
    offset_,
    order_,
    filter_,
    group_
  ) INTO expr_and_ctes;

  EXECUTE format(
    $q$
    WITH
    count_cte AS ( %1$s ),
    enriched_results_cte AS ( %2$s ),
    results_ranked_cte AS (
      SELECT *, row_number() OVER (%3$s) - 1 AS __mathesar_result_idx FROM enriched_results_cte
    ),
    groups_cte AS ( SELECT %6$s ),
    summary_cte_self AS (%7$s)
    %8$s
    SELECT jsonb_build_object(
      'results', %4$s,
      'count', coalesce(max(count_cte.count), 0),
      'grouping', %5$s,
      'linked_record_summaries', %10$s,
      'record_summaries', %11$s
    )
    FROM enriched_results_cte
      LEFT JOIN groups_cte ON enriched_results_cte.__mathesar_gid = groups_cte.id %9$s
      CROSS JOIN count_cte
    $q$,
    /* %1 */ expr_and_ctes ->> 'count_cte_query',
    /* %2 */ expr_and_ctes ->> 'results_cte_query',
    /* %3 */ expr_and_ctes ->> 'order_by_expr',
    /* %4 */ COALESCE(
      msar.build_results_jsonb_array_expr(
        'enriched_results_cte',
        msar.jsonb_keys_to_array(expr_and_ctes -> 'selectable_columns'),
        expr_and_ctes ->> 'order_by_expr'
      ),
      'NULL'
    ),
    /* %5 */ COALESCE(
      msar.build_grouping_results_jsonb_expr(tab_id, 'groups_cte', group_),
      'NULL'
    ),
    /* %6 */ COALESCE(
      msar.build_groups_cte_expr(tab_id, 'results_ranked_cte', group_),
      'NULL AS id'
    ),
    /* %7 */ msar.build_record_summary_query_for_table(
      tab_id,
      null,
      table_record_summary_templates
    ),
    /* %8 */ msar.build_linked_record_summaries_ctes(
      tab_id,
      table_record_summary_templates
    ),
    /* %9 */ msar.build_summary_join_expr_for_table(tab_id, 'enriched_results_cte'),
    /* %10 */ COALESCE(msar.build_summary_json_expr_for_table(tab_id), 'NULL'),
    /* %11 */ COALESCE(
      CASE WHEN return_record_summaries THEN msar.build_self_summary_json_expr(tab_id) END,
      'NULL'
    )
  ) INTO records;
  RETURN records;
END;
$$ LANGUAGE plpgsql STABLE;


CREATE OR REPLACE FUNCTION
msar.get_table_columns_and_records(
  tab_id oid,
  limit_ integer,
  offset_ integer,
  order_ jsonb,
  filter_ jsonb
) RETURNS SETOF jsonb AS $$
DECLARE
  expr_and_ctes jsonb;
BEGIN
  SELECT msar.build_record_list_query_components_with_ctes(
    tab_id,
    limit_,
    offset_,
    order_,
    filter_,
    null
  ) INTO expr_and_ctes;

  RETURN QUERY SELECT expr_and_ctes -> 'selectable_columns';
  RETURN QUERY EXECUTE format(
    $q$
    WITH results_cte AS ( %1$s )
    SELECT %2$s AS records FROM results_cte;
    $q$,
    expr_and_ctes ->> 'results_cte_query',
    COALESCE(
      msar.build_results_setof_jsonb_expr(
        'results_cte',
        msar.jsonb_keys_to_array(expr_and_ctes -> 'selectable_columns')
      ),
      'NULL'
    )
  );
END;
$$ LANGUAGE plpgsql STABLE;


CREATE OR REPLACE FUNCTION
msar.get_score_expr(tab_id oid, parameters_ jsonb) RETURNS text AS $$
SELECT string_agg(
  CASE WHEN pgt.typcategory = 'S' THEN
    format(
      $s$(CASE
        WHEN %1$I ILIKE %2$L THEN 4
        WHEN %1$I ILIKE %2$L || '%%' THEN 3
        WHEN %1$I ILIKE '%%' || %2$L || '%%' THEN 2
        ELSE 0
      END)$s$,
      pga.attname,
      x.literal
    )
  ELSE
    format('(CASE WHEN %1$I = %2$L THEN 4 ELSE 0 END)', pga.attname, x.literal)
  END,
  ' + '
)
FROM jsonb_to_recordset(parameters_) AS x(attnum smallint, literal text)
  INNER JOIN pg_catalog.pg_attribute AS pga ON x.attnum = pga.attnum
  INNER JOIN pg_catalog.pg_type AS pgt ON pga.atttypid = pgt.oid
WHERE
  pga.attrelid = tab_id
  AND NOT pga.attisdropped
  AND has_column_privilege(tab_id, x.attnum, 'SELECT')
$$ LANGUAGE SQL STABLE RETURNS NULL ON NULL INPUT;


CREATE OR REPLACE FUNCTION
msar.search_records_from_table(
  tab_id oid,
  search_ jsonb,
  limit_ integer,
  return_record_summaries boolean DEFAULT false,
  table_record_summary_templates jsonb DEFAULT NULL
) RETURNS jsonb AS $$/*
Get records from a table, filtering and sorting according to a search specification.

Only columns to which the user has access are returned.

Args:
  tab_id: The OID of the table whose records we'll get
  search_: An array of search definition objects.
  limit_: The maximum number of rows we'll return.

The search definition objects should have the form
  {"attnum": <int>, "literal": <any>}
*/
DECLARE
  records jsonb;
BEGIN
  EXECUTE format(
    $q$
    WITH
    count_cte AS (
      SELECT count(1) AS count FROM %2$I.%3$I %4$s
    ),
    results_cte AS (
      SELECT %1$s FROM %2$I.%3$I %4$s %6$s LIMIT %5$L
    ),
    summary_cte_self AS (%7$s) %8$s
    SELECT jsonb_build_object(
      'results', coalesce(jsonb_agg(row_to_json(results_cte.*)), jsonb_build_array()),
      'count', coalesce(max(count_cte.count), 0),
      'linked_record_summaries', %10$s,
      'record_summaries', %11$s
    )
    FROM results_cte %9$s
      CROSS JOIN count_cte
    $q$,
    /* %1 */ COALESCE(msar.build_selectable_column_expr(tab_id), 'NULL'),
    /* %2 */ msar.get_relation_schema_name(tab_id),
    /* %3 */ msar.get_relation_name(tab_id),
    /* %4 */ 'WHERE ' || msar.get_score_expr(tab_id, search_) || ' > 0',
    /* %5 */ limit_,
    /* %6 */ 'ORDER BY ' || NULLIF(
      concat(
        msar.get_score_expr(tab_id, search_) || ' DESC, ',
        msar.build_total_order_expr(tab_id, null)
      ),
      ''
    ),
    /* %7 */ msar.build_record_summary_query_for_table(
      tab_id,
      msar.get_selectable_pkey_attnum(tab_id),
      table_record_summary_templates
    ),
    /* %8 */ msar.build_linked_record_summaries_ctes(tab_id),
    /* %9 */ msar.build_summary_join_expr_for_table(tab_id, 'results_cte'),
    /* %10 */ COALESCE(msar.build_summary_json_expr_for_table(tab_id), 'NULL'),
    /* %11 */ COALESCE(
      CASE WHEN return_record_summaries THEN msar.build_self_summary_json_expr(tab_id) END,
      'NULL'
    )
  ) INTO records;
  RETURN records;
END;
$$ LANGUAGE plpgsql;


CREATE OR REPLACE FUNCTION msar.get_record_from_table(
  tab_id oid,
  rec_id anycompatible,
  return_record_summaries boolean DEFAULT false,
  table_record_summary_templates jsonb DEFAULT NULL
) RETURNS jsonb AS $$/*
Get single record from a table. Only columns to which the user has access are returned.

Args:
  tab_id: The OID of the table whose record we'll get.
  rec_id: The id value of the record.

The table must have a single primary key column.
*/
SELECT msar.list_records_from_table(
  tab_id,
  null,
  null,
  null,
  jsonb_build_object(
    'type', 'equal',
    'args', jsonb_build_array(
      jsonb_build_object('type', 'attnum', 'value', msar.get_pk_column(tab_id)),
      jsonb_build_object('type', 'literal', 'value', rec_id)
    )
  ),
  null,
  return_record_summaries,
  table_record_summary_templates
)
$$ LANGUAGE SQL STABLE;


CREATE OR REPLACE FUNCTION
msar.delete_records_from_table(tab_id oid, rec_ids jsonb) RETURNS integer AS $$/*
Delete records from table by id.

Args:
  tab_id: The OID of the table whose record we'll delete.
  rec_ids: An array of primary key values

The table must have a single primary key column.
*/
DECLARE
  num_deleted integer;
BEGIN
  EXECUTE format(
    $d$
    WITH delete_cte AS (DELETE FROM %1$I.%2$I %3$s RETURNING *)
    SELECT count(1) FROM delete_cte
    $d$,
    msar.get_relation_schema_name(tab_id),
    msar.get_relation_name(tab_id),
    msar.build_where_clause(
      tab_id, jsonb_build_object(
        'type', 'element_in_json_array_untyped', 'args', jsonb_build_array(
          jsonb_build_object(
            'type', 'format_data', 'args', jsonb_build_array(
              jsonb_build_object('type', 'attnum', 'value', msar.get_pk_column(tab_id))
            )
          ),
          jsonb_build_object('type', 'literal', 'value', rec_ids)
        )
      )
    )
  ) INTO num_deleted;
  RETURN num_deleted;
END;
$$ LANGUAGE plpgsql RETURNS NULL ON NULL INPUT;


CREATE OR REPLACE FUNCTION
msar.build_single_insert_expr(tab_id oid, rec_def jsonb) RETURNS TEXT AS $$
SELECT CASE WHEN NULLIF(rec_def, '{}'::jsonb) IS NOT NULL THEN
  (
    SELECT
      format(
        'INSERT INTO %I.%I (%s) VALUES (%s)',
        msar.get_relation_schema_name(tab_id),
        msar.get_relation_name(tab_id),
        string_agg(format('%I', msar.get_column_name(tab_id, key::smallint)), ', '),
        string_agg(format('%L', value), ', ')
      )
    FROM jsonb_each_text(rec_def)
  )
ELSE
  format(
    'INSERT INTO %I.%I DEFAULT VALUES',
    msar.get_relation_schema_name(tab_id),
    msar.get_relation_name(tab_id)
  )
END;
$$ LANGUAGE SQL STABLE RETURNS NULL ON NULL INPUT;


CREATE OR REPLACE FUNCTION
msar.add_record_to_table(
  tab_id oid,
  rec_def jsonb,
  return_record_summaries boolean DEFAULT false,
  table_record_summary_templates jsonb DEFAULT NULL
) RETURNS jsonb AS $$/*
Add a record to a table.

Args:
  tab_id: The OID of the table whose record we'll delete.
  rec_def: A JSON object defining the record.

The `rec_def` object's form is defined by the record being inserted.  It should have keys
corresponding to the attnums of desired columns and values corresponding to values we should
insert.

*/
DECLARE
  rec_created_id text;
  rec_created jsonb;
BEGIN
  EXECUTE format(
    $q$
    WITH insert_cte AS (%1$s RETURNING %2$s)
    SELECT *
    FROM insert_cte
    $q$,
    /* %1 */ msar.build_single_insert_expr(tab_id, rec_def),
    /* %2 */ msar.get_column_name(tab_id, msar.get_pk_column(tab_id))
  ) INTO rec_created_id;
  rec_created := msar.get_record_from_table(
    tab_id,
    rec_created_id,
    return_record_summaries,
    table_record_summary_templates
  );
  RETURN jsonb_build_object(
    'results', rec_created -> 'results',
    'record_summaries', rec_created -> 'record_summaries',
    'linked_record_summaries', rec_created -> 'linked_record_summaries'
  );
END;
$$ LANGUAGE plpgsql;


CREATE OR REPLACE FUNCTION
msar.build_update_expr(tab_id oid, rec_def jsonb) RETURNS TEXT AS $$
SELECT
  format(
    'UPDATE %I.%I SET (%s) = ROW(%s)',
    msar.get_relation_schema_name(tab_id),
    msar.get_relation_name(tab_id),
    string_agg(format('%I', msar.get_column_name(tab_id, key::smallint)), ', '),
    string_agg(format('%L', value), ', ')
  )
FROM jsonb_each_text(rec_def);
$$ LANGUAGE SQL STABLE RETURNS NULL ON NULL INPUT;


DROP FUNCTION IF EXISTS msar.patch_record_in_table(oid, anyelement, jsonb, boolean);
CREATE OR REPLACE FUNCTION
msar.patch_record_in_table(
  tab_id oid,
  rec_id anycompatible,
  rec_def jsonb,
  return_record_summaries boolean DEFAULT false,
  table_record_summary_templates jsonb DEFAULT NULL
) RETURNS jsonb AS $$/*
Modify (update/patch) a record in a table.

Args:
  tab_id: The OID of the table whose record we'll delete.
  rec_id: The primary key value of the record we'll modify.
  rec_patch: A JSON object defining the parts of the record to patch.

Only tables with a single primary key column are supported.

The `rec_def` object's form is defined by the record being updated.  It should have keys
corresponding to the attnums of desired columns and values corresponding to values we should set.
*/
DECLARE
  rec_modified_id integer;
  rec_modified jsonb;
BEGIN
  EXECUTE format(
    $p$
    WITH update_cte AS (%1$s %2$s RETURNING %3$I)
    SELECT * FROM update_cte
    $p$,
    msar.build_update_expr(tab_id, rec_def),
    msar.build_where_clause(
      tab_id, jsonb_build_object(
        'type', 'equal', 'args', jsonb_build_array(
          jsonb_build_object('type', 'literal', 'value', rec_id),
          jsonb_build_object('type', 'attnum', 'value', msar.get_pk_column(tab_id))
        )
      )
    ),
    msar.get_column_name(tab_id, msar.get_pk_column(tab_id))
  ) INTO rec_modified_id;
  rec_modified := msar.get_record_from_table(
    tab_id,
    rec_modified_id,
    return_record_summaries,
    table_record_summary_templates
  );
  RETURN jsonb_build_object(
    'results', rec_modified -> 'results',
    'record_summaries', rec_modified -> 'record_summaries',
    'linked_record_summaries', rec_modified -> 'linked_record_summaries'
  );
END;
$$ LANGUAGE plpgsql;<|MERGE_RESOLUTION|>--- conflicted
+++ resolved
@@ -4722,26 +4722,18 @@
 with the records resulting from the request.
 */
 SELECT format(
-<<<<<<< HEAD
   $j$
     COALESCE(
       jsonb_agg(
         to_jsonb(%2$I) - %3$L - %4$L %1$s
       ), jsonb_build_array()
     )
-  $j$, 
-  /* %1 */ msar.build_order_by_expr(tab_id, order_),
+  $j$,
+  /* %1 */ order_by_expr,
   /* %2 */ cte_name,
   /* %3 */ '__mathesar_gid',
   /* %4 */ '__mathesar_gcount'
 )
-=======
-  'coalesce(jsonb_agg(jsonb_build_object('
-  || string_agg(format('%1$L, %2$I.%1$I', column_, cte_name), ', ')
-  || ') %1$s), jsonb_build_array())',
-  order_by_expr
-)
-FROM unnest(columns) AS column_
 $$ LANGUAGE SQL STABLE;
 
 
@@ -4759,7 +4751,6 @@
   || ')'
 )
 FROM unnest(columns) AS column_
->>>>>>> 7daff8b5
 $$ LANGUAGE SQL STABLE;
 
 
