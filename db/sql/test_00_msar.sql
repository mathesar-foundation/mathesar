--- conflicted
+++ resolved
@@ -4554,52 +4554,6 @@
 $$ LANGUAGE plpgsql;
 
 
-<<<<<<< HEAD
-CREATE OR REPLACE FUNCTION test_list_column_privileges_for_current_role() RETURNS SETOF TEXT AS $$
-DECLARE
-  tab_id oid;
-BEGIN
-CREATE TABLE mytab (col1 varchar, col2 varchar);
-tab_id := 'mytab'::regclass::oid;
-CREATE ROLE test_intern1;
-CREATE ROLE test_intern2;
-GRANT USAGE ON SCHEMA msar, __msar TO test_intern1, test_intern2;
-GRANT EXECUTE ON ALL FUNCTIONS IN SCHEMA msar, __msar TO test_intern1, test_intern2;
-GRANT SELECT, INSERT (col1) ON TABLE mytab TO test_intern1;
-GRANT SELECT (col2) ON TABLE mytab TO test_intern1;
-GRANT UPDATE (col1) ON TABLE mytab TO test_intern2;
-GRANT UPDATE, REFERENCES (col2) ON TABLE mytab TO test_intern2;
-
-RETURN NEXT is(
-  msar.list_column_privileges_for_current_role(tab_id, 1::smallint),
-  '["SELECT", "INSERT", "UPDATE", "REFERENCES"]'
-);
-RETURN NEXT is(
-  msar.list_column_privileges_for_current_role(tab_id, 2::smallint),
-  '["SELECT", "INSERT", "UPDATE", "REFERENCES"]'
-);
-
-SET ROLE test_intern1;
-RETURN NEXT is(
-  msar.list_column_privileges_for_current_role(tab_id, 1::smallint),
-  '["SELECT", "INSERT"]'
-);
-RETURN NEXT is(
-  msar.list_column_privileges_for_current_role(tab_id, 2::smallint),
-  '["SELECT"]'
-);
-
-SET ROLE test_intern2;
-RETURN NEXT is(
-  msar.list_column_privileges_for_current_role(tab_id, 1::smallint),
-  '["UPDATE"]'
-);
-RETURN NEXT is(
-  msar.list_column_privileges_for_current_role(tab_id, 2::smallint),
-  '["UPDATE", "REFERENCES"]'
-);
-
-=======
 -- msar.replace_schema_privileges_for_roles --------------------------------------------------------
 
 CREATE OR REPLACE FUNCTION
@@ -4668,34 +4622,10 @@
     ARRAY['USAGE'],
     'Privileges should be updated for actual schema properly'
   );
->>>>>>> 757e6beb
-END;
-$$ LANGUAGE plpgsql;
-
-
-<<<<<<< HEAD
-CREATE OR REPLACE FUNCTION test_list_schema_privileges_for_current_role() RETURNS SETOF TEXT AS $$
-DECLARE
-  sch_id oid;
-BEGIN
-CREATE SCHEMA restricted;
-sch_id := 'restricted'::regnamespace::oid;
-CREATE ROLE test_intern1;
-CREATE ROLE test_intern2;
-GRANT USAGE ON SCHEMA msar, __msar TO test_intern1, test_intern2;
-GRANT EXECUTE ON ALL FUNCTIONS IN SCHEMA msar, __msar TO test_intern1, test_intern2;
-GRANT USAGE ON SCHEMA restricted TO test_intern1;
-GRANT USAGE, CREATE ON SCHEMA restricted TO test_intern2;
-
-RETURN NEXT is(msar.list_schema_privileges_for_current_role(sch_id), '["USAGE", "CREATE"]');
-
-SET ROLE test_intern1;
-RETURN NEXT is(msar.list_schema_privileges_for_current_role(sch_id), '["USAGE"]');
-
-SET ROLE test_intern2;
-RETURN NEXT is(msar.list_schema_privileges_for_current_role(sch_id), '["USAGE", "CREATE"]');
-
-=======
+END;
+$$ LANGUAGE plpgsql;
+
+
 CREATE OR REPLACE FUNCTION
 test_replace_schema_privileges_for_roles_multi_ops() RETURNS SETOF TEXT AS $$/*
 Test that we can add/revoke multiple privileges to/from multiple roles simultaneously.
@@ -4748,43 +4678,10 @@
     ARRAY['USAGE', 'CREATE'],
     'Bob''s privileges should be updated for actual schema properly'
   );
->>>>>>> 757e6beb
-END;
-$$ LANGUAGE plpgsql;
-
-
-<<<<<<< HEAD
-CREATE OR REPLACE FUNCTION test_list_table_privileges_for_current_role() RETURNS SETOF TEXT AS $$
-DECLARE
-  tab_id oid;
-BEGIN
-CREATE TABLE mytab (col1 varchar);
-tab_id := 'mytab'::regclass::oid;
-CREATE ROLE test_intern1;
-CREATE ROLE test_intern2;
-GRANT USAGE ON SCHEMA msar, __msar TO test_intern1, test_intern2;
-GRANT EXECUTE ON ALL FUNCTIONS IN SCHEMA msar, __msar TO test_intern1, test_intern2;
-
-GRANT SELECT, INSERT, UPDATE ON TABLE mytab TO test_intern1;
-GRANT DELETE, TRUNCATE, REFERENCES, TRIGGER ON TABLE mytab TO test_intern2;
-
-RETURN NEXT is(
-  msar.list_table_privileges_for_current_role(tab_id),
-  '["SELECT", "INSERT", "UPDATE", "DELETE", "TRUNCATE", "REFERENCES", "TRIGGER"]'
-);
-
-SET ROLE test_intern1;
-RETURN NEXT is(
-  msar.list_table_privileges_for_current_role(tab_id),
-  '["SELECT", "INSERT", "UPDATE"]'
-);
-
-SET ROLE test_intern2;
-RETURN NEXT is(
-  msar.list_table_privileges_for_current_role(tab_id),
-  '["DELETE", "TRUNCATE", "REFERENCES", "TRIGGER"]'
-);
-=======
+END;
+$$ LANGUAGE plpgsql;
+
+
 -- msar.replace_table_privileges_for_roles --------------------------------------------------------
 
 CREATE OR REPLACE FUNCTION
@@ -4853,36 +4750,10 @@
     ARRAY['INSERT', 'SELECT', 'DELETE'],
     'Privileges should be updated for actual table properly'
   );
->>>>>>> 757e6beb
-END;
-$$ LANGUAGE plpgsql;
-
-
-<<<<<<< HEAD
-CREATE OR REPLACE FUNCTION test_list_database_privileges_for_current_role() RETURNS SETOF TEXT AS $$
-DECLARE
-  dat_id oid := oid FROM pg_database WHERE datname=current_database();
-BEGIN
-CREATE ROLE test_intern1;
-CREATE ROLE test_intern2;
-GRANT USAGE ON SCHEMA msar, __msar TO test_intern1, test_intern2;
-GRANT EXECUTE ON ALL FUNCTIONS IN SCHEMA msar, __msar TO test_intern1, test_intern2;
-
-REVOKE ALL ON DATABASE mathesar_testing FROM PUBLIC;
-GRANT CONNECT, CREATE ON DATABASE mathesar_testing TO test_intern1;
-GRANT CONNECT, TEMPORARY ON DATABASE mathesar_testing TO test_intern2;
-
-RETURN NEXT is(
-  msar.list_database_privileges_for_current_role(dat_id),
-  '["CONNECT", "CREATE", "TEMPORARY"]'
-);
-
-SET ROLE test_intern1;
-RETURN NEXT is(msar.list_database_privileges_for_current_role(dat_id), '["CONNECT", "CREATE"]');
-
-SET ROLE test_intern2;
-RETURN NEXT is(msar.list_database_privileges_for_current_role(dat_id), '["CONNECT", "TEMPORARY"]');
-=======
+END;
+$$ LANGUAGE plpgsql;
+
+
 CREATE OR REPLACE FUNCTION
 test_replace_table_privileges_for_roles_multi_ops() RETURNS SETOF TEXT AS $$/*
 Test that we can add/revoke multiple privileges to/from multiple roles simultaneously.
@@ -4936,6 +4807,137 @@
     ARRAY['SELECT', 'DELETE'],
     'Bob''s privileges should be updated for actual table properly'
   );
->>>>>>> 757e6beb
+END;
+$$ LANGUAGE plpgsql;
+
+
+CREATE OR REPLACE FUNCTION test_list_column_privileges_for_current_role() RETURNS SETOF TEXT AS $$
+DECLARE
+  tab_id oid;
+BEGIN
+CREATE TABLE mytab (col1 varchar, col2 varchar);
+tab_id := 'mytab'::regclass::oid;
+CREATE ROLE test_intern1;
+CREATE ROLE test_intern2;
+GRANT USAGE ON SCHEMA msar, __msar TO test_intern1, test_intern2;
+GRANT EXECUTE ON ALL FUNCTIONS IN SCHEMA msar, __msar TO test_intern1, test_intern2;
+GRANT SELECT, INSERT (col1) ON TABLE mytab TO test_intern1;
+GRANT SELECT (col2) ON TABLE mytab TO test_intern1;
+GRANT UPDATE (col1) ON TABLE mytab TO test_intern2;
+GRANT UPDATE, REFERENCES (col2) ON TABLE mytab TO test_intern2;
+
+RETURN NEXT is(
+  msar.list_column_privileges_for_current_role(tab_id, 1::smallint),
+  '["SELECT", "INSERT", "UPDATE", "REFERENCES"]'
+);
+RETURN NEXT is(
+  msar.list_column_privileges_for_current_role(tab_id, 2::smallint),
+  '["SELECT", "INSERT", "UPDATE", "REFERENCES"]'
+);
+
+SET ROLE test_intern1;
+RETURN NEXT is(
+  msar.list_column_privileges_for_current_role(tab_id, 1::smallint),
+  '["SELECT", "INSERT"]'
+);
+RETURN NEXT is(
+  msar.list_column_privileges_for_current_role(tab_id, 2::smallint),
+  '["SELECT"]'
+);
+
+SET ROLE test_intern2;
+RETURN NEXT is(
+  msar.list_column_privileges_for_current_role(tab_id, 1::smallint),
+  '["UPDATE"]'
+);
+RETURN NEXT is(
+  msar.list_column_privileges_for_current_role(tab_id, 2::smallint),
+  '["UPDATE", "REFERENCES"]'
+);
+END;
+$$ LANGUAGE plpgsql;
+
+
+CREATE OR REPLACE FUNCTION test_list_schema_privileges_for_current_role() RETURNS SETOF TEXT AS $$
+DECLARE
+  sch_id oid;
+BEGIN
+CREATE SCHEMA restricted;
+sch_id := 'restricted'::regnamespace::oid;
+CREATE ROLE test_intern1;
+CREATE ROLE test_intern2;
+GRANT USAGE ON SCHEMA msar, __msar TO test_intern1, test_intern2;
+GRANT EXECUTE ON ALL FUNCTIONS IN SCHEMA msar, __msar TO test_intern1, test_intern2;
+GRANT USAGE ON SCHEMA restricted TO test_intern1;
+GRANT USAGE, CREATE ON SCHEMA restricted TO test_intern2;
+
+RETURN NEXT is(msar.list_schema_privileges_for_current_role(sch_id), '["USAGE", "CREATE"]');
+
+SET ROLE test_intern1;
+RETURN NEXT is(msar.list_schema_privileges_for_current_role(sch_id), '["USAGE"]');
+
+SET ROLE test_intern2;
+RETURN NEXT is(msar.list_schema_privileges_for_current_role(sch_id), '["USAGE", "CREATE"]');
+END;
+$$ LANGUAGE plpgsql;
+
+
+CREATE OR REPLACE FUNCTION test_list_table_privileges_for_current_role() RETURNS SETOF TEXT AS $$
+DECLARE
+  tab_id oid;
+BEGIN
+CREATE TABLE mytab (col1 varchar);
+tab_id := 'mytab'::regclass::oid;
+CREATE ROLE test_intern1;
+CREATE ROLE test_intern2;
+GRANT USAGE ON SCHEMA msar, __msar TO test_intern1, test_intern2;
+GRANT EXECUTE ON ALL FUNCTIONS IN SCHEMA msar, __msar TO test_intern1, test_intern2;
+
+GRANT SELECT, INSERT, UPDATE ON TABLE mytab TO test_intern1;
+GRANT DELETE, TRUNCATE, REFERENCES, TRIGGER ON TABLE mytab TO test_intern2;
+
+RETURN NEXT is(
+  msar.list_table_privileges_for_current_role(tab_id),
+  '["SELECT", "INSERT", "UPDATE", "DELETE", "TRUNCATE", "REFERENCES", "TRIGGER"]'
+);
+
+SET ROLE test_intern1;
+RETURN NEXT is(
+  msar.list_table_privileges_for_current_role(tab_id),
+  '["SELECT", "INSERT", "UPDATE"]'
+);
+
+SET ROLE test_intern2;
+RETURN NEXT is(
+  msar.list_table_privileges_for_current_role(tab_id),
+  '["DELETE", "TRUNCATE", "REFERENCES", "TRIGGER"]'
+);
+END;
+$$ LANGUAGE plpgsql;
+
+
+CREATE OR REPLACE FUNCTION test_list_database_privileges_for_current_role() RETURNS SETOF TEXT AS $$
+DECLARE
+  dat_id oid := oid FROM pg_database WHERE datname=current_database();
+BEGIN
+CREATE ROLE test_intern1;
+CREATE ROLE test_intern2;
+GRANT USAGE ON SCHEMA msar, __msar TO test_intern1, test_intern2;
+GRANT EXECUTE ON ALL FUNCTIONS IN SCHEMA msar, __msar TO test_intern1, test_intern2;
+
+REVOKE ALL ON DATABASE mathesar_testing FROM PUBLIC;
+GRANT CONNECT, CREATE ON DATABASE mathesar_testing TO test_intern1;
+GRANT CONNECT, TEMPORARY ON DATABASE mathesar_testing TO test_intern2;
+
+RETURN NEXT is(
+  msar.list_database_privileges_for_current_role(dat_id),
+  '["CONNECT", "CREATE", "TEMPORARY"]'
+);
+
+SET ROLE test_intern1;
+RETURN NEXT is(msar.list_database_privileges_for_current_role(dat_id), '["CONNECT", "CREATE"]');
+
+SET ROLE test_intern2;
+RETURN NEXT is(msar.list_database_privileges_for_current_role(dat_id), '["CONNECT", "TEMPORARY"]');
 END;
 $$ LANGUAGE plpgsql;