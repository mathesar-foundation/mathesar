DROP EXTENSION IF EXISTS pgtap CASCADE;
CREATE EXTENSION IF NOT EXISTS pgtap;

-- msar.drop_columns -------------------------------------------------------------------------------

CREATE OR REPLACE FUNCTION __setup_drop_columns() RETURNS SETOF TEXT AS $$
BEGIN
  CREATE TABLE atable (dodrop1 integer, dodrop2 integer, dontdrop text);
END;
$$ LANGUAGE plpgsql;


CREATE OR REPLACE FUNCTION test_drop_columns_oid() RETURNS SETOF TEXT AS $$
DECLARE
  rel_id oid;
BEGIN
  PERFORM __setup_drop_columns();
  rel_id := 'atable'::regclass::oid;
  PERFORM msar.drop_columns(rel_id, 1, 2);
  RETURN NEXT has_column(
    'atable', 'dontdrop', 'Keeps correct columns'
  );
  RETURN NEXT hasnt_column(
    'atable', 'dodrop1', 'Drops correct columns 1'
  );
  RETURN NEXT hasnt_column(
    'atable', 'dodrop2', 'Drops correct columns 2'
  );
END;
$$ LANGUAGE plpgsql;


CREATE OR REPLACE FUNCTION test_drop_columns_ne_oid() RETURNS SETOF TEXT AS $$
BEGIN
  CREATE TABLE "12345" (bleh text, bleh2 numeric);
  PERFORM msar.drop_columns(12345, 1);
  RETURN NEXT has_column(
    '12345', 'bleh', 'Doesn''t drop columns of stupidly-named table'
  );
END;
$$ LANGUAGE plpgsql;


CREATE OR REPLACE FUNCTION test_drop_columns_names() RETURNS SETOF TEXT AS $$
BEGIN
  PERFORM __setup_drop_columns();
  PERFORM msar.drop_columns('public', 'atable', 'dodrop1', 'dodrop2');
  RETURN NEXT has_column(
    'atable', 'dontdrop', 'Dropper keeps correct columns'
  );
  RETURN NEXT hasnt_column(
    'atable', 'dodrop1', 'Dropper drops correct columns 1'
  );
  RETURN NEXT hasnt_column(
    'atable', 'dodrop2', 'Dropper drops correct columns 2'
  );
END;
$$ LANGUAGE plpgsql;


-- msar.drop_table ---------------------------------------------------------------------------------

CREATE OR REPLACE FUNCTION __setup_drop_tables() RETURNS SETOF TEXT AS $$
BEGIN
  CREATE TABLE dropme (id SERIAL PRIMARY KEY, col1 integer);
END;
$$ LANGUAGE plpgsql;

CREATE OR REPLACE FUNCTION test_drop_table_oid() RETURNS SETOF TEXT AS $$
DECLARE
  rel_id oid;
BEGIN
  PERFORM __setup_drop_tables();
  rel_id := 'dropme'::regclass::oid;
  PERFORM msar.drop_table(tab_id => rel_id, cascade_ => false);
  RETURN NEXT hasnt_table('dropme', 'Drops table');
END;
$$ LANGUAGE plpgsql;


CREATE OR REPLACE FUNCTION test_drop_table_oid_restricted_fkey() RETURNS SETOF TEXT AS $$
DECLARE
  rel_id oid;
BEGIN
  PERFORM __setup_drop_tables();
  rel_id := 'dropme'::regclass::oid;
  CREATE TABLE
    dependent (id SERIAL PRIMARY KEY, col1 integer REFERENCES dropme);
  RETURN NEXT throws_ok(
    format('SELECT msar.drop_table(tab_id => %s, cascade_ => false);', rel_id),
    '2BP01',
    'cannot drop table dropme because other objects depend on it',
    'Table dropper throws for dependent objects'
  );
END;
$$ LANGUAGE plpgsql;


CREATE OR REPLACE FUNCTION test_drop_table_oid_cascade_fkey() RETURNS SETOF TEXT AS $$
DECLARE
  rel_id oid;
BEGIN
  PERFORM __setup_drop_tables();
  rel_id := 'dropme'::regclass::oid;
  CREATE TABLE
    dependent (id SERIAL PRIMARY KEY, col1 integer REFERENCES dropme);
  PERFORM msar.drop_table(tab_id => rel_id, cascade_ => true);
  RETURN NEXT hasnt_table('dropme', 'Drops table with dependent using CASCADE');
END;
$$ LANGUAGE plpgsql;


CREATE OR REPLACE FUNCTION test_drop_table_name() RETURNS SETOF TEXT AS $$
BEGIN
  PERFORM __setup_drop_tables();
  PERFORM msar.drop_table(
    sch_name => 'public',
    tab_name => 'dropme',
    cascade_ => false,
    if_exists => false
  );
  RETURN NEXT hasnt_table('dropme', 'Drops table');
END;
$$ LANGUAGE plpgsql;


CREATE OR REPLACE FUNCTION test_drop_table_name_missing_if_exists() RETURNS SETOF TEXT AS $$
BEGIN
  PERFORM __setup_drop_tables();
  PERFORM msar.drop_table(
    sch_name => 'public',
    tab_name => 'dropmenew',
    cascade_ => false,
    if_exists => true
  );
  RETURN NEXT has_table('dropme', 'Drops table with IF EXISTS');
END;
$$ LANGUAGE plpgsql;


CREATE OR REPLACE FUNCTION test_drop_table_name_missing_no_if_exists() RETURNS SETOF TEXT AS $$
BEGIN
  RETURN NEXT throws_ok(
    'SELECT msar.drop_table(''public'', ''doesntexist'', false, false);',
    '42P01',
    'table "doesntexist" does not exist',
    'Table dropper throws for missing table'
  );
END;
$$ LANGUAGE plpgsql;


-- msar.build_type_text ----------------------------------------------------------------------------

CREATE OR REPLACE FUNCTION test_build_type_text() RETURNS SETOF TEXT AS $$/*
Note that many type building tests are in the column adding section, to make sure the strings the
function writes are as expected, and also valid type definitions.
*/

BEGIN
  RETURN NEXT is(msar.build_type_text('{}'), 'text');
  RETURN NEXT is(msar.build_type_text(null), 'text');
  RETURN NEXT is(msar.build_type_text('{"name": "varchar"}'), 'character varying');
  CREATE DOMAIN msar.testtype AS text CHECK (value LIKE '%test');
  RETURN NEXT is(
    msar.build_type_text('{"schema": "msar", "name": "testtype"}'), 'msar.testtype'
  );
END;
$$ LANGUAGE plpgsql;


-- __msar.process_col_def_jsonb ----------------------------------------------------------------------

CREATE OR REPLACE FUNCTION test_process_col_def_jsonb() RETURNS SETOF TEXT AS $f$
BEGIN
  RETURN NEXT is(
    __msar.process_col_def_jsonb(0, '[{}, {}]'::jsonb, false),
    ARRAY[
      ('"Column 1"', 'text', null, null, false, null),
      ('"Column 2"', 'text', null, null, false, null)
    ]::__msar.col_def[],
    'Empty columns should result in defaults'
  );
  RETURN NEXT is(
    __msar.process_col_def_jsonb(0, '[{"name": "id"}]'::jsonb, false),
    null,
    'Column definition processing should ignore "id" column'
  );
  RETURN NEXT is(
    __msar.process_col_def_jsonb(0, '[{}, {}]'::jsonb, false, true),
    ARRAY[
      ('id', 'integer', true, null, true, 'Mathesar default ID column'),
      ('"Column 1"', 'text', null, null, false, null),
      ('"Column 2"', 'text', null, null, false, null)
    ]::__msar.col_def[],
    'Column definition processing add "id" column'
  );
  RETURN NEXT is(
    __msar.process_col_def_jsonb(0, '[{"description": "Some comment"}]'::jsonb, false),
    ARRAY[
      ('"Column 1"', 'text', null, null, false, '''Some comment''')
    ]::__msar.col_def[],
    'Comments should be sanitized'
  );
END;
$f$ LANGUAGE plpgsql;


-- msar.add_columns --------------------------------------------------------------------------------

CREATE OR REPLACE FUNCTION __setup_add_columns() RETURNS SETOF TEXT AS $$
BEGIN
  CREATE TABLE add_col_testable (id serial primary key, col1 integer, col2 varchar);
END;
$$ LANGUAGE plpgsql;


-- TODO: Figure out a way to parameterize these
CREATE OR REPLACE FUNCTION test_add_columns_fullspec_text() RETURNS SETOF TEXT AS $f$
DECLARE
  col_create_arr jsonb := $j$[
      {"name": "tcol", "type": {"name": "text"}, "not_null": true, "default": "my super default"}
    ]$j$;
BEGIN
  PERFORM __setup_add_columns();
  RETURN NEXT is(
    msar.add_columns('add_col_testable'::regclass::oid, col_create_arr), '{4}'::smallint[]
  );
  RETURN NEXT col_not_null('add_col_testable', 'tcol');
  RETURN NEXT col_type_is('add_col_testable', 'tcol', 'text');
  RETURN NEXT col_default_is('add_col_testable', 'tcol', 'my super default');
END;
$f$ LANGUAGE plpgsql;


CREATE OR REPLACE FUNCTION test_add_columns_minspec_text() RETURNS SETOF TEXT AS $f$
/*
This tests the default settings. When not given, the defautl column should be nullable and have no
default value. The name should be "Column <n>", where <n> is the attnum of the added column.
*/
DECLARE
  col_create_arr jsonb := '[{"type": {"name": "text"}}]';
BEGIN
  PERFORM __setup_add_columns();
  PERFORM msar.add_columns('add_col_testable'::regclass::oid, col_create_arr);
  RETURN NEXT col_is_null('add_col_testable', 'Column 4');
  RETURN NEXT col_type_is('add_col_testable', 'Column 4', 'text');
  RETURN NEXT col_hasnt_default('add_col_testable', 'Column 4');
END;
$f$ LANGUAGE plpgsql;


CREATE OR REPLACE FUNCTION test_add_columns_comment() RETURNS SETOF TEXT AS $f$
DECLARE
  col_name text := 'tcol';
  description text := 'Some; comment with a semicolon';
  tab_id integer;
  col_id integer;
  col_create_arr jsonb;
BEGIN
  PERFORM __setup_add_columns();
  tab_id := 'add_col_testable'::regclass::oid;
  col_create_arr := format('[{"name": "%s", "description": "%s"}]', col_name, description);
  PERFORM msar.add_columns(tab_id, col_create_arr);
  col_id := msar.get_attnum(tab_id, col_name);
  RETURN NEXT is(
    msar.col_description(tab_id, col_id),
    description
  );
END;
$f$ LANGUAGE plpgsql;


CREATE OR REPLACE FUNCTION test_add_columns_multi_default_name() RETURNS SETOF TEXT AS $f$
/*
This tests the default settings. When not given, the defautl column should be nullable and have no
default value. The name should be "Column <n>", where <n> is the attnum of the added column.
*/
DECLARE
  col_create_arr jsonb := '[{"type": {"name": "text"}}, {"type": {"name": "numeric"}}]';
BEGIN
  PERFORM __setup_add_columns();
  RETURN NEXT is(
    msar.add_columns('add_col_testable'::regclass::oid, col_create_arr), '{4, 5}'::smallint[]
  );
  RETURN NEXT col_type_is('add_col_testable', 'Column 4', 'text');
  RETURN NEXT col_type_is('add_col_testable', 'Column 5', 'numeric');
END;
$f$ LANGUAGE plpgsql;


CREATE OR REPLACE FUNCTION test_add_columns_numeric_def() RETURNS SETOF TEXT AS $f$
DECLARE
  col_create_arr jsonb := '[{"type": {"name": "numeric"}, "default": 3.14159}]';
BEGIN
  PERFORM __setup_add_columns();
  PERFORM msar.add_columns('add_col_testable'::regclass::oid, col_create_arr);
  RETURN NEXT col_type_is('add_col_testable', 'Column 4', 'numeric');
  RETURN NEXT col_default_is('add_col_testable', 'Column 4', 3.14159);
END;
$f$ LANGUAGE plpgsql;


CREATE OR REPLACE FUNCTION test_add_columns_numeric_prec() RETURNS SETOF TEXT AS $f$
DECLARE
  col_create_arr jsonb := '[{"type": {"name": "numeric", "options": {"precision": 3}}}]';
BEGIN
  PERFORM __setup_add_columns();
  PERFORM msar.add_columns('add_col_testable'::regclass::oid, col_create_arr);
  RETURN NEXT col_type_is('add_col_testable', 'Column 4', 'numeric(3,0)');
END;
$f$ LANGUAGE plpgsql;


CREATE OR REPLACE FUNCTION test_add_columns_numeric_prec_scale() RETURNS SETOF TEXT AS $f$
DECLARE
  col_create_arr jsonb := $j$[
    {"type": {"name": "numeric", "options": {"precision": 3, "scale": 2}}}
  ]$j$;
BEGIN
  PERFORM __setup_add_columns();
  PERFORM msar.add_columns('add_col_testable'::regclass::oid, col_create_arr);
  RETURN NEXT col_type_is('add_col_testable', 'Column 4', 'numeric(3,2)');
END;
$f$ LANGUAGE plpgsql;


CREATE OR REPLACE FUNCTION test_add_columns_caps_numeric() RETURNS SETOF TEXT AS $f$
DECLARE
  col_create_arr jsonb := '[{"type": {"name": "NUMERIC"}}]';
BEGIN
  PERFORM __setup_add_columns();
  PERFORM msar.add_columns('add_col_testable'::regclass::oid, col_create_arr);
  RETURN NEXT col_type_is('add_col_testable', 'Column 4', 'numeric');
END;
$f$ LANGUAGE plpgsql;


CREATE OR REPLACE FUNCTION test_add_columns_varchar_length() RETURNS SETOF TEXT AS $f$
DECLARE
  col_create_arr jsonb := '[{"type": {"name": "varchar", "options": {"length": 128}}}]';
BEGIN
  PERFORM __setup_add_columns();
  PERFORM msar.add_columns('add_col_testable'::regclass::oid, col_create_arr);
  RETURN NEXT col_type_is('add_col_testable', 'Column 4', 'character varying(128)');
END;
$f$ LANGUAGE plpgsql;

CREATE OR REPLACE FUNCTION test_add_columns_interval_precision() RETURNS SETOF TEXT AS $f$
DECLARE
  col_create_arr jsonb := '[{"type": {"name": "interval", "options": {"precision": 6}}}]';
BEGIN
  PERFORM __setup_add_columns();
  PERFORM msar.add_columns('add_col_testable'::regclass::oid, col_create_arr);
  RETURN NEXT col_type_is('add_col_testable', 'Column 4', 'interval(6)');
END;
$f$ LANGUAGE plpgsql;


CREATE OR REPLACE FUNCTION test_add_columns_interval_fields() RETURNS SETOF TEXT AS $f$
DECLARE
  col_create_arr jsonb := '[{"type": {"name": "interval", "options": {"fields": "year"}}}]';
BEGIN
  PERFORM __setup_add_columns();
  PERFORM msar.add_columns('add_col_testable'::regclass::oid, col_create_arr);
  RETURN NEXT col_type_is('add_col_testable', 'Column 4', 'interval year');
END;
$f$ LANGUAGE plpgsql;


CREATE OR REPLACE FUNCTION test_add_columns_interval_fields_prec() RETURNS SETOF TEXT AS $f$
DECLARE
  col_create_arr jsonb := $j$
    [{"type": {"name": "interval", "options": {"fields": "second", "precision": 3}}}]
  $j$;
BEGIN
  PERFORM __setup_add_columns();
  PERFORM msar.add_columns('add_col_testable'::regclass::oid, col_create_arr);
  RETURN NEXT col_type_is('add_col_testable', 'Column 4', 'interval second(3)');
END;
$f$ LANGUAGE plpgsql;


CREATE OR REPLACE FUNCTION test_add_columns_timestamp_prec() RETURNS SETOF TEXT AS $f$
DECLARE
  col_create_arr jsonb := $j$
    [{"type": {"name": "timestamp", "options": {"precision": 3}}}]
  $j$;
BEGIN
  PERFORM __setup_add_columns();
  PERFORM msar.add_columns('add_col_testable'::regclass::oid, col_create_arr);
  RETURN NEXT col_type_is('add_col_testable', 'Column 4', 'timestamp(3) without time zone');
END;
$f$ LANGUAGE plpgsql;


CREATE OR REPLACE FUNCTION test_add_columns_timestamp_raw_default() RETURNS SETOF TEXT AS $f$
/*
This test will fail if the default is being sanitized, but will succeed if it's not.
*/
DECLARE
  col_create_arr jsonb := '[{"type": {"name": "timestamp"}, "default": "now()::timestamp"}]';
BEGIN
  PERFORM __setup_add_columns();
  PERFORM msar.add_columns('add_col_testable'::regclass::oid, col_create_arr, raw_default => true);
  RETURN NEXT col_type_is('add_col_testable', 'Column 4', 'timestamp without time zone');
  RETURN NEXT col_default_is(
    'add_col_testable', 'Column 4', '(now())::timestamp without time zone'
  );
END;
$f$ LANGUAGE plpgsql;


CREATE OR REPLACE FUNCTION test_add_columns_sanitize_default() RETURNS SETOF TEXT AS $f$
/*
This test will succeed if the default is being sanitized, but will fail if it's not.

It's important to check that we're careful with SQL submitted from python.
*/
DECLARE
  col_create_arr jsonb := $j$
    [{"type": {"name": "text"}, "default": "null; drop table add_col_testable"}]
  $j$;
BEGIN
  PERFORM __setup_add_columns();
  PERFORM msar.add_columns('add_col_testable'::regclass::oid, col_create_arr, raw_default => false);
  RETURN NEXT has_table('add_col_testable');
END;
$f$ LANGUAGE plpgsql;


CREATE OR REPLACE FUNCTION test_add_columns_errors() RETURNS SETOF TEXT AS $f$
BEGIN
  PERFORM __setup_add_columns();
  RETURN NEXT throws_ok(
    format(
      'SELECT msar.add_columns(tab_id => %s, col_defs => ''%s'');',
      'add_col_testable'::regclass::oid,
      '[{"type": {"name": "taxt"}}]'::jsonb
    ),
    '42704',
    'type "taxt" does not exist'
  );
  RETURN NEXT CASE WHEN pg_version_num() < 150000
    THEN throws_ok(
      format(
        'SELECT msar.add_columns(tab_id => %s, col_defs => ''%s'');',
        'add_col_testable'::regclass::oid,
        '[{"type": {"name": "numeric", "options": {"scale": 23, "precision": 3}}}]'::jsonb
      ),
      '22023',
      'NUMERIC scale 23 must be between 0 and precision 3'
    )
    ELSE skip('Numeric scale can be negative or greater than precision as of v15')
  END;
END;
$f$ LANGUAGE plpgsql;


-- msar.copy_column --------------------------------------------------------------------------------

CREATE OR REPLACE FUNCTION __setup_copy_column() RETURNS SETOF TEXT AS $$
BEGIN
  CREATE TABLE copy_coltest (
    id SERIAL PRIMARY KEY,
    col1 varchar,
    col2 varchar NOT NULL,
    col3 numeric(5, 3) DEFAULT 5,
    col4 timestamp without time zone DEFAULT NOW(),
    col5 timestamp without time zone NOT NULL DEFAULT NOW(),
    col6 interval second(3),
    "col space" varchar
  );
  ALTER TABLE copy_coltest ADD UNIQUE (col1, col2);
  INSERT INTO copy_coltest VALUES
    (DEFAULT, 'abc', 'def', 5.234, '1999-01-08 04:05:06', '1999-01-09 04:05:06', '4:05:06', 'ghi'),
    (DEFAULT, 'jkl', 'mno', null, null, '1999-02-08 04:05:06', '3 4:05:07', 'pqr'),
    (DEFAULT, null,  'stu', DEFAULT, DEFAULT, DEFAULT, null, 'vwx')
  ;
END;
$$ LANGUAGE plpgsql;


CREATE OR REPLACE FUNCTION test_copy_column_copies_unique() RETURNS SETOF TEXT AS $f$
BEGIN
  PERFORM __setup_copy_column();
  PERFORM msar.copy_column(
    'copy_coltest'::regclass::oid, 2::smallint, 'col1 supercopy', true, true
  );
  RETURN NEXT col_type_is('copy_coltest', 'col1 supercopy', 'character varying');
  RETURN NEXT col_is_null('copy_coltest', 'col1 supercopy');
  RETURN NEXT col_is_unique('copy_coltest', ARRAY['col1', 'col2']);
  RETURN NEXT col_is_unique('copy_coltest', ARRAY['col1 supercopy', 'col2']);
  RETURN NEXT results_eq(
    'SELECT "col1 supercopy" FROM copy_coltest ORDER BY id',
    $v$VALUES ('abc'::varchar), ('jkl'::varchar), (null)$v$
  );
  RETURN NEXT lives_ok(
    $u$UPDATE copy_coltest SET "col1 supercopy"='abc' WHERE "col1 supercopy"='jkl'$u$,
    'Copied col should not have a single column unique constraint'
  );
END;
$f$ LANGUAGE plpgsql;


CREATE OR REPLACE FUNCTION test_copy_column_copies_unique_and_nnull() RETURNS SETOF TEXT AS $f$
BEGIN
  PERFORM __setup_copy_column();
  PERFORM msar.copy_column(
    'copy_coltest'::regclass::oid, 3::smallint, null, true, true
  );
  RETURN NEXT col_type_is('copy_coltest', 'col2 1', 'character varying');
  RETURN NEXT col_not_null('copy_coltest', 'col2 1');
  RETURN NEXT col_is_unique('copy_coltest', ARRAY['col1', 'col2']);
  RETURN NEXT col_is_unique('copy_coltest', ARRAY['col1', 'col2 1']);
  RETURN NEXT results_eq(
    'SELECT "col2 1" FROM copy_coltest',
    $v$VALUES ('def'::varchar), ('mno'::varchar), ('stu'::varchar)$v$
  );
  RETURN NEXT lives_ok(
    $u$UPDATE copy_coltest SET "col2 1"='def' WHERE "col2 1"='mno'$u$,
    'Copied col should not have a single column unique constraint'
  );
END;
$f$ LANGUAGE plpgsql;


CREATE OR REPLACE FUNCTION test_copy_column_false_copy_data_and_con() RETURNS SETOF TEXT AS $f$
BEGIN
  PERFORM __setup_copy_column();
  PERFORM msar.copy_column(
    'copy_coltest'::regclass::oid, 3::smallint, null, false, false
  );
  RETURN NEXT col_type_is('copy_coltest', 'col2 1', 'character varying');
  RETURN NEXT col_is_null('copy_coltest', 'col2 1');
  RETURN NEXT col_is_unique('copy_coltest', ARRAY['col1', 'col2']);
  RETURN NEXT results_eq(
    'SELECT "col2 1" FROM copy_coltest',
    $v$VALUES (null::varchar), (null::varchar), (null::varchar)$v$
  );
END;
$f$ LANGUAGE plpgsql;


CREATE OR REPLACE FUNCTION test_copy_column_num_options_static_default() RETURNS SETOF TEXT AS $f$
BEGIN
  PERFORM __setup_copy_column();
  PERFORM msar.copy_column(
    'copy_coltest'::regclass::oid, 4::smallint, null, true, false
  );
  RETURN NEXT col_type_is('copy_coltest', 'col3 1', 'numeric(5,3)');
  RETURN NEXT col_is_null('copy_coltest', 'col3 1');
  RETURN NEXT col_default_is('copy_coltest', 'col3 1', '5');
  RETURN NEXT results_eq(
    'SELECT "col3 1" FROM copy_coltest',
    $v$VALUES (5.234), (null), (5)$v$
  );
END;
$f$ LANGUAGE plpgsql;


CREATE OR REPLACE FUNCTION test_copy_column_nullable_dynamic_default() RETURNS SETOF TEXT AS $f$
BEGIN
  PERFORM __setup_copy_column();
  PERFORM msar.copy_column(
    'copy_coltest'::regclass::oid, 5::smallint, null, true, false
  );
  RETURN NEXT col_type_is('copy_coltest', 'col4 1', 'timestamp without time zone');
  RETURN NEXT col_is_null('copy_coltest', 'col4 1');
  RETURN NEXT col_default_is('copy_coltest', 'col4 1', 'now()');
END;
$f$ LANGUAGE plpgsql;


CREATE OR REPLACE FUNCTION test_copy_column_non_null_dynamic_default() RETURNS SETOF TEXT AS $f$
BEGIN
  PERFORM __setup_copy_column();
  PERFORM msar.copy_column(
    'copy_coltest'::regclass::oid, 6::smallint, null, true, true
  );
  RETURN NEXT col_type_is('copy_coltest', 'col5 1', 'timestamp without time zone');
  RETURN NEXT col_not_null('copy_coltest', 'col5 1');
  RETURN NEXT col_default_is('copy_coltest', 'col5 1', 'now()');
END;
$f$ LANGUAGE plpgsql;


CREATE OR REPLACE FUNCTION test_copy_column_interval_notation() RETURNS SETOF TEXT AS $f$
BEGIN
  PERFORM __setup_copy_column();
  PERFORM msar.copy_column(
    'copy_coltest'::regclass::oid, 7::smallint, null, false, false
  );
  RETURN NEXT col_type_is('copy_coltest', 'col6 1', 'interval second(3)');
END;
$f$ LANGUAGE plpgsql;


CREATE OR REPLACE FUNCTION test_copy_column_space_name() RETURNS SETOF TEXT AS $f$
BEGIN
  PERFORM __setup_copy_column();
  PERFORM msar.copy_column(
    'copy_coltest'::regclass::oid, 8::smallint, null, false, false
  );
  RETURN NEXT col_type_is('copy_coltest', 'col space 1', 'character varying');
END;
$f$ LANGUAGE plpgsql;


CREATE OR REPLACE FUNCTION test_copy_column_pkey() RETURNS SETOF TEXT AS $f$
BEGIN
  PERFORM __setup_copy_column();
  PERFORM msar.copy_column(
    'copy_coltest'::regclass::oid, 1::smallint, null, true, true
  );
  RETURN NEXT col_type_is('copy_coltest', 'id 1', 'integer');
  RETURN NEXT col_not_null('copy_coltest', 'id 1');
  RETURN NEXT col_default_is(
    'copy_coltest', 'id 1', $d$nextval('copy_coltest_id_seq'::regclass)$d$
  );
  RETURN NEXT col_is_pk('copy_coltest', 'id');
  RETURN NEXT col_isnt_pk('copy_coltest', 'id 1');
END;
$f$ LANGUAGE plpgsql;


CREATE OR REPLACE FUNCTION test_copy_column_increment_name() RETURNS SETOF TEXT AS $f$
BEGIN
  PERFORM __setup_copy_column();
  PERFORM msar.copy_column(
    'copy_coltest'::regclass::oid, 2::smallint, null, true, true
  );
  RETURN NEXT has_column('copy_coltest', 'col1 1');
  PERFORM msar.copy_column(
    'copy_coltest'::regclass::oid, 2::smallint, null, true, true
  );
  RETURN NEXT has_column('copy_coltest', 'col1 2');
END;
$f$ LANGUAGE plpgsql;

-- msar.add_constraints ----------------------------------------------------------------------------

CREATE OR REPLACE FUNCTION __setup_add_pkey() RETURNS SETOF TEXT AS $$
BEGIN
  CREATE TABLE add_pkeytest (col1 serial, col2 serial, col3 text);
  INSERT INTO add_pkeytest (col1, col2, col3) VALUES
    (DEFAULT, DEFAULT, 'abc'),
    (DEFAULT, DEFAULT, 'def'),
    (DEFAULT, DEFAULT, 'abc'),
    (DEFAULT, DEFAULT, 'def'),
    (DEFAULT, DEFAULT, 'abc'),
    (DEFAULT, DEFAULT, 'def'),
    (DEFAULT, DEFAULT, 'abc');
END;
$$ LANGUAGE plpgsql;


CREATE OR REPLACE FUNCTION test_add_constraint_pkey_id_fullspec() RETURNS SETOF TEXT AS $f$
DECLARE
  con_create_arr jsonb := $j$[
    {"name": "mysuperkey", "type": "p", "columns": [1], "deferrable": true}
  ]$j$;
  created_name text;
  deferrable_ boolean;
BEGIN
  PERFORM __setup_add_pkey();
  PERFORM msar.add_constraints('add_pkeytest'::regclass::oid, con_create_arr);
  RETURN NEXT col_is_pk('add_pkeytest', 'col1');
  created_name := conname FROM pg_constraint
    WHERE conrelid='add_pkeytest'::regclass::oid AND conkey='{1}';
  RETURN NEXT is(created_name, 'mysuperkey');
  deferrable_ := condeferrable FROM pg_constraint WHERE conname='mysuperkey';
  RETURN NEXT is(deferrable_, true);
END;
$f$ LANGUAGE plpgsql;


CREATE OR REPLACE FUNCTION test_add_constraint_pkey_id_defname() RETURNS SETOF TEXT AS $f$
DECLARE
  con_create_arr jsonb := '[{"type": "p", "columns": [1]}]';
  created_name text;
BEGIN
  PERFORM __setup_add_pkey();
  PERFORM msar.add_constraints('add_pkeytest'::regclass::oid, con_create_arr);
  RETURN NEXT col_is_pk('add_pkeytest', 'col1');
  created_name := conname FROM pg_constraint
    WHERE conrelid='add_pkeytest'::regclass::oid AND conkey='{1}';
  RETURN NEXT is(created_name, 'add_pkeytest_pkey');
END;
$f$ LANGUAGE plpgsql;


CREATE OR REPLACE FUNCTION test_add_constraint_pkey_id_multicol() RETURNS SETOF TEXT AS $f$
DECLARE
  con_create_arr jsonb := '[{"type": "p", "columns": [1, 2]}]';
  created_name text;
BEGIN
  PERFORM __setup_add_pkey();
  PERFORM msar.add_constraints('add_pkeytest'::regclass::oid, con_create_arr);
  RETURN NEXT col_is_pk('add_pkeytest', ARRAY['col1', 'col2']);
  created_name := conname FROM pg_constraint
    WHERE conrelid='add_pkeytest'::regclass::oid AND conkey='{1, 2}';
  RETURN NEXT is(created_name, 'add_pkeytest_pkey');
END;
$f$ LANGUAGE plpgsql;


CREATE OR REPLACE FUNCTION test_add_constraint_pkey_tab_name_singlecol() RETURNS SETOF TEXT AS $f$
DECLARE
  con_create_arr jsonb := '[{"type": "p", "columns": [1]}]';
BEGIN
  PERFORM __setup_add_pkey();
  PERFORM msar.add_constraints('public', 'add_pkeytest', con_create_arr);
  RETURN NEXT col_is_pk('add_pkeytest', 'col1');
END;
$f$ LANGUAGE plpgsql;


CREATE OR REPLACE FUNCTION test_add_constraint_pkey_col_name_singlecol() RETURNS SETOF TEXT AS $f$
DECLARE
  con_create_arr jsonb := '[{"type": "p", "columns": ["col1"]}]';
BEGIN
  PERFORM __setup_add_pkey();
  PERFORM msar.add_constraints('add_pkeytest'::regclass::oid, con_create_arr);
  RETURN NEXT col_is_pk('add_pkeytest', 'col1');
END;
$f$ LANGUAGE plpgsql;


CREATE OR REPLACE FUNCTION test_add_constraint_pkey_col_name_multicol() RETURNS SETOF TEXT AS $f$
DECLARE
  con_create_arr jsonb := '[{"type": "p", "columns": ["col1", "col2"]}]';
BEGIN
  PERFORM __setup_add_pkey();
  PERFORM msar.add_constraints('add_pkeytest'::regclass::oid, con_create_arr);
  RETURN NEXT col_is_pk('add_pkeytest', ARRAY['col1', 'col2']);
END;
$f$ LANGUAGE plpgsql;


CREATE OR REPLACE FUNCTION test_add_constraint_pkey_col_mix_multicol() RETURNS SETOF TEXT AS $f$
DECLARE
  con_create_arr jsonb := '[{"type": "p", "columns": [1, "col2"]}]';
BEGIN
  PERFORM __setup_add_pkey();
  PERFORM msar.add_constraints('add_pkeytest'::regclass::oid, con_create_arr);
  RETURN NEXT col_is_pk('add_pkeytest', ARRAY['col1', 'col2']);
END;
$f$ LANGUAGE plpgsql;


CREATE OR REPLACE FUNCTION __setup_add_fkey() RETURNS SETOF TEXT AS $$
BEGIN
  CREATE TABLE add_fk_users (id serial primary key, fname TEXT, lname TEXT, phoneno TEXT);
  INSERT INTO add_fk_users (fname, lname, phoneno) VALUES
    ('alice', 'smith', '123 4567'),
    ('bob', 'jones', '234 5678'),
    ('eve', 'smith', '345 6789');
  CREATE TABLE add_fk_comments (id serial primary key, user_id integer, comment text);
  INSERT INTO add_fk_comments (user_id, comment) VALUES
    (1, 'aslfkjasfdlkjasdfl'),
    (2, 'aslfkjasfdlkjasfl'),
    (3, 'aslfkjasfdlkjsfl'),
    (1, 'aslfkjasfdlkasdfl'),
    (2, 'aslfkjasfkjasdfl'),
    (2, 'aslfkjasflkjasdfl'),
    (3, 'aslfkjasfdjasdfl'),
    (1, 'aslfkjasfkjasdfl'),
    (1, 'fkjasfkjasdfl');
END;
$$ LANGUAGE plpgsql;


CREATE OR REPLACE FUNCTION test_add_constraint_fkey_id_fullspec() RETURNS SETOF TEXT AS $f$
DECLARE
  con_create_arr jsonb;
BEGIN
  PERFORM __setup_add_fkey();
  con_create_arr := format(
    $j$[
      {
        "name": "superfkey",
        "type": "f",
        "columns": [2],
        "fkey_relation_id": %s,
        "fkey_columns": [1],
        "fkey_update_action": "a",
        "fkey_delete_action": "a",
        "fkey_match_type": "f"
      }
    ]$j$, 'add_fk_users'::regclass::oid
  );
  PERFORM msar.add_constraints('add_fk_comments'::regclass::oid, con_create_arr);
  RETURN NEXT fk_ok(
    'public', 'add_fk_comments', 'user_id', 'public', 'add_fk_users', 'id'
  );
  RETURN NEXT results_eq(
    $h$
    SELECT conname, confupdtype, confdeltype, confmatchtype
    FROM pg_constraint WHERE conname='superfkey'
    $h$,
    $w$VALUES ('superfkey'::name, 'a'::"char", 'a'::"char", 'f'::"char")$w$
  );
END;
$f$ LANGUAGE plpgsql;


CREATE OR REPLACE FUNCTION fkey_options_eq("char", "char", "char") RETURNS TEXT AS $f$
DECLARE
  con_create_arr jsonb;
BEGIN
  PERFORM __setup_add_fkey();
  con_create_arr := format(
    $j$[
      {
        "name": "superfkey",
        "type": "f",
        "columns": [2],
        "fkey_relation_id": %s,
        "fkey_update_action": "%s",
        "fkey_delete_action": "%s",
        "fkey_match_type": "%s"
      }
    ]$j$,
    'add_fk_users'::regclass::oid, $1, $2, $3
  );
  PERFORM msar.add_constraints('add_fk_comments'::regclass::oid, con_create_arr);
  RETURN results_eq(
    $h$
    SELECT conname, confupdtype, confdeltype, confmatchtype
    FROM pg_constraint WHERE conname='superfkey'
    $h$,
    format(
      $w$VALUES ('superfkey'::name, '%s'::"char", '%s'::"char", '%s'::"char")$w$,
      $1, $2, $3
    ),
    format('Should have confupdtype %s, confdeltype %s, and confmatchtype %s', $1, $2, $3)
  );
END;
$f$ LANGUAGE plpgsql;


-- Options for fkey delete, update action and match type
-- a = no action, r = restrict, c = cascade, n = set null, d = set default
-- f = full, s = simple
-- Note that partial match is not implemented.


CREATE OR REPLACE FUNCTION test_add_constraints_fkey_opts_aas() RETURNS SETOF TEXT AS $f$
BEGIN
  PERFORM fkey_options_eq('a', 'a', 's');
  RETURN NEXT fk_ok(
    'public', 'add_fk_comments', 'user_id', 'public', 'add_fk_users', 'id'
  );
END;
$f$ LANGUAGE plpgsql;


CREATE OR REPLACE FUNCTION test_add_constraints_fkey_opts_arf() RETURNS SETOF TEXT AS $f$
BEGIN
  PERFORM fkey_options_eq('a', 'r', 'f');
  RETURN NEXT fk_ok(
    'public', 'add_fk_comments', 'user_id', 'public', 'add_fk_users', 'id'
  );
END;
$f$ LANGUAGE plpgsql;


CREATE OR REPLACE FUNCTION test_add_constraints_fkey_opts_rrf() RETURNS SETOF TEXT AS $f$
BEGIN
  PERFORM fkey_options_eq('r', 'r', 'f');
  RETURN NEXT fk_ok(
    'public', 'add_fk_comments', 'user_id', 'public', 'add_fk_users', 'id'
  );
END;
$f$ LANGUAGE plpgsql;


CREATE OR REPLACE FUNCTION test_add_constraints_fkey_opts_rrf() RETURNS SETOF TEXT AS $f$
BEGIN
  PERFORM fkey_options_eq('r', 'r', 'f');
  RETURN NEXT fk_ok(
    'public', 'add_fk_comments', 'user_id', 'public', 'add_fk_users', 'id'
  );
END;
$f$ LANGUAGE plpgsql;


CREATE OR REPLACE FUNCTION test_add_constraints_fkey_opts_ccf() RETURNS SETOF TEXT AS $f$
BEGIN
  PERFORM fkey_options_eq('c', 'c', 'f');
  RETURN NEXT fk_ok(
    'public', 'add_fk_comments', 'user_id', 'public', 'add_fk_users', 'id'
  );
END;
$f$ LANGUAGE plpgsql;


CREATE OR REPLACE FUNCTION test_add_constraints_fkey_opts_nnf() RETURNS SETOF TEXT AS $f$
BEGIN
  PERFORM fkey_options_eq('n', 'n', 'f');
  RETURN NEXT fk_ok(
    'public', 'add_fk_comments', 'user_id', 'public', 'add_fk_users', 'id'
  );
END;
$f$ LANGUAGE plpgsql;


CREATE OR REPLACE FUNCTION test_add_constraints_fkey_opts_ddf() RETURNS SETOF TEXT AS $f$
BEGIN
  PERFORM fkey_options_eq('d', 'd', 'f');
  RETURN NEXT fk_ok(
    'public', 'add_fk_comments', 'user_id', 'public', 'add_fk_users', 'id'
  );
END;
$f$ LANGUAGE plpgsql;


CREATE OR REPLACE FUNCTION __setup_add_unique() RETURNS SETOF TEXT AS $$
BEGIN
  CREATE TABLE add_unique_con (id serial primary key, col1 integer, col2 integer, col3 integer);
  INSERT INTO add_unique_con (col1, col2, col3) VALUES
    (1, 1, 1),
    (2, 2, 3),
    (3, 3, 3);
END;
$$ LANGUAGE plpgsql;


CREATE OR REPLACE FUNCTION  test_add_constraints_unique_single() RETURNS SETOF TEXT AS $f$
DECLARE
  con_create_arr jsonb := '[{"name": "myuniqcons", "type": "u", "columns": [2]}]';
BEGIN
  PERFORM __setup_add_unique();
  PERFORM msar.add_constraints('add_unique_con'::regclass::oid, con_create_arr);
  RETURN NEXT col_is_unique('add_unique_con', ARRAY['col1']);
END;
$f$ LANGUAGE plpgsql;


CREATE OR REPLACE FUNCTION  test_add_constraints_unique_multicol() RETURNS SETOF TEXT AS $f$
DECLARE
  con_create_arr jsonb := '[{"name": "myuniqcons", "type": "u", "columns": [2, 3]}]';
BEGIN
  PERFORM __setup_add_unique();
  PERFORM msar.add_constraints('add_unique_con'::regclass::oid, con_create_arr);
  RETURN NEXT col_is_unique('add_unique_con', ARRAY['col1', 'col2']);
END;
$f$ LANGUAGE plpgsql;


CREATE OR REPLACE FUNCTION test_add_constraint_duplicate_name() RETURNS SETOF TEXT AS $f$
DECLARE
  con_create_arr jsonb := '[{"name": "myuniqcons", "type": "u", "columns": [2]}]';
  con_create_arr2 jsonb := '[{"name": "myuniqcons", "type": "u", "columns": [3]}]';
BEGIN
  PERFORM __setup_add_unique();
  PERFORM msar.add_constraints('add_unique_con'::regclass::oid, con_create_arr);
  RETURN NEXT throws_ok(
    format(
      'SELECT msar.add_constraints(%s, ''%s'');', 'add_unique_con'::regclass::oid, con_create_arr
    ),
    '42P07',
    'relation "myuniqcons" already exists',
    'Throws error for duplicate constraint name'
  );
END;
$f$ LANGUAGE plpgsql;


CREATE OR REPLACE FUNCTION __setup_copy_unique() RETURNS SETOF TEXT AS $$
BEGIN
  CREATE TABLE copy_unique_con
    (id serial primary key, col1 integer, col2 integer, col3 integer, col4 integer);
  ALTER TABLE copy_unique_con ADD CONSTRAINT olduniqcon UNIQUE (col1, col2, col3);
  INSERT INTO copy_unique_con (col1, col2, col3, col4) VALUES
    (1, 2, 5, 9),
    (2, 3, 6, 0),
    (3, 4, 8, 1);
END;
$$ LANGUAGE plpgsql;


CREATE OR REPLACE FUNCTION test_copy_constraint() RETURNS SETOF TEXT AS $f$
DECLARE
  orig_oid oid;
BEGIN
  PERFORM __setup_copy_unique();
  orig_oid := oid
    FROM pg_constraint
    WHERE conrelid='copy_unique_con'::regclass::oid AND conname='olduniqcon';
  PERFORM msar.copy_constraint(orig_oid, 4::smallint, 5::smallint);
  RETURN NEXT col_is_unique('copy_unique_con', ARRAY['col1', 'col2', 'col4']);
END;
$f$ LANGUAGE plpgsql;


CREATE OR REPLACE FUNCTION test_add_constraint_errors() RETURNS SETOF TEXT AS $f$
DECLARE
  con_create_arr jsonb := '[{"type": "p", "columns": [7]}]'::jsonb;
BEGIN
  PERFORM __setup_add_pkey();
  RETURN NEXT throws_ok(
    format(
      'SELECT msar.add_constraints(%s, ''%s'');',
      'add_pkeytest'::regclass::oid,
      '[{"type": "p", "columns": [7]}]'::jsonb
    ),
    '42601',
    'syntax error at end of input',
    'Throws error for nonexistent attnum'
  );
  RETURN NEXT throws_ok(
    format(
      'SELECT msar.add_constraints(%s, ''%s'');', 234, '[{"type": "p", "columns": [1]}]'::jsonb
    ),
    '42601',
    'syntax error at or near "234"',
    'Throws error for nonexistent table ID'
  );
  RETURN NEXT throws_ok(
    format(
      'SELECT msar.add_constraints(%s, ''%s'');',
      'add_pkeytest'::regclass::oid,
      '[{"type": "k", "columns": [1]}]'::jsonb
    ),
    '42601',
    'syntax error at end of input',
    'Throws error for nonexistent constraint type'
  );
  RETURN NEXT throws_ok(
    format(
      'SELECT msar.add_constraints(%s, ''%s'');',
      'add_pkeytest'::regclass::oid,
      '[{"type": "p", "columns": [1, "col1"]}]'::jsonb
    ),
    '42701',
    'column "col1" appears twice in primary key constraint',
    'Throws error for nonexistent duplicate pkey col'
  );
END;
$f$ LANGUAGE plpgsql;


-- msar.drop_constraint ---------------------------------------------------------------------------

CREATE OR REPLACE FUNCTION __setup_drop_constraint() RETURNS SETOF TEXT AS $$
BEGIN
  CREATE TABLE category(
    id serial primary key,
    item_category text,
    CONSTRAINT uq_cat UNIQUE(item_category)
  );
  CREATE TABLE orders (
    id serial primary key,
    item_name text,
    price integer,
    category_id integer,
    CONSTRAINT fk_cat FOREIGN KEY(category_id) REFERENCES category(id)
  );
END;
$$ LANGUAGE plpgsql;


CREATE OR REPLACE FUNCTION test_drop_constraint() RETURNS SETOF TEXT AS $$
BEGIN
  PERFORM __setup_drop_constraint();
  PERFORM msar.drop_constraint(
    sch_name => 'public',
    tab_name => 'category',
    con_name => 'uq_cat'
  );
  PERFORM msar.drop_constraint(
    sch_name => 'public',
    tab_name => 'orders',
    con_name => 'fk_cat'
  );
  /* There isn't a col_isnt_unique function in pgTAP so we are improvising
  by adding 2 same values here.*/
  INSERT INTO category(item_category) VALUES ('tech'),('tech');
  RETURN NEXT col_isnt_fk('orders', 'category_id');
END;
$$ LANGUAGE plpgsql;


CREATE OR REPLACE FUNCTION test_drop_constraint_using_oid() RETURNS SETOF TEXT AS $$
DECLARE
  uq_cat_oid oid;
  fk_cat_oid oid;
BEGIN
  PERFORM __setup_drop_constraint();
  uq_cat_oid := oid FROM pg_constraint WHERE conname='uq_cat';
  fk_cat_oid := oid FROM pg_constraint WHERE conname='fk_cat';
  PERFORM msar.drop_constraint(
    tab_id => 'category'::regclass::oid,
    con_id => uq_cat_oid
  );
  PERFORM msar.drop_constraint(
    tab_id => 'orders'::regclass::oid,
    con_id => fk_cat_oid
  );
  /* There isn't a col_isnt_unique function in pgTAP so we are improvising
  by adding 2 same values here.*/
  INSERT INTO category(item_category) VALUES ('tech'),('tech');
  RETURN NEXT col_isnt_fk('orders', 'category_id');
END;
$$ LANGUAGE plpgsql;


-- msar.create_link -------------------------------------------------------------------------------

CREATE OR REPLACE FUNCTION __setup_link_tables() RETURNS SETOF TEXT AS $$
BEGIN
  CREATE TABLE actors (id SERIAL PRIMARY KEY, actor_name text);
  INSERT INTO actors(actor_name) VALUES 
  ('Cillian Murphy'),
  ('Leonardo DiCaprio'),
  ('Margot Robbie'),
  ('Ryan Gosling'),
  ('Ana de Armas'); 
  CREATE TABLE movies (id SERIAL PRIMARY KEY, movie_name text);
  INSERT INTO movies(movie_name) VALUES
  ('The Wolf of Wall Street'),
  ('Inception'),
  ('Oppenheimer'),
  ('Barbie'),
  ('Blade Runner 2049');
END;
$$ LANGUAGE plpgsql;


CREATE OR REPLACE FUNCTION test_add_foreign_key_column() RETURNS SETOF TEXT AS $$
BEGIN
  PERFORM __setup_link_tables();
  PERFORM msar.add_foreign_key_column(
    frel_id => 'actors'::regclass::oid,
    rel_id => 'movies'::regclass::oid,
    col_name => 'act_id'
  );
  RETURN NEXT has_column('movies', 'act_id');
  RETURN NEXT col_type_is('movies', 'act_id', 'integer');
  RETURN NEXT col_is_fk('movies', 'act_id');
END;
$$ LANGUAGE plpgsql;


CREATE OR REPLACE FUNCTION test_create_one_to_one_link() RETURNS SETOF TEXT AS $$
BEGIN
  PERFORM __setup_link_tables();
  PERFORM msar.add_foreign_key_column(
    frel_id => 'actors'::regclass::oid,
    rel_id => 'movies'::regclass::oid,
    col_name => 'act_id',
    unique_link => true
  );
  RETURN NEXT has_column('movies', 'act_id');
  RETURN NEXT col_type_is('movies', 'act_id', 'integer');
  RETURN NEXT col_is_fk('movies', 'act_id');
  RETURN NEXT col_is_unique('movies', 'act_id');
END;
$$ LANGUAGE plpgsql;


CREATE OR REPLACE FUNCTION test_add_mapping_table() RETURNS SETOF TEXT AS $$
BEGIN
  PERFORM __setup_link_tables();
  PERFORM msar.add_mapping_table(
    sch_id => 'public'::regnamespace::oid,
    tab_name => 'movies_actors',
    mapping_columns => jsonb_build_array(
      jsonb_build_object('column_name', 'movie_id', 'referent_table_oid', 'movies'::regclass::oid),
      jsonb_build_object('column_name', 'actor_id', 'referent_table_oid', 'actors'::regclass::oid)
    )
  );
  RETURN NEXT has_table('public'::name, 'movies_actors'::name);
  RETURN NEXT has_column('movies_actors', 'movie_id');
  RETURN NEXT col_type_is('movies_actors', 'movie_id', 'integer');
  RETURN NEXT col_is_fk('movies_actors', 'movie_id');
  RETURN NEXT has_column('movies_actors', 'actor_id');
  RETURN NEXT col_type_is('movies_actors', 'actor_id', 'integer');
  RETURN NEXT col_is_fk('movies_actors', 'actor_id');
END;
$$ LANGUAGE plpgsql;


-- msar.schema_ddl --------------------------------------------------------------------------------

CREATE OR REPLACE FUNCTION test_create_schema_without_description() RETURNS SETOF TEXT AS $$
DECLARE sch_oid oid;
BEGIN
  SELECT msar.create_schema('foo bar') INTO sch_oid;
  RETURN NEXT has_schema('foo bar');
  RETURN NEXT is(sch_oid, msar.get_schema_oid('foo bar'));
  RETURN NEXT is(obj_description(sch_oid), NULL);
END;
$$ LANGUAGE plpgsql;


CREATE OR REPLACE FUNCTION test_create_schema_with_description() RETURNS SETOF TEXT AS $$
DECLARE sch_oid oid;
BEGIN
  SELECT msar.create_schema('foo bar', 'yay') INTO sch_oid;
  RETURN NEXT has_schema('foo bar');
  RETURN NEXT is(sch_oid, msar.get_schema_oid('foo bar'));
  RETURN NEXT is(obj_description(sch_oid), 'yay');
END;
$$ LANGUAGE plpgsql;


CREATE OR REPLACE FUNCTION test_create_schema_that_already_exists() RETURNS SETOF TEXT AS $t$
DECLARE sch_oid oid;
BEGIN
  SELECT msar.create_schema('foo bar') INTO sch_oid;
  RETURN NEXT throws_ok($$SELECT msar.create_schema('foo bar')$$, '42P06');
  RETURN NEXT is(msar.create_schema_if_not_exists('foo bar'), sch_oid);
END;
$t$ LANGUAGE plpgsql;


CREATE OR REPLACE FUNCTION __setup_drop_schema() RETURNS SETOF TEXT AS $$
BEGIN
  CREATE SCHEMA drop_test_schema;
END;
$$ LANGUAGE plpgsql;


CREATE OR REPLACE FUNCTION test_drop_schema_using_name() RETURNS SETOF TEXT AS $$
BEGIN
  PERFORM __setup_drop_schema();
  PERFORM msar.drop_schema(
    sch_name => 'drop_test_schema', 
    cascade_ => false
  );
  RETURN NEXT hasnt_schema('drop_test_schema');
  RETURN NEXT throws_ok(
    $d$
      SELECT msar.drop_schema(
        sch_name => 'drop_non_existing_schema',
        cascade_ => false
      )
    $d$, 
    '3F000'
  );
END;
$$ LANGUAGE plpgsql;


CREATE OR REPLACE FUNCTION test_drop_schema_using_oid() RETURNS SETOF TEXT AS $$
BEGIN
  PERFORM __setup_drop_schema();
  PERFORM msar.drop_schema(
    sch_id => 'drop_test_schema'::regnamespace::oid,
    cascade_ => false
  );
  RETURN NEXT hasnt_schema('drop_test_schema');
END;
$$ LANGUAGE plpgsql;


CREATE OR REPLACE FUNCTION test_drop_schema_using_invalid_oid() RETURNS SETOF TEXT AS $$
BEGIN
  PERFORM __setup_drop_schema();
  RETURN NEXT throws_ok(
    $d$
      SELECT msar.drop_schema(
        sch_id => 0,
        cascade_ => false
      )
    $d$,
    '3F000'
  );
END;
$$ LANGUAGE plpgsql;


CREATE OR REPLACE FUNCTION __setup_schema_with_dependent_obj() RETURNS SETOF TEXT AS $$
BEGIN
  CREATE SCHEMA schema1;
  CREATE TABLE schema1.actors (
    id SERIAL PRIMARY KEY,
    actor_name TEXT
  );
END;
$$ LANGUAGE plpgsql;


CREATE OR REPLACE FUNCTION test_drop_schema_cascade() RETURNS SETOF TEXT AS $$
BEGIN
  PERFORM __setup_schema_with_dependent_obj();
  PERFORM msar.drop_schema(
    sch_name => 'schema1',
    cascade_ => true
  );
  RETURN NEXT hasnt_schema('schema1');
END;
$$ LANGUAGE plpgsql;


CREATE OR REPLACE FUNCTION test_drop_schema_restricted() RETURNS SETOF TEXT AS $$
BEGIN
  PERFORM __setup_schema_with_dependent_obj();
  RETURN NEXT throws_ok(
    $d$
      SELECT msar.drop_schema(
        sch_name => 'schema1',
        cascade_ => false
      )
    $d$,
    '2BP01'
  );
END;
$$ LANGUAGE plpgsql;


CREATE OR REPLACE FUNCTION test_patch_schema() RETURNS SETOF TEXT AS $$
DECLARE sch_oid oid;
BEGIN
  CREATE SCHEMA foo;
  SELECT msar.get_schema_oid('foo') INTO sch_oid;

  PERFORM msar.patch_schema('foo', '{"name": "altered"}');
  RETURN NEXT hasnt_schema('foo');
  RETURN NEXT has_schema('altered');
  RETURN NEXT is(obj_description(sch_oid), NULL);
  RETURN NEXT is(msar.get_schema_name(sch_oid), 'altered');

  PERFORM msar.patch_schema(sch_oid, '{"description": "yay"}');
  RETURN NEXT is(obj_description(sch_oid), 'yay');

  -- Description is removed when NULL is passed.
  PERFORM msar.patch_schema(sch_oid, '{"description": null}');
  RETURN NEXT is(obj_description(sch_oid), NULL);

  -- Description is removed when an empty string is passed.
  PERFORM msar.patch_schema(sch_oid, '{"description": ""}');
  RETURN NEXT is(obj_description(sch_oid), NULL);

  PERFORM msar.patch_schema(sch_oid, '{"name": "NEW", "description": "WOW"}');
  RETURN NEXT has_schema('NEW');
  RETURN NEXT is(msar.get_schema_name(sch_oid), 'NEW');
  RETURN NEXT is(obj_description(sch_oid), 'WOW');

  -- Patching should be idempotent
  PERFORM msar.patch_schema(sch_oid, '{"name": "NEW", "description": "WOW"}');
  RETURN NEXT has_schema('NEW');
  RETURN NEXT is(msar.get_schema_name(sch_oid), 'NEW');
  RETURN NEXT is(obj_description(sch_oid), 'WOW');
END;
$$ LANGUAGE plpgsql;


-- msar.alter_table

CREATE OR REPLACE FUNCTION __setup_alter_table() RETURNS SETOF TEXT AS $$
BEGIN
  CREATE TABLE alter_this_table(id INT GENERATED BY DEFAULT AS IDENTITY PRIMARY KEY, col1 TEXT);
END;
$$ LANGUAGE plpgsql;


CREATE OR REPLACE FUNCTION test_rename_table() RETURNS SETOF TEXT AS $$
BEGIN
  PERFORM __setup_alter_table();
  PERFORM msar.rename_table(
    sch_name =>'public',
    old_tab_name => 'alter_this_table',
    new_tab_name => 'renamed_table'
  );
  RETURN NEXT hasnt_table('alter_this_table');
  RETURN NEXT has_table('renamed_table');
END;
$$ LANGUAGE plpgsql;


CREATE OR REPLACE FUNCTION test_rename_table_with_same_name() RETURNS SETOF TEXT AS $$
BEGIN
  PERFORM __setup_alter_table();
  PERFORM msar.rename_table(
    sch_name =>'public',
    old_tab_name => 'alter_this_table',
    new_tab_name => 'alter_this_table'
  );
  RETURN NEXT has_table('alter_this_table');
END;
$$ LANGUAGE plpgsql;


CREATE OR REPLACE FUNCTION test_rename_table_using_oid() RETURNS SETOF TEXT AS $$
BEGIN
  PERFORM __setup_alter_table();
  PERFORM msar.rename_table(
    tab_id => 'alter_this_table'::regclass::oid,
    new_tab_name => 'renamed_table'
  );
  RETURN NEXT hasnt_table('alter_this_table');
  RETURN NEXT has_table('renamed_table');
END;
$$ LANGUAGE plpgsql;


CREATE OR REPLACE FUNCTION test_comment_on_table() RETURNS SETOF TEXT AS $$
BEGIN
  PERFORM __setup_alter_table();
  PERFORM msar.comment_on_table(
    sch_name =>'public',
    tab_name => 'alter_this_table',
    comment_ => 'This is a comment!'
  );
  RETURN NEXT is(obj_description('alter_this_table'::regclass::oid), 'This is a comment!');
END;
$$ LANGUAGE plpgsql;


CREATE OR REPLACE FUNCTION test_comment_on_table_using_oid() RETURNS SETOF TEXT AS $$
BEGIN
  PERFORM __setup_alter_table();
  PERFORM msar.comment_on_table(
    tab_id => 'alter_this_table'::regclass::oid,
    comment_ => 'This is a comment!'
  );
  RETURN NEXT is(obj_description('alter_this_table'::regclass::oid), 'This is a comment!');
END;
$$ LANGUAGE plpgsql;


-- msar.infer_table_column_data_types --------------------------------------------------------------

CREATE OR REPLACE FUNCTION __setup_type_inference() RETURNS SETOF TEXT AS $$
BEGIN
CREATE TABLE "Types Test" (
-- We can't test custom types in this context.
  id integer PRIMARY KEY GENERATED BY DEFAULT AS IDENTITY,
  "Empty" text,
  "Boolean" text,
  "Date" text,
  "Numeric" text,
  "Interval" text,
  "Text" text
);
INSERT INTO "Types Test"
  ("Boolean", "Date", "Numeric", "Interval", "Text")
VALUES
  ('0', '2000-01-01', '0', '3 days', 'cat'),
  ('1', '6/23/2004', '3.14', '3 hours', 'bat'),
  ('t', 'May-2007-29', '-234.22', '3 minutes', 'rat'),
  ('false', '20200909', '1', '3 seconds', 'mat');
END;
$$ LANGUAGE plpgsql;


CREATE OR REPLACE FUNCTION test_infer_table_column_data_types() RETURNS SETOF TEXT AS $f$
BEGIN
  PERFORM __setup_type_inference();
  RETURN NEXT is(
    msar.infer_table_column_data_types('"Types Test"'::regclass),
    jsonb_build_object(
      1, 'integer',
      2, 'text',
      3, 'boolean',
      4, 'date',
      5, 'numeric',
      6, 'interval',
      7, 'text'
    )
  );
END;
$f$ LANGUAGE plpgsql;


-- msar.add_mathesar_table

CREATE OR REPLACE FUNCTION __setup_create_table() RETURNS SETOF TEXT AS $f$
BEGIN
  CREATE SCHEMA tab_create_schema;
END;
$f$ LANGUAGE plpgsql;


CREATE OR REPLACE FUNCTION test_add_mathesar_table_minimal_id_col() RETURNS SETOF TEXT AS $f$
BEGIN
  PERFORM __setup_create_table();
  PERFORM msar.add_mathesar_table(
    'tab_create_schema'::regnamespace::oid, 'anewtable', null, null, null
  );
  RETURN NEXT col_is_pk(
    'tab_create_schema', 'anewtable', 'id', 'id column should be pkey'
  );
  RETURN NEXT results_eq(
    $q$SELECT attidentity
    FROM pg_attribute
    WHERE attrelid='tab_create_schema.anewtable'::regclass::oid and attname='id'$q$,
    $v$VALUES ('d'::"char")$v$,
    'id column should be generated always as identity'
  );
END;
$f$ LANGUAGE plpgsql;


CREATE OR REPLACE FUNCTION test_add_mathesar_table_badname() RETURNS SETOF TEXT AS $f$
DECLARE
  badname text := '"new"''dsf'' \t"';
BEGIN
  PERFORM __setup_create_table();
  PERFORM msar.add_mathesar_table(
    'tab_create_schema'::regnamespace::oid, badname, null, null, null
  );
  RETURN NEXT has_table('tab_create_schema'::name, badname::name);
END;
$f$ LANGUAGE plpgsql;


CREATE OR REPLACE FUNCTION test_add_mathesar_table_noname() RETURNS SETOF TEXT AS $f$
DECLARE
  generated_name text := 'Table 1';
BEGIN
  PERFORM __setup_create_table();
  PERFORM msar.add_mathesar_table(
    'tab_create_schema'::regnamespace::oid, null, null, null, null
  );
  RETURN NEXT has_table('tab_create_schema'::name, generated_name::name);
END;
$f$ LANGUAGE plpgsql;


CREATE OR REPLACE FUNCTION test_add_mathesar_table_noname_avoid_collision()
RETURNS SETOF TEXT AS $f$
DECLARE
  generated_name text := 'Table 3';
BEGIN
  PERFORM __setup_create_table();
  PERFORM msar.add_mathesar_table(
    'tab_create_schema'::regnamespace::oid, null, null, null, null
  );
  PERFORM msar.add_mathesar_table(
    'tab_create_schema'::regnamespace::oid, null, null, null, null
  );
  RETURN NEXT has_table('tab_create_schema'::name, 'Table 1'::name);
  RETURN NEXT has_table('tab_create_schema'::name, 'Table 2'::name);
  PERFORM msar.drop_table(
    sch_name => 'tab_create_schema',
    tab_name => 'Table 1',
    cascade_ => false,
    if_exists => false
  );
  RETURN NEXT hasnt_table('tab_create_schema'::name, 'Table 1'::name);
  PERFORM msar.add_mathesar_table(
    'tab_create_schema'::regnamespace::oid, null, null, null, null
  );
  RETURN NEXT has_table('tab_create_schema'::name, generated_name::name);
END;
$f$ LANGUAGE plpgsql;


CREATE OR REPLACE FUNCTION test_add_mathesar_table_columns() RETURNS SETOF TEXT AS $f$
DECLARE
  col_defs jsonb := $j$[
    {"name": "mycolumn", "type": {"name": "numeric"}},
    {},
    {"type": {"name": "varchar", "options": {"length": 128}}}
  ]$j$;
BEGIN
  PERFORM __setup_create_table();
  PERFORM msar.add_mathesar_table(
    'tab_create_schema'::regnamespace::oid,
    'cols_table',
    col_defs,
    null, null
  );
  RETURN NEXT col_is_pk(
    'tab_create_schema', 'cols_table', 'id', 'id column should be pkey'
  );
  RETURN NEXT col_type_is(
    'tab_create_schema'::name, 'cols_table'::name, 'mycolumn'::name, 'numeric'
  );
  RETURN NEXT col_type_is(
    'tab_create_schema'::name, 'cols_table'::name, 'Column 3'::name, 'character varying(128)'
  );
END;
$f$ LANGUAGE plpgsql;


CREATE OR REPLACE FUNCTION test_get_preview() RETURNS SETOF TEXT AS $f$
DECLARE
  col_cast_def jsonb := $j$[
    {
      "attnum": 1,
      "type": {"name": "integer"}
    },
    {
      "attnum":2,
      "type": {"name": "numeric", "options": {"precision":5, "scale":2}}
    }
  ]$j$;
  want_records jsonb := $j$[
    {"id": 1, "length": 2.00},
    {"id": 2, "length": 3.00},
    {"id": 3, "length": 4.00},
    {"id": 4, "length": 5.22}
  ]
  $j$;
  have_records jsonb;
BEGIN
  PERFORM __setup_create_table();
  CREATE TABLE tab_create_schema.foo(id INTEGER GENERATED BY DEFAULT AS IDENTITY, length FLOAT8);
  INSERT INTO tab_create_schema.foo(length) VALUES (2), (3), (4), (5.2225);
  have_records := msar.get_preview(
    tab_id => 'tab_create_schema.foo'::regclass::oid,
    col_cast_def => col_cast_def,
    rec_limit => NULL
  );
  RETURN NEXT is(have_records, want_records);
END;
$f$ LANGUAGE plpgsql;


CREATE OR REPLACE FUNCTION test_add_mathesar_table_comment() RETURNS SETOF TEXT AS $f$
DECLARE
  comment_ text := $c$my "Super;";'; DROP SCHEMA tab_create_schema;'$c$;
BEGIN
  PERFORM __setup_create_table();
  PERFORM msar.add_mathesar_table(
    'tab_create_schema'::regnamespace::oid, 'cols_table', null, null, comment_
  );
  RETURN NEXT col_is_pk(
    'tab_create_schema', 'cols_table', 'id', 'id column should be pkey'
  );
  RETURN NEXT is(
    obj_description('tab_create_schema.cols_table'::regclass::oid),
    comment_,
    'created table should have specified description (comment)'
  );
END;
$f$ LANGUAGE plpgsql;


CREATE OR REPLACE FUNCTION __setup_column_alter() RETURNS SETOF TEXT AS $$
BEGIN
  CREATE TABLE col_alters (
    id integer GENERATED ALWAYS AS IDENTITY PRIMARY KEY,
    col1 text NOT NULL,
    col2 numeric DEFAULT 5,
    "Col sp" text,
    col_opts numeric(5, 3),
    coltim timestamp DEFAULT now()
  );
END;
$$ LANGUAGE plpgsql;


CREATE OR REPLACE FUNCTION test_process_col_alter_jsonb() RETURNS SETOF TEXT AS $f$/*
These don't actually modify the table, so we can run multiple tests in the same test.

Only need to test null/empty behavior here, since main functionality is tested by testing
msar.alter_columns

It's debatable whether this test should continue to exist, but it was useful for initial
development, and runs quickly.
*/
DECLARE
  tab_id oid;
BEGIN
  PERFORM __setup_column_alter();
  tab_id := 'col_alters'::regclass::oid;
  RETURN NEXT is(msar.process_col_alter_jsonb(tab_id, '[{"attnum": 2}]'), null);
  RETURN NEXT is(msar.process_col_alter_jsonb(tab_id, '[{"attnum": 2, "name": "blah"}]'), null);
  RETURN NEXT is(msar.process_col_alter_jsonb(tab_id, '[]'), null);
END;
$f$ LANGUAGE plpgsql;


CREATE OR REPLACE FUNCTION test_alter_columns_single_name() RETURNS SETOF TEXT AS $f$
DECLARE
  col_alters_jsonb jsonb := '[{"attnum": 2, "name": "blah"}]';
BEGIN
  PERFORM __setup_column_alter();
  RETURN NEXT is(msar.alter_columns('col_alters'::regclass::oid, col_alters_jsonb), ARRAY[2]);
  RETURN NEXT columns_are(
    'col_alters',
    ARRAY['id', 'blah', 'col2', 'Col sp', 'col_opts', 'coltim']
  );
END;
$f$ LANGUAGE plpgsql;


CREATE OR REPLACE FUNCTION test_alter_columns_multi_names() RETURNS SETOF TEXT AS $f$
DECLARE
  col_alters_jsonb jsonb := $j$[
    {"attnum": 2, "name": "new space"},
    {"attnum": 4, "name": "nospace"}
  ]$j$;
BEGIN
  PERFORM __setup_column_alter();
  RETURN NEXT is(msar.alter_columns('col_alters'::regclass::oid, col_alters_jsonb), ARRAY[2, 4]);
  RETURN NEXT columns_are(
    'col_alters',
    ARRAY['id', 'new space', 'col2', 'nospace', 'col_opts', 'coltim']
  );
END;
$f$ LANGUAGE plpgsql;


CREATE OR REPLACE FUNCTION test_alter_columns_type() RETURNS SETOF TEXT AS $f$
DECLARE
  col_alters_jsonb jsonb := $j$[
    {"attnum": 2, "type": {"name": "varchar", "options": {"length": 48}}},
    {"attnum": 3, "type": {"name": "integer"}},
    {"attnum": 4, "type": {"name": "integer"}}
  ]$j$;
BEGIN
  PERFORM __setup_column_alter();
  RETURN NEXT is(msar.alter_columns('col_alters'::regclass::oid, col_alters_jsonb), ARRAY[2, 3, 4]);
  RETURN NEXT col_type_is('col_alters', 'col1', 'character varying(48)');
  RETURN NEXT col_type_is('col_alters', 'col2', 'integer');
  RETURN NEXT col_default_is('col_alters', 'col2', 5);
  RETURN NEXT col_type_is('col_alters', 'Col sp', 'integer');
END;
$f$ LANGUAGE plpgsql;


CREATE OR REPLACE FUNCTION test_alter_columns_type_options() RETURNS SETOF TEXT AS $f$
DECLARE
  col_alters_jsonb jsonb := $j$[
    {"attnum": 5, "type": {"options": {"precision": 4}}}
  ]$j$;
BEGIN
  PERFORM __setup_column_alter();
  RETURN NEXT is(msar.alter_columns('col_alters'::regclass::oid, col_alters_jsonb), ARRAY[5]);
  RETURN NEXT col_type_is('col_alters', 'col_opts', 'numeric(4,0)');
END;
$f$ LANGUAGE plpgsql;


CREATE OR REPLACE FUNCTION test_alter_columns_drop() RETURNS SETOF TEXT AS $f$
DECLARE
  col_alters_jsonb jsonb := $j$[
    {"attnum": 2, "delete": true},
    {"attnum": 5, "delete": true}
  ]$j$;
BEGIN
  PERFORM __setup_column_alter();
  RETURN NEXT is(msar.alter_columns('col_alters'::regclass::oid, col_alters_jsonb), ARRAY[2, 5]);
  RETURN NEXT columns_are('col_alters', ARRAY['id', 'col2', 'Col sp', 'coltim']);
END;
$f$ LANGUAGE plpgsql;


CREATE OR REPLACE FUNCTION test_alter_columns_nullable() RETURNS SETOF TEXT AS $f$
DECLARE
  col_alters_jsonb jsonb := $j$[
    {"attnum": 2, "not_null": false},
    {"attnum": 5, "not_null": true}
  ]$j$;
BEGIN
  PERFORM __setup_column_alter();
  RETURN NEXT is(msar.alter_columns('col_alters'::regclass::oid, col_alters_jsonb), ARRAY[2, 5]);
  RETURN NEXT col_is_null('col_alters', 'col1');
  RETURN NEXT col_not_null('col_alters', 'col_opts');
END;
$f$ LANGUAGE plpgsql;


CREATE OR REPLACE FUNCTION test_alter_columns_leaves_defaults() RETURNS SETOF TEXT AS $f$
DECLARE
  col_alters_jsonb jsonb := $j$[
    {"attnum": 3, "type": {"name": "integer"}},
    {"attnum": 6, "type": {"name": "date"}}
  ]$j$;
BEGIN
  PERFORM __setup_column_alter();
  RETURN NEXT is(msar.alter_columns('col_alters'::regclass::oid, col_alters_jsonb), ARRAY[3, 6]);
  RETURN NEXT col_default_is('col_alters', 'col2', '5');
  RETURN NEXT col_default_is('col_alters', 'coltim', '(now())::date');
END;
$f$ LANGUAGE plpgsql;


CREATE OR REPLACE FUNCTION test_alter_columns_drops_defaults() RETURNS SETOF TEXT AS $f$
DECLARE
  col_alters_jsonb jsonb := $j$[
    {"attnum": 3, "default": null},
    {"attnum": 6, "type": {"name": "date"}, "default": null}
  ]$j$;
BEGIN
  PERFORM __setup_column_alter();
  RETURN NEXT is(msar.alter_columns('col_alters'::regclass::oid, col_alters_jsonb), ARRAY[3, 6]);
  RETURN NEXT col_hasnt_default('col_alters', 'col2');
  RETURN NEXT col_hasnt_default('col_alters', 'coltim');
END;
$f$ LANGUAGE plpgsql;


CREATE OR REPLACE FUNCTION test_alter_columns_sets_defaults() RETURNS SETOF TEXT AS $f$
DECLARE
  col_alters_jsonb jsonb := $j$[
    {"attnum": 2, "default": "test34"},
    {"attnum": 3, "default": 8},
    {"attnum": 5, "type": {"name": "integer"}, "default": 7},
    {"attnum": 6, "type": {"name": "text"}, "default": "test12"}
  ]$j$;
BEGIN
  PERFORM __setup_column_alter();
  RETURN NEXT is(
    msar.alter_columns('col_alters'::regclass::oid, col_alters_jsonb),
    ARRAY[2, 3, 5, 6]
  );
  RETURN NEXT col_default_is('col_alters', 'col1', 'test34');
  RETURN NEXT col_default_is('col_alters', 'col2', '8');
  RETURN NEXT col_default_is('col_alters', 'col_opts', '7');
  RETURN NEXT col_default_is('col_alters', 'coltim', 'test12');
END;
$f$ LANGUAGE plpgsql;


CREATE OR REPLACE FUNCTION test_alter_columns_combo() RETURNS SETOF TEXT AS $f$
DECLARE
  col_alters_jsonb jsonb := $j$[
    {
      "attnum": 2,
      "name": "nullab numeric",
      "not_null": false,
      "type": {"name": "numeric", "options": {"precision": 8, "scale": 4}},
      "description": "This is; a comment with a semicolon!"
    },
    {"attnum": 3, "name": "newcol2"},
    {"attnum": 4, "delete": true},
    {"attnum": 5, "not_null": true},
    {"attnum": 6, "name": "timecol", "not_null": true}
  ]$j$;
BEGIN
  PERFORM __setup_column_alter();
  RETURN NEXT is(
    msar.alter_columns('col_alters'::regclass::oid, col_alters_jsonb), ARRAY[2, 3, 4, 5, 6]
  );
  RETURN NEXT columns_are(
    'col_alters', ARRAY['id', 'nullab numeric', 'newcol2', 'col_opts', 'timecol']
  );
  RETURN NEXT col_is_null('col_alters', 'nullab numeric');
  RETURN NEXT col_type_is('col_alters', 'nullab numeric', 'numeric(8,4)');
  -- This test checks that nothing funny happened when dropping column 4
  RETURN NEXT col_type_is('col_alters', 'col_opts', 'numeric(5,3)');
  RETURN NEXT col_not_null('col_alters', 'col_opts');
  RETURN NEXT col_not_null('col_alters', 'timecol');
  RETURN NEXT is(msar.col_description('col_alters'::regclass::oid, 2), 'This is; a comment with a semicolon!');
  RETURN NEXT is(msar.col_description('col_alters'::regclass::oid, 3), NULL);
END;
$f$ LANGUAGE plpgsql;


CREATE OR REPLACE FUNCTION test_comment_on_column() RETURNS SETOF TEXT AS $$
DECLARE
  change1 jsonb := $j$[
    {
      "attnum": 2,
      "description": "change1col2description"
    },
    {
      "attnum": 3,
      "name": "change1col3name"
    }
  ]$j$;
  change2 jsonb := $j$[
    {
      "attnum": 2,
      "description": "change2col2description"
    },
    {
      "attnum": 3,
      "description": "change2col3description"
    }
  ]$j$;
  -- Below change should not affect the description.
  change3 jsonb := $j$[
    {
      "attnum": 2,
      "name": "change3col2name"
    },
    {
      "attnum": 3,
      "name": "change3col3name"
    }
  ]$j$;
  change4 jsonb := $j$[
    {
      "attnum": 2,
      "name": "change4col2name",
      "description": null
    },
    {
      "attnum": 3,
      "name": "change4col3name"
    }
  ]$j$;
BEGIN
  PERFORM __setup_column_alter();
  RETURN NEXT is(msar.col_description('col_alters'::regclass::oid, 2), NULL);
  PERFORM msar.alter_columns('col_alters'::regclass::oid, change1);
  RETURN NEXT is(msar.col_description('col_alters'::regclass::oid, 2), 'change1col2description');
  PERFORM msar.alter_columns('col_alters'::regclass::oid, change2);
  RETURN NEXT is(msar.col_description('col_alters'::regclass::oid, 2), 'change2col2description');
  PERFORM msar.alter_columns('col_alters'::regclass::oid, change3);
  RETURN NEXT is(msar.col_description('col_alters'::regclass::oid, 2), 'change2col2description');
  RETURN NEXT is(msar.col_description('col_alters'::regclass::oid, 3), 'change2col3description');
  PERFORM msar.alter_columns('col_alters'::regclass::oid, change4);
  RETURN NEXT is(msar.col_description('col_alters'::regclass::oid, 2), NULL);
  RETURN NEXT is(msar.col_description('col_alters'::regclass::oid, 3), 'change2col3description');
END;
$$ LANGUAGE plpgsql;


CREATE OR REPLACE FUNCTION __setup_roster() RETURNS SETOF TEXT AS $$
BEGIN
CREATE TABLE "Roster" (
    id integer PRIMARY KEY GENERATED BY DEFAULT AS IDENTITY,
    "Student Name" text,
    "Teacher" text,
    "Teacher Email" text,
    "Subject" varchar(20),
    "Grade" integer
);
INSERT INTO "Roster"
  ("Student Name", "Teacher", "Teacher Email", "Subject", "Grade")
VALUES
  ('Stephanie Norris', 'James Jones', 'jamesjones@gmail.com', 'Physics', 43),
  ('Stephanie Norris', 'Brooke Bowen', 'brookebowen@yahoo.com', 'P.E.', 37),
  ('Stephanie Norris', 'Deanna Juarez', 'deannajuarez@hotmail.com', 'Chemistry', 55),
  ('Stephanie Norris', 'Joseph Hill', 'josephhill@gmail.com', 'Biology', 41),
  ('Stephanie Norris', 'Julie Garza', 'juliegarza@yahoo.com', 'Physics', 62),
  ('Shannon Ramos', 'James Jones', 'jamesjones@gmail.com', 'Math', 44),
  ('Shannon Ramos', 'Anna Cortez', 'annacortez@yahoo.com', 'Reading', 56),
  ('Shannon Ramos', 'Jennifer Anderson', 'jenniferanderson@yahoo.com', 'Art', 31),
  ('Shannon Ramos', 'Amber Hudson', 'amberhudson@hotmail.com', 'Art', 77),
  ('Shannon Ramos', 'Michael Harding', 'michaelharding@yahoo.com', 'Music', 40),
  ('Tyler Harris', 'James Jones', 'jamesjones@gmail.com', 'Math', 92),
  ('Tyler Harris', 'James Mccarthy', 'jamesmccarthy@yahoo.com', 'History', 87),
  ('Tyler Harris', 'Brett Bennett', 'brettbennett@gmail.com', 'Reading', 30),
  ('Tyler Harris', 'Stephanie Ross', 'stephanieross@yahoo.com', 'Art', 66),
  ('Tyler Harris', 'Barbara Riley', 'barbarariley@hotmail.com', 'Chemistry', 81),
  ('Lee Henderson', 'Barbara Riley', 'barbarariley@hotmail.com', 'Chemistry', 59),
  ('Lee Henderson', 'Krista Ramirez', 'kristaramirez@yahoo.com', 'History', 33),
  ('Lee Henderson', 'Brett Bennett', 'brettbennett@gmail.com', 'Reading', 82),
  ('Lee Henderson', 'Michael Harding', 'michaelharding@yahoo.com', 'Art', 95),
  ('Lee Henderson', 'Danny Davis', 'dannydavis@yahoo.com', 'Reading', 93),
  ('Amber Swanson', 'Whitney Figueroa', 'whitneyfigueroa@gmail.com', 'Math', 67),
  ('Amber Swanson', 'Michael Harding', 'michaelharding@yahoo.com', 'Art', 62),
  ('Amber Swanson', 'Julie Garza', 'juliegarza@yahoo.com', 'Math', 65),
  ('Amber Swanson', 'Brooke Bowen', 'brookebowen@yahoo.com', 'History', 47),
  ('Amber Swanson', 'Jason Aguilar', 'jasonaguilar@gmail.com', 'Chemistry', 44),
  ('Jeffrey Juarez', 'Brett Bennett', 'brettbennett@gmail.com', 'Writing', 65),
  ('Jeffrey Juarez', 'Amber Hudson', 'amberhudson@hotmail.com', 'Art', 57),
  ('Jeffrey Juarez', 'Jason Aguilar', 'jasonaguilar@gmail.com', 'Chemistry', 47),
  ('Jeffrey Juarez', 'Deanna Juarez', 'deannajuarez@hotmail.com', 'Biology', 73),
  ('Jeffrey Juarez', 'Danny Davis', 'dannydavis@yahoo.com', 'Reading', 49),
  ('Jennifer Carlson', 'Barbara Riley', 'barbarariley@hotmail.com', 'Biology', 61),
  ('Jennifer Carlson', 'Jennifer Anderson', 'jenniferanderson@yahoo.com', 'Art', 68),
  ('Jennifer Carlson', 'Brooke Bowen', 'brookebowen@yahoo.com', 'History', 68),
  ('Jennifer Carlson', 'Whitney Figueroa', 'whitneyfigueroa@gmail.com', 'Physics', 43),
  ('Jennifer Carlson', 'James Mccarthy', 'jamesmccarthy@yahoo.com', 'History', 80),
  ('Chelsea Smith', 'Barbara Riley', 'barbarariley@hotmail.com', 'Chemistry', 37),
  ('Chelsea Smith', 'Whitney Figueroa', 'whitneyfigueroa@gmail.com', 'Physics', 95),
  ('Chelsea Smith', 'Stephanie Ross', 'stephanieross@yahoo.com', 'Art', 49),
  ('Chelsea Smith', 'Joseph Hill', 'josephhill@gmail.com', 'Biology', 75),
  ('Chelsea Smith', 'Brooke Bowen', 'brookebowen@yahoo.com', 'P.E.', 100),
  ('Dana Webb', 'Deanna Juarez', 'deannajuarez@hotmail.com', 'Biology', 87),
  ('Dana Webb', 'Michael Harding', 'michaelharding@yahoo.com', 'Music', 87),
  ('Dana Webb', 'Barbara Riley', 'barbarariley@hotmail.com', 'Chemistry', 78),
  ('Dana Webb', 'Teresa Chambers', 'teresachambers@hotmail.com', 'Math', 34),
  ('Dana Webb', 'Danny Davis', 'dannydavis@yahoo.com', 'Reading', 83),
  ('Philip Taylor', 'Amber Hudson', 'amberhudson@hotmail.com', 'Music', 39),
  ('Philip Taylor', 'Brett Bennett', 'brettbennett@gmail.com', 'Reading', 48),
  ('Philip Taylor', 'Joseph Hill', 'josephhill@gmail.com', 'Biology', 84),
  ('Philip Taylor', 'Joseph Hill', 'josephhill@gmail.com', 'Chemistry', 26),
  ('Philip Taylor', 'Teresa Chambers', 'teresachambers@hotmail.com', 'Math', 92),
  ('Christopher Bell', 'Danny Davis', 'dannydavis@hotmail.com', 'Writing', 96),
  ('Christopher Bell', 'James Mccarthy', 'jamesmccarthy@yahoo.com', 'History', 74),
  ('Christopher Bell', 'Barbara Riley', 'barbarariley@hotmail.com', 'Biology', 64),
  ('Christopher Bell', 'Amber Hudson', 'amberhudson@hotmail.com', 'Music', 83),
  ('Christopher Bell', 'Stephanie Ross', 'stephanieross@yahoo.com', 'Art', 90),
  ('Stacy Barnett', 'Barbara Riley', 'barbarariley@hotmail.com', 'Biology', 55),
  ('Stacy Barnett', 'Danny Davis', 'dannydavis@yahoo.com', 'Reading', 99),
  ('Stacy Barnett', 'Stephanie Ross', 'stephanieross@yahoo.com', 'Art', 70),
  ('Stacy Barnett', 'Teresa Chambers', 'teresachambers@gmail.com', 'Physics', 78),
  ('Stacy Barnett', 'Jean Hayes DVM', 'jeanhayesdvm@hotmail.com', 'P.E.', 72),
  ('Mary Carroll', 'Brooke Bowen', 'brookebowen@yahoo.com', 'History', 73),
  ('Mary Carroll', 'Stephanie Ross', 'stephanieross@yahoo.com', 'Art', 87),
  ('Mary Carroll', 'Grant Mcdonald', 'grantmcdonald@gmail.com', 'Writing', 37),
  ('Mary Carroll', 'Krista Ramirez', 'kristaramirez@yahoo.com', 'P.E.', 98),
  ('Mary Carroll', 'Brett Bennett', 'brettbennett@gmail.com', 'Writing', 57),
  ('Susan Hoover', 'Deanna Juarez', 'deannajuarez@hotmail.com', 'Chemistry', 41),
  ('Susan Hoover', 'Brett Bennett', 'brettbennett@gmail.com', 'Reading', 77),
  ('Susan Hoover', 'Amber Hudson', 'amberhudson@hotmail.com', 'Music', 48),
  ('Susan Hoover', 'Krista Ramirez', 'kristaramirez@yahoo.com', 'History', 41),
  ('Susan Hoover', 'Stephanie Ross', 'stephanieross@yahoo.com', 'Art', 89),
  ('Jennifer Park', 'Danny Davis', 'dannydavis@yahoo.com', 'Reading', 96),
  ('Jennifer Park', 'James Mccarthy', 'jamesmccarthy@yahoo.com', 'History', 25),
  ('Jennifer Park', 'Deanna Juarez', 'deannajuarez@hotmail.com', 'Chemistry', 43),
  ('Jennifer Park', 'Jason Aguilar', 'jasonaguilar@gmail.com', 'Biology', 50),
  ('Jennifer Park', 'Barbara Riley', 'barbarariley@hotmail.com', 'Chemistry', 82),
  ('Jennifer Ortiz', 'Barbara Riley', 'barbarariley@hotmail.com', 'Chemistry', 94),
  ('Jennifer Ortiz', 'Jason Aguilar', 'jasonaguilar@gmail.com', 'Chemistry', 26),
  ('Jennifer Ortiz', 'Teresa Chambers', 'teresachambers@hotmail.com', 'Math', 28),
  ('Jennifer Ortiz', 'Barbara Riley', 'barbarariley@hotmail.com', 'Biology', 33),
  ('Jennifer Ortiz', 'Anna Cortez', 'annacortez@yahoo.com', 'Writing', 98),
  ('Robert Lamb', 'Krista Ramirez', 'kristaramirez@yahoo.com', 'History', 89),
  ('Robert Lamb', 'Deanna Juarez', 'deannajuarez@hotmail.com', 'Chemistry', 99),
  ('Robert Lamb', 'Barbara Riley', 'barbarariley@hotmail.com', 'Chemistry', 55),
  ('Robert Lamb', 'Anna Cortez', 'annacortez@yahoo.com', 'Writing', 32),
  ('Robert Lamb', 'Jason Aguilar', 'jasonaguilar@gmail.com', 'Biology', 83),
  ('Judy Martinez', 'Danny Davis', 'dannydavis@hotmail.com', 'Writing', 99),
  ('Judy Martinez', 'Grant Mcdonald', 'grantmcdonald@gmail.com', 'Writing', 59),
  ('Judy Martinez', 'Grant Mcdonald', 'grantmcdonald@hotmail.com', 'Reading', 66),
  ('Judy Martinez', 'Jean Hayes DVM', 'jeanhayesdvm@hotmail.com', 'P.E.', 83),
  ('Judy Martinez', 'Teresa Chambers', 'teresachambers@hotmail.com', 'Math', 75),
  ('Christy Meyer', 'Teresa Chambers', 'teresachambers@hotmail.com', 'Math', 60),
  ('Christy Meyer', 'Barbara Riley', 'barbarariley@hotmail.com', 'Chemistry', 90),
  ('Christy Meyer', 'Brett Bennett', 'brettbennett@gmail.com', 'Writing', 72),
  ('Christy Meyer', 'Joseph Hill', 'josephhill@gmail.com', 'Biology', 37),
  ('Christy Meyer', 'Stephanie Ross', 'stephanieross@yahoo.com', 'Art', 78),
  ('Evelyn Anderson', 'Brett Bennett', 'brettbennett@gmail.com', 'Writing', 64),
  ('Evelyn Anderson', 'Jean Hayes DVM', 'jeanhayesdvm@hotmail.com', 'History', 68),
  ('Evelyn Anderson', 'Danny Davis', 'dannydavis@yahoo.com', 'Reading', 49),
  ('Evelyn Anderson', 'Amber Hudson', 'amberhudson@hotmail.com', 'Art', 42),
  ('Evelyn Anderson', 'Krista Ramirez', 'kristaramirez@yahoo.com', 'History', 95),
  ('Bethany Bell', 'Michael Harding', 'michaelharding@yahoo.com', 'Art', 36),
  ('Bethany Bell', 'Julie Garza', 'juliegarza@yahoo.com', 'Physics', 62),
  ('Bethany Bell', 'James Mccarthy', 'jamesmccarthy@yahoo.com', 'History', 50),
  ('Bethany Bell', 'Grant Mcdonald', 'grantmcdonald@gmail.com', 'Writing', 93),
  ('Bethany Bell', 'Deanna Juarez', 'deannajuarez@hotmail.com', 'Chemistry', 73),
  ('Leslie Hart', 'Grant Mcdonald', 'grantmcdonald@gmail.com', 'Writing', 45),
  ('Leslie Hart', 'Amber Hudson', 'amberhudson@hotmail.com', 'Music', 79),
  ('Leslie Hart', 'Krista Ramirez', 'kristaramirez@yahoo.com', 'P.E.', 57),
  ('Leslie Hart', 'Stephanie Ross', 'stephanieross@yahoo.com', 'Music', 76),
  ('Leslie Hart', 'James Jones', 'jamesjones@gmail.com', 'Math', 75),
  ('Carolyn Durham', 'James Mccarthy', 'jamesmccarthy@yahoo.com', 'P.E.', 60),
  ('Carolyn Durham', 'Stephanie Ross', 'stephanieross@yahoo.com', 'Music', 28),
  ('Carolyn Durham', 'Barbara Riley', 'barbarariley@hotmail.com', 'Biology', 25),
  ('Carolyn Durham', 'Grant Mcdonald', 'grantmcdonald@hotmail.com', 'Reading', 49),
  ('Carolyn Durham', 'Whitney Figueroa', 'whitneyfigueroa@gmail.com', 'Physics', 69),
  ('Daniel Martin', 'Michael Harding', 'michaelharding@yahoo.com', 'Music', 60),
  ('Daniel Martin', 'Krista Ramirez', 'kristaramirez@yahoo.com', 'P.E.', 32),
  ('Daniel Martin', 'Anna Cortez', 'annacortez@yahoo.com', 'Reading', 75),
  ('Daniel Martin', 'Julie Garza', 'juliegarza@yahoo.com', 'Physics', 78),
  ('Daniel Martin', 'Barbara Riley', 'barbarariley@hotmail.com', 'Biology', 74),
  ('Jessica Jackson', 'Danny Davis', 'dannydavis@hotmail.com', 'Writing', 34),
  ('Jessica Jackson', 'Whitney Figueroa', 'whitneyfigueroa@gmail.com', 'Math', 78),
  ('Jessica Jackson', 'Jason Aguilar', 'jasonaguilar@gmail.com', 'Chemistry', 67),
  ('Jessica Jackson', 'Joseph Hill', 'josephhill@gmail.com', 'Biology', 68),
  ('Jessica Jackson', 'James Mccarthy', 'jamesmccarthy@yahoo.com', 'History', 88),
  ('Stephanie Mendez', 'Brooke Bowen', 'brookebowen@yahoo.com', 'History', 93),
  ('Stephanie Mendez', 'Michael Harding', 'michaelharding@yahoo.com', 'Art', 73),
  ('Stephanie Mendez', 'Jennifer Anderson', 'jenniferanderson@yahoo.com', 'Art', 27),
  ('Stephanie Mendez', 'Teresa Chambers', 'teresachambers@gmail.com', 'Physics', 41),
  ('Stephanie Mendez', 'Grant Mcdonald', 'grantmcdonald@hotmail.com', 'Reading', 98),
  ('Kevin Griffith', 'Joseph Hill', 'josephhill@gmail.com', 'Chemistry', 54),
  ('Kevin Griffith', 'Michael Harding', 'michaelharding@yahoo.com', 'Music', 57),
  ('Kevin Griffith', 'Barbara Riley', 'barbarariley@hotmail.com', 'Chemistry', 92),
  ('Kevin Griffith', 'Stephanie Ross', 'stephanieross@yahoo.com', 'Art', 82),
  ('Kevin Griffith', 'Krista Ramirez', 'kristaramirez@yahoo.com', 'History', 48),
  ('Debra Johnson', 'Barbara Riley', 'barbarariley@hotmail.com', 'Biology', 38),
  ('Debra Johnson', 'Krista Ramirez', 'kristaramirez@yahoo.com', 'P.E.', 44),
  ('Debra Johnson', 'Jean Hayes DVM', 'jeanhayesdvm@hotmail.com', 'History', 32),
  ('Debra Johnson', 'Teresa Chambers', 'teresachambers@hotmail.com', 'Math', 32),
  ('Debra Johnson', 'Michael Harding', 'michaelharding@yahoo.com', 'Art', 41),
  ('Mark Frazier', 'Joseph Hill', 'josephhill@gmail.com', 'Biology', 78),
  ('Mark Frazier', 'Amber Hudson', 'amberhudson@hotmail.com', 'Art', 25),
  ('Mark Frazier', 'Julie Garza', 'juliegarza@yahoo.com', 'Math', 93),
  ('Mark Frazier', 'Danny Davis', 'dannydavis@yahoo.com', 'Reading', 98),
  ('Mark Frazier', 'Jennifer Anderson', 'jenniferanderson@yahoo.com', 'Music', 75),
  ('Jessica Jones', 'Anna Cortez', 'annacortez@yahoo.com', 'Reading', 34),
  ('Jessica Jones', 'Michael Harding', 'michaelharding@yahoo.com', 'Art', 46),
  ('Jessica Jones', 'Grant Mcdonald', 'grantmcdonald@gmail.com', 'Writing', 95),
  ('Jessica Jones', 'James Mccarthy', 'jamesmccarthy@yahoo.com', 'History', 41),
  ('Jessica Jones', 'Deanna Juarez', 'deannajuarez@hotmail.com', 'Chemistry', 97),
  ('Brandon Robinson', 'James Mccarthy', 'jamesmccarthy@yahoo.com', 'P.E.', 38),
  ('Brandon Robinson', 'Jason Aguilar', 'jasonaguilar@gmail.com', 'Chemistry', 64),
  ('Brandon Robinson', 'Grant Mcdonald', 'grantmcdonald@gmail.com', 'Writing', 53),
  ('Brandon Robinson', 'Joseph Hill', 'josephhill@gmail.com', 'Chemistry', 56),
  ('Brandon Robinson', 'Anna Cortez', 'annacortez@yahoo.com', 'Reading', 39),
  ('Timothy Lowe', 'Krista Ramirez', 'kristaramirez@yahoo.com', 'P.E.', 43),
  ('Timothy Lowe', 'Stephanie Ross', 'stephanieross@yahoo.com', 'Music', 74),
  ('Timothy Lowe', 'James Mccarthy', 'jamesmccarthy@yahoo.com', 'History', 62),
  ('Timothy Lowe', 'Teresa Chambers', 'teresachambers@hotmail.com', 'Math', 99),
  ('Timothy Lowe', 'Grant Mcdonald', 'grantmcdonald@gmail.com', 'Writing', 76),
  ('Samantha Rivera', 'James Jones', 'jamesjones@gmail.com', 'Math', 38),
  ('Samantha Rivera', 'Joseph Hill', 'josephhill@gmail.com', 'Biology', 34),
  ('Samantha Rivera', 'Stephanie Ross', 'stephanieross@yahoo.com', 'Art', 55),
  ('Samantha Rivera', 'Jean Hayes DVM', 'jeanhayesdvm@hotmail.com', 'P.E.', 91),
  ('Samantha Rivera', 'Danny Davis', 'dannydavis@yahoo.com', 'Reading', 35),
  ('Matthew Brown', 'Jennifer Anderson', 'jenniferanderson@yahoo.com', 'Art', 37),
  ('Matthew Brown', 'Whitney Figueroa', 'whitneyfigueroa@gmail.com', 'Math', 59),
  ('Matthew Brown', 'James Jones', 'jamesjones@gmail.com', 'Math', 83),
  ('Matthew Brown', 'Jason Aguilar', 'jasonaguilar@gmail.com', 'Chemistry', 100),
  ('Matthew Brown', 'Michael Harding', 'michaelharding@yahoo.com', 'Music', 40),
  ('Mary Gonzalez', 'Deanna Juarez', 'deannajuarez@hotmail.com', 'Chemistry', 30),
  ('Mary Gonzalez', 'Krista Ramirez', 'kristaramirez@yahoo.com', 'P.E.', 50),
  ('Mary Gonzalez', 'Jean Hayes DVM', 'jeanhayesdvm@hotmail.com', 'History', 52),
  ('Mary Gonzalez', 'Brooke Bowen', 'brookebowen@yahoo.com', 'P.E.', 94),
  ('Mary Gonzalez', 'James Jones', 'jamesjones@gmail.com', 'Physics', 39),
  ('Mr. Patrick Weber MD', 'James Mccarthy', 'jamesmccarthy@yahoo.com', 'P.E.', 58),
  ('Mr. Patrick Weber MD', 'Brooke Bowen', 'brookebowen@yahoo.com', 'History', 31),
  ('Mr. Patrick Weber MD', 'Jennifer Anderson', 'jenniferanderson@yahoo.com', 'Art', 73),
  ('Mr. Patrick Weber MD', 'Michael Harding', 'michaelharding@yahoo.com', 'Music', 72),
  ('Mr. Patrick Weber MD', 'Julie Garza', 'juliegarza@yahoo.com', 'Math', 51),
  ('Jill Walker', 'Stephanie Ross', 'stephanieross@yahoo.com', 'Music', 43),
  ('Jill Walker', 'Brett Bennett', 'brettbennett@gmail.com', 'Writing', 80),
  ('Jill Walker', 'Michael Harding', 'michaelharding@yahoo.com', 'Art', 25),
  ('Jill Walker', 'Whitney Figueroa', 'whitneyfigueroa@gmail.com', 'Math', 39),
  ('Jill Walker', 'James Mccarthy', 'jamesmccarthy@yahoo.com', 'History', 70),
  ('Jacob Higgins', 'Teresa Chambers', 'teresachambers@gmail.com', 'Physics', 95),
  ('Jacob Higgins', 'Barbara Riley', 'barbarariley@hotmail.com', 'Chemistry', 88),
  ('Jacob Higgins', 'Brooke Bowen', 'brookebowen@yahoo.com', 'History', 47),
  ('Jacob Higgins', 'Grant Mcdonald', 'grantmcdonald@hotmail.com', 'Reading', 59),
  ('Jacob Higgins', 'Jason Aguilar', 'jasonaguilar@gmail.com', 'Chemistry', 53),
  ('Paula Thompson', 'Jason Aguilar', 'jasonaguilar@gmail.com', 'Biology', 52),
  ('Paula Thompson', 'Anna Cortez', 'annacortez@yahoo.com', 'Reading', 42),
  ('Paula Thompson', 'Whitney Figueroa', 'whitneyfigueroa@gmail.com', 'Physics', 98),
  ('Paula Thompson', 'Amber Hudson', 'amberhudson@hotmail.com', 'Art', 28),
  ('Paula Thompson', 'Deanna Juarez', 'deannajuarez@hotmail.com', 'Chemistry', 53),
  ('Tyler Phelps', 'Amber Hudson', 'amberhudson@hotmail.com', 'Music', 33),
  ('Tyler Phelps', 'Brett Bennett', 'brettbennett@gmail.com', 'Writing', 91),
  ('Tyler Phelps', 'Deanna Juarez', 'deannajuarez@hotmail.com', 'Chemistry', 81),
  ('Tyler Phelps', 'Joseph Hill', 'josephhill@gmail.com', 'Chemistry', 30),
  ('Tyler Phelps', 'James Mccarthy', 'jamesmccarthy@yahoo.com', 'History', 86),
  ('John Schaefer', 'Whitney Figueroa', 'whitneyfigueroa@gmail.com', 'Physics', 44),
  ('John Schaefer', 'Joseph Hill', 'josephhill@gmail.com', 'Biology', 69),
  ('John Schaefer', 'Anna Cortez', 'annacortez@yahoo.com', 'Writing', 80),
  ('John Schaefer', 'Danny Davis', 'dannydavis@yahoo.com', 'Reading', 69),
  ('John Schaefer', 'Joseph Hill', 'josephhill@gmail.com', 'Chemistry', 45),
  ('Eric Kerr', 'Brooke Bowen', 'brookebowen@yahoo.com', 'P.E.', 45),
  ('Eric Kerr', 'Teresa Chambers', 'teresachambers@hotmail.com', 'Math', 90),
  ('Eric Kerr', 'Krista Ramirez', 'kristaramirez@yahoo.com', 'P.E.', 50),
  ('Eric Kerr', 'Anna Cortez', 'annacortez@yahoo.com', 'Writing', 92),
  ('Eric Kerr', 'Stephanie Ross', 'stephanieross@yahoo.com', 'Art', 77),
  ('Mikayla Miller', 'Julie Garza', 'juliegarza@yahoo.com', 'Physics', 61),
  ('Mikayla Miller', 'Brett Bennett', 'brettbennett@gmail.com', 'Writing', 30),
  ('Mikayla Miller', 'Jennifer Anderson', 'jenniferanderson@yahoo.com', 'Art', 88),
  ('Mikayla Miller', 'Deanna Juarez', 'deannajuarez@hotmail.com', 'Biology', 68),
  ('Mikayla Miller', 'Anna Cortez', 'annacortez@yahoo.com', 'Writing', 41),
  ('Alejandro Lam', 'Stephanie Ross', 'stephanieross@yahoo.com', 'Music', 48),
  ('Alejandro Lam', 'Michael Harding', 'michaelharding@yahoo.com', 'Art', 40),
  ('Alejandro Lam', 'Krista Ramirez', 'kristaramirez@yahoo.com', 'P.E.', 40),
  ('Alejandro Lam', 'Deanna Juarez', 'deannajuarez@hotmail.com', 'Chemistry', 49),
  ('Alejandro Lam', 'Barbara Riley', 'barbarariley@hotmail.com', 'Chemistry', 49),
  ('Katelyn Ray', 'Danny Davis', 'dannydavis@yahoo.com', 'Reading', 60),
  ('Katelyn Ray', 'Grant Mcdonald', 'grantmcdonald@hotmail.com', 'Reading', 65),
  ('Katelyn Ray', 'Julie Garza', 'juliegarza@yahoo.com', 'Math', 82),
  ('Katelyn Ray', 'Barbara Riley', 'barbarariley@hotmail.com', 'Chemistry', 70),
  ('Katelyn Ray', 'Jason Aguilar', 'jasonaguilar@gmail.com', 'Biology', 59),
  ('Carla Rivera', 'Amber Hudson', 'amberhudson@hotmail.com', 'Music', 67),
  ('Carla Rivera', 'Julie Garza', 'juliegarza@yahoo.com', 'Physics', 70),
  ('Carla Rivera', 'Amber Hudson', 'amberhudson@hotmail.com', 'Art', 94),
  ('Carla Rivera', 'Anna Cortez', 'annacortez@yahoo.com', 'Reading', 36),
  ('Carla Rivera', 'Michael Harding', 'michaelharding@yahoo.com', 'Art', 51),
  ('Larry Alexander', 'Krista Ramirez', 'kristaramirez@yahoo.com', 'History', 57),
  ('Larry Alexander', 'Joseph Hill', 'josephhill@gmail.com', 'Chemistry', 97),
  ('Larry Alexander', 'Jennifer Anderson', 'jenniferanderson@yahoo.com', 'Art', 89),
  ('Larry Alexander', 'Teresa Chambers', 'teresachambers@hotmail.com', 'Math', 66),
  ('Larry Alexander', 'Brooke Bowen', 'brookebowen@yahoo.com', 'History', 92),
  ('Michael Knox', 'Stephanie Ross', 'stephanieross@yahoo.com', 'Art', 72),
  ('Michael Knox', 'Krista Ramirez', 'kristaramirez@yahoo.com', 'History', 65),
  ('Michael Knox', 'James Mccarthy', 'jamesmccarthy@yahoo.com', 'History', 49),
  ('Michael Knox', 'Barbara Riley', 'barbarariley@hotmail.com', 'Chemistry', 29),
  ('Michael Knox', 'Jason Aguilar', 'jasonaguilar@gmail.com', 'Chemistry', 83),
  ('Alexander Brown', 'Jennifer Anderson', 'jenniferanderson@yahoo.com', 'Music', 89),
  ('Alexander Brown', 'Deanna Juarez', 'deannajuarez@hotmail.com', 'Chemistry', 94),
  ('Alexander Brown', 'Anna Cortez', 'annacortez@yahoo.com', 'Writing', 93),
  ('Alexander Brown', 'Whitney Figueroa', 'whitneyfigueroa@gmail.com', 'Math', 35),
  ('Alexander Brown', 'Whitney Figueroa', 'whitneyfigueroa@gmail.com', 'Physics', 71),
  ('Anne Sloan', 'Jennifer Anderson', 'jenniferanderson@yahoo.com', 'Art', 38),
  ('Anne Sloan', 'Brooke Bowen', 'brookebowen@yahoo.com', 'P.E.', 69),
  ('Anne Sloan', 'Danny Davis', 'dannydavis@yahoo.com', 'Reading', 86),
  ('Anne Sloan', 'Anna Cortez', 'annacortez@yahoo.com', 'Writing', 39),
  ('Anne Sloan', 'James Mccarthy', 'jamesmccarthy@yahoo.com', 'P.E.', 96);
END;
$$ LANGUAGE plpgsql;


CREATE OR REPLACE FUNCTION test_extract_columns_data() RETURNS SETOF TEXT AS $f$
BEGIN
  PERFORM __setup_roster();
  CREATE TABLE roster_snapshot AS SELECT * FROM "Roster" ORDER BY id;
  PERFORM msar.extract_columns_from_table('"Roster"'::regclass::oid, ARRAY[3, 4], 'Teachers', null);
  RETURN NEXT columns_are('Teachers', ARRAY['id', 'Teacher', 'Teacher Email']);
  RETURN NEXT columns_are('Roster', ARRAY['id', 'Student Name', 'Subject', 'Grade', 'Teachers_id']);
  RETURN NEXT fk_ok('Roster', 'Teachers_id', 'Teachers', 'id');
  RETURN NEXT set_eq(
    'SELECT "Teacher", "Teacher Email" FROM "Teachers"',
    'SELECT DISTINCT "Teacher", "Teacher Email" FROM roster_snapshot',
    'Extracted data should be unique tuples'
  );
  RETURN NEXT results_eq(
    'SELECT "Student Name", "Subject", "Grade" FROM "Roster" ORDER BY id',
    'SELECT "Student Name", "Subject", "Grade" FROM roster_snapshot ORDER BY id',
    'Remainder data should be unchanged'
  );
  RETURN NEXT results_eq(
    $q$
    SELECT r.id, "Student Name", "Teacher", "Teacher Email", "Subject", "Grade"
    FROM "Roster" r LEFT JOIN "Teachers" t ON r."Teachers_id"=t.id ORDER BY r.id
    $q$,
    'SELECT * FROM roster_snapshot ORDER BY id',
    'Joining extracted data should recover original'
  );
  RETURN NEXT lives_ok(
    $i$
    INSERT INTO "Teachers" ("Teacher", "Teacher Email") VALUES ('Miyagi', 'miyagi@karatekid.com')
    $i$,
    'The new id column should be incremented to avoid collision'
  );
END;
$f$ LANGUAGE plpgsql;


CREATE OR REPLACE FUNCTION __setup_extract_fkey_cols() RETURNS SETOF TEXT AS $$
BEGIN
CREATE TABLE "Referent" (
    id integer PRIMARY KEY GENERATED BY DEFAULT AS IDENTITY,
    "Teacher" text,
    "Teacher Email" text
);
CREATE TABLE "Referrer" (
    id integer PRIMARY KEY GENERATED BY DEFAULT AS IDENTITY,
    "Student Name" text,
    "Subject" varchar(20),
    "Grade" integer,
    "Referent_id" integer REFERENCES "Referent" (id)
);
END;
$$ LANGUAGE plpgsql;


CREATE OR REPLACE FUNCTION test_extract_columns_keeps_fkey() RETURNS SETOF TEXT AS $f$
BEGIN
  PERFORM __setup_extract_fkey_cols();
  PERFORM msar.extract_columns_from_table(
    '"Referrer"'::regclass::oid, ARRAY[3, 5], 'Classes', 'Class'
  );
  RETURN NEXT columns_are('Referent', ARRAY['id', 'Teacher', 'Teacher Email']);
  RETURN NEXT columns_are('Referrer', ARRAY['id', 'Student Name', 'Grade', 'Class']);
  RETURN NEXT columns_are('Classes', ARRAY['id', 'Subject', 'Referent_id']);
  RETURN NEXT fk_ok('Referrer', 'Class', 'Classes', 'id');
  RETURN NEXT fk_ok('Classes', 'Referent_id', 'Referent', 'id');
END;
$f$ LANGUAGE plpgsql;


CREATE OR REPLACE FUNCTION __setup_dynamic_defaults() RETURNS SETOF TEXT AS $$
BEGIN
  CREATE TABLE defaults_test (
    id integer PRIMARY KEY GENERATED BY DEFAULT AS IDENTITY,
    col1 integer DEFAULT 5,
    col2 integer DEFAULT 3::integer,
    col3 timestamp DEFAULT NOW(),
    col4 date DEFAULT '2023-01-01',
    col5 date DEFAULT CURRENT_DATE
  );
END;
$$ LANGUAGE plpgsql;


CREATE OR REPLACE FUNCTION test_is_possibly_dynamic() RETURNS SETOF TEXT AS $$
DECLARE
  tab_id oid;
BEGIN
  PERFORM __setup_dynamic_defaults();
  tab_id := 'defaults_test'::regclass::oid;
  RETURN NEXT is(msar.is_default_possibly_dynamic(tab_id, 1), true);
  RETURN NEXT is(msar.is_default_possibly_dynamic(tab_id, 2), false);
  RETURN NEXT is(msar.is_default_possibly_dynamic(tab_id, 3), false);
  RETURN NEXT is(msar.is_default_possibly_dynamic(tab_id, 4), true);
  RETURN NEXT is(msar.is_default_possibly_dynamic(tab_id, 5), false);
  RETURN NEXT is(msar.is_default_possibly_dynamic(tab_id, 6), true);
END;
$$ LANGUAGE plpgsql;


CREATE OR REPLACE FUNCTION test_create_role() RETURNS SETOF TEXT AS $$
BEGIN
  PERFORM msar.create_role('testuser', 'mypass1234', true);
  RETURN NEXT database_privs_are('mathesar_testing', 'testuser', ARRAY['CONNECT', 'TEMPORARY']);
  PERFORM msar.create_role(
    'Ro"\bert''); DROP SCHEMA public;', 'my''pass1234"; DROP SCHEMA public;', true
  );
  RETURN NEXT has_schema('public');
  RETURN NEXT has_user('Ro"\bert''); DROP SCHEMA public;');
  RETURN NEXT database_privs_are (
    'mathesar_testing', 'Ro"\bert''); DROP SCHEMA public;', ARRAY['CONNECT', 'TEMPORARY']
  );
  PERFORM msar.create_role('testnopass', null, null);
  RETURN NEXT database_privs_are('mathesar_testing', 'testnopass', ARRAY['CONNECT', 'TEMPORARY']);
END;
$$ LANGUAGE plpgsql;


-- msar.get_column_info (and related) --------------------------------------------------------------

CREATE OR REPLACE FUNCTION __setup_manytypes() RETURNS SETOF TEXT AS $$
BEGIN
CREATE TABLE manytypes (
    id integer PRIMARY KEY GENERATED BY DEFAULT AS IDENTITY,
    -- To fend off likely typos, we check many combinations of field and precision settings.
    ivl_plain interval,
    ivl_yr interval year,
    ivl_mo interval month,
    ivl_dy interval day,
    ivl_hr interval hour,
    ivl_mi interval minute,
    ivl_se interval second,
    ivl_ye_mo interval year to month,
    ivl_dy_hr interval day to hour,
    ivl_dy_mi interval day to minute,
    ivl_dy_se interval day to second,
    ivl_hr_mi interval hour to minute,
    ivl_hr_se interval hour to second,
    ivl_mi_se interval minute to second,
    ivl_se_0 interval second(0),
    ivl_se_3 interval second(3),
    ivl_se_6 interval second(6),
    ivl_dy_se0 interval day to second(0),
    ivl_dy_se3 interval day to second(3),
    ivl_dy_se6 interval day to second(6),
    ivl_hr_se0 interval hour to second(0),
    ivl_hr_se3 interval hour to second(3),
    ivl_hr_se6 interval hour to second(6),
    ivl_mi_se0 interval minute to second(0),
    ivl_mi_se3 interval minute to second(3),
    ivl_mi_se6 interval minute to second(6),
    -- Below here is less throrough, more ad-hoc
    ivl_plain_arr interval[],
    ivl_mi_se6_arr interval minute to second(6)[2][2],
    num_plain numeric,
    num_8 numeric(8),
    num_17_2 numeric(17, 2),
    num_plain_arr numeric[],
    num_17_2_arr numeric(17, 2)[],
    var_plain varchar,
    var_16 varchar(16),
    var_255 varchar(255),
    cha_1 character,
    cha_20 character(20),
    var_16_arr varchar(16)[],
    cha_20_arr character(20)[][],
    bit_8 bit(8),
    vbt_8 varbit(8),
    tim_2 time(2),
    ttz_3 timetz(3),
    tsp_4 timestamp(4),
    tsz_5 timestamptz(5)
);
END;
$$ LANGUAGE plpgsql;


CREATE OR REPLACE FUNCTION test_get_interval_fields() RETURNS SETOF TEXT AS $$
BEGIN
  PERFORM __setup_manytypes();
  RETURN NEXT results_eq(
    $h$
    SELECT msar.get_interval_fields(atttypmod)
    FROM pg_attribute
    WHERE attrelid='manytypes'::regclass AND atttypid='interval'::regtype
    ORDER BY attnum;
    $h$,
    $w$
    VALUES
      (NULL),
      ('year'),
      ('month'),
      ('day'),
      ('hour'),
      ('minute'),
      ('second'),
      ('year to month'),
      ('day to hour'),
      ('day to minute'),
      ('day to second'),
      ('hour to minute'),
      ('hour to second'),
      ('minute to second'),
      ('second'),
      ('second'),
      ('second'),
      ('day to second'),
      ('day to second'),
      ('day to second'),
      ('hour to second'),
      ('hour to second'),
      ('hour to second'),
      ('minute to second'),
      ('minute to second'),
      ('minute to second')
    $w$
  );
END;
$$ LANGUAGE plpgsql;


CREATE OR REPLACE FUNCTION test_get_type_options() RETURNS SETOF TEXT AS $$
BEGIN
  PERFORM __setup_manytypes();
  RETURN NEXT is(msar.get_type_options(atttypid, atttypmod, attndims), NULL)
  FROM pg_attribute WHERE attrelid='manytypes'::regclass AND attname='id';
  RETURN NEXT is(
    msar.get_type_options(atttypid, atttypmod, attndims),
    '{"fields": null, "precision": null}'::jsonb
  )
  FROM pg_attribute WHERE attrelid='manytypes'::regclass AND attname='ivl_plain';
  RETURN NEXT is(
    msar.get_type_options(atttypid, atttypmod, attndims),
    '{"fields": "day to second", "precision": null}'::jsonb
  )
  FROM pg_attribute WHERE attrelid='manytypes'::regclass AND attname='ivl_dy_se';
  RETURN NEXT is(
    msar.get_type_options(atttypid, atttypmod, attndims),
    '{"fields": "second", "precision": 3}'::jsonb
  )
  FROM pg_attribute WHERE attrelid='manytypes'::regclass AND attname='ivl_se_3';
  RETURN NEXT is(
    msar.get_type_options(atttypid, atttypmod, attndims),
    '{"fields": "hour to second", "precision": 0}'::jsonb
  )
  FROM pg_attribute WHERE attrelid='manytypes'::regclass AND attname='ivl_hr_se_0';
  RETURN NEXT is(
    msar.get_type_options(atttypid, atttypmod, attndims),
    '{"fields": null, "precision": null, "item_type": "interval"}'::jsonb
  )
  FROM pg_attribute WHERE attrelid='manytypes'::regclass AND attname='ivl_plain_arr';
  RETURN NEXT is(
    msar.get_type_options(atttypid, atttypmod, attndims),
    '{"fields": "minute to second", "precision": 6, "item_type": "interval"}'::jsonb
  )
  FROM pg_attribute WHERE attrelid='manytypes'::regclass AND attname='ivl_mi_se6_arr';
  RETURN NEXT is(
    msar.get_type_options(atttypid, atttypmod, attndims),
    '{"precision": null, "scale": null}'::jsonb
  )
  FROM pg_attribute WHERE attrelid='manytypes'::regclass AND attname='num_plain';
  RETURN NEXT is(
    msar.get_type_options(atttypid, atttypmod, attndims),
    '{"precision": 8, "scale": 0}'::jsonb
  )
  FROM pg_attribute WHERE attrelid='manytypes'::regclass AND attname='num_8';
  RETURN NEXT is(
    msar.get_type_options(atttypid, atttypmod, attndims),
    '{"precision": 17, "scale": 2}'::jsonb
  )
  FROM pg_attribute WHERE attrelid='manytypes'::regclass AND attname='num_17_2';
  RETURN NEXT is(
    msar.get_type_options(atttypid, atttypmod, attndims),
    '{"precision": null, "scale": null, "item_type": "numeric"}'::jsonb
  )
  FROM pg_attribute WHERE attrelid='manytypes'::regclass AND attname='num_plain_arr';
  RETURN NEXT is(
    msar.get_type_options(atttypid, atttypmod, attndims),
    '{"precision": 17, "scale": 2, "item_type": "numeric"}'::jsonb
  )
  FROM pg_attribute WHERE attrelid='manytypes'::regclass AND attname='num_17_2_arr';
  RETURN NEXT is(
    msar.get_type_options(atttypid, atttypmod, attndims),
    '{"length": null}'::jsonb
  )
  FROM pg_attribute WHERE attrelid='manytypes'::regclass AND attname='var_plain';
  RETURN NEXT is(
    msar.get_type_options(atttypid, atttypmod, attndims),
    '{"length": 16}'::jsonb
  )
  FROM pg_attribute WHERE attrelid='manytypes'::regclass AND attname='var_16';
  RETURN NEXT is(
    msar.get_type_options(atttypid, atttypmod, attndims),
    '{"length": 255}'::jsonb
  )
  FROM pg_attribute WHERE attrelid='manytypes'::regclass AND attname='var_255';
  RETURN NEXT is(
    msar.get_type_options(atttypid, atttypmod, attndims),
    '{"length": 1}'::jsonb
  )
  FROM pg_attribute WHERE attrelid='manytypes'::regclass AND attname='cha_1';
  RETURN NEXT is(
    msar.get_type_options(atttypid, atttypmod, attndims),
    '{"length": 20}'::jsonb
  )
  FROM pg_attribute WHERE attrelid='manytypes'::regclass AND attname='cha_20';
  RETURN NEXT is(
    msar.get_type_options(atttypid, atttypmod, attndims),
    '{"length": 16, "item_type": "character varying"}'::jsonb
  )
  FROM pg_attribute WHERE attrelid='manytypes'::regclass AND attname='var_16_arr';
  RETURN NEXT is(
    msar.get_type_options(atttypid, atttypmod, attndims),
    '{"length": 20, "item_type": "character"}'::jsonb
  )
  FROM pg_attribute WHERE attrelid='manytypes'::regclass AND attname='cha_20_arr';
  RETURN NEXT is(
    msar.get_type_options(atttypid, atttypmod, attndims),
    '{"precision": 8}'::jsonb
  )
  FROM pg_attribute WHERE attrelid='manytypes'::regclass AND attname='bit_8';
  RETURN NEXT is(
    msar.get_type_options(atttypid, atttypmod, attndims),
    '{"precision": 8}'::jsonb
  )
  FROM pg_attribute WHERE attrelid='manytypes'::regclass AND attname='vbt_8';
  RETURN NEXT is(
    msar.get_type_options(atttypid, atttypmod, attndims),
    '{"precision": 2}'::jsonb
  )
  FROM pg_attribute WHERE attrelid='manytypes'::regclass AND attname='tim_2';
  RETURN NEXT is(
    msar.get_type_options(atttypid, atttypmod, attndims),
    '{"precision": 3}'::jsonb
  )
  FROM pg_attribute WHERE attrelid='manytypes'::regclass AND attname='ttz_3';
  RETURN NEXT is(
    msar.get_type_options(atttypid, atttypmod, attndims),
    '{"precision": 4}'::jsonb
  )
  FROM pg_attribute WHERE attrelid='manytypes'::regclass AND attname='tsp_4';
  RETURN NEXT is(
    msar.get_type_options(atttypid, atttypmod, attndims),
    '{"precision": 5}'::jsonb
  )
  FROM pg_attribute WHERE attrelid='manytypes'::regclass AND attname='tsz_5';
END;
$$ LANGUAGE plpgsql;


CREATE OR REPLACE FUNCTION __setup_cast_functions() RETURNS SETOF TEXT AS $$
BEGIN
  CREATE SCHEMA mathesar_types;
  CREATE FUNCTION mathesar_types.cast_to_numeric(text) RETURNS numeric AS 'SELECT 5' LANGUAGE SQL;
  CREATE FUNCTION mathesar_types.cast_to_text(text) RETURNS text AS 'SELECT ''5''' LANGUAGE SQL;
END;
$$ LANGUAGE plpgsql;


CREATE OR REPLACE FUNCTION test_get_valid_target_type_strings() RETURNS SETOF TEXT AS $$
BEGIN
  PERFORM __setup_cast_functions();

  RETURN NEXT ok(msar.get_valid_target_type_strings('text') @> '["numeric", "text"]');
  RETURN NEXT is(jsonb_array_length(msar.get_valid_target_type_strings('text')), 2);

  RETURN NEXT ok(msar.get_valid_target_type_strings('text'::regtype::oid) @> '["numeric", "text"]');
  RETURN NEXT is(jsonb_array_length(msar.get_valid_target_type_strings('text'::regtype::oid)), 2);
  
  RETURN NEXT is(msar.get_valid_target_type_strings('interval'), NULL);
END;
$$ LANGUAGE plpgsql;


CREATE OR REPLACE FUNCTION test_has_dependents() RETURNS SETOF TEXT AS $$
BEGIN
  PERFORM __setup_extract_fkey_cols();
  RETURN NEXT is(msar.has_dependents('"Referent"'::regclass::oid, 1::smallint), true);
  RETURN NEXT is(msar.has_dependents('"Referent"'::regclass::oid, 2::smallint), false);
  RETURN NEXT is(msar.has_dependents('"Referrer"'::regclass::oid, 1::smallint), false);
END;
$$ LANGUAGE plpgsql;


CREATE OR REPLACE FUNCTION __setup_get_column_info() RETURNS SETOF TEXT AS $$
BEGIN
  PERFORM __setup_cast_functions();
  CREATE TABLE column_variety (
    id integer PRIMARY KEY GENERATED BY DEFAULT AS IDENTITY,
    num_plain numeric NOT NULL,
    var_128 varchar(128),
    txt text DEFAULT 'abc',
    tst timestamp DEFAULT NOW(),
    int_arr integer[4][3],
    num_opt_arr numeric(15, 10)[]
  );
  COMMENT ON COLUMN column_variety.txt IS 'A super comment ;';
  CREATE TABLE needs_cv (
    id integer PRIMARY KEY GENERATED BY DEFAULT AS IDENTITY,
    cv_id integer REFERENCES column_variety(id)
  );
END;
$$ LANGUAGE plpgsql;


CREATE OR REPLACE FUNCTION test_get_column_info() RETURNS SETOF TEXT AS $$
BEGIN
  PERFORM __setup_get_column_info();
  RETURN NEXT is(
    msar.get_column_info('column_variety'),
    $j$[
      {
        "id": 1,
        "name": "id",
        "type": "integer",
        "default": {
          "value": "identity",
          "is_dynamic": true
        },
        "nullable": false,
        "description": null,
        "primary_key": true,
        "type_options": null,
        "has_dependents": true,
        "valid_target_types": null
      },
      {
        "id": 2,
        "name": "num_plain",
        "type": "numeric",
        "default": null,
        "nullable": false,
        "description": null,
        "primary_key": false,
        "type_options": {
          "scale": null,
          "precision": null
        },
        "has_dependents": false,
        "valid_target_types": null
      },
      {
        "id": 3,
        "name": "var_128",
        "type": "character varying",
        "default": null,
        "nullable": true,
        "description": null,
        "primary_key": false,
        "type_options": {
          "length": 128
        },
        "has_dependents": false,
        "valid_target_types": null
      },
      {
        "id": 4,
        "name": "txt",
        "type": "text",
        "default": {
          "value": "'abc'::text",
          "is_dynamic": false
        },
        "nullable": true,
        "description": "A super comment ;",
        "primary_key": false,
        "type_options": null,
        "has_dependents": false,
        "valid_target_types": ["numeric", "text"]
      },
      {
        "id": 5,
        "name": "tst",
        "type": "timestamp without time zone",
        "default": {
          "value": "now()",
          "is_dynamic": true
        },
        "nullable": true,
        "description": null,
        "primary_key": false,
        "type_options": {
          "precision": null
        },
        "has_dependents": false,
        "valid_target_types": null
      },
      {
        "id": 6,
        "name": "int_arr",
        "type": "_array",
        "default": null,
        "nullable": true,
        "description": null,
        "primary_key": false,
        "type_options": {
          "item_type": "integer"
        },
        "has_dependents": false,
        "valid_target_types": null
      },
      {
        "id": 7,
        "name": "num_opt_arr",
        "type": "_array",
        "default": null,
        "nullable": true,
        "description": null,
        "primary_key": false,
        "type_options": {
          "scale": 10,
          "item_type": "numeric",
          "precision": 15
        },
        "has_dependents": false,
        "valid_target_types": null
      }
    ]$j$::jsonb
  );
END;
$$ LANGUAGE plpgsql;


CREATE OR REPLACE FUNCTION __setup_get_table_info() RETURNS SETOF TEXT AS $$
BEGIN
  CREATE SCHEMA pi;
  -- Two tables with one having description
  CREATE TABLE pi.three(id INT GENERATED BY DEFAULT AS IDENTITY PRIMARY KEY);
  CREATE TABLE pi.one(id INT GENERATED BY DEFAULT AS IDENTITY PRIMARY KEY);
  COMMENT ON TABLE pi.one IS 'first decimal digit of pi';

  CREATE SCHEMA alice;
  -- No tables in the schema  
END;
$$ LANGUAGE plpgsql;


CREATE OR REPLACE FUNCTION test_get_table_info() RETURNS SETOF TEXT AS $$
DECLARE
 pi_table_info jsonb;
 alice_table_info jsonb;
BEGIN
  PERFORM __setup_get_table_info();
  SELECT msar.get_table_info('pi') INTO pi_table_info;
  SELECT msar.get_table_info('alice') INTO alice_table_info;

  -- Test table info for schema 'pi'
    -- Check if all the required keys exist in the json blob
    -- Check whether the correct name is returned
    -- Check whether the correct description is returned
  RETURN NEXT is(
    pi_table_info->0 ?& array['oid', 'name', 'schema', 'description'], true
  );
  RETURN NEXT is(
    pi_table_info->0->>'name', 'three'
  );
  RETURN NEXT is(
    pi_table_info->0->>'description', null
  );

  RETURN NEXT is(
    pi_table_info->1 ?& array['oid', 'name', 'schema', 'description'], true
  );
  RETURN NEXT is(
    pi_table_info->1->>'name', 'one'
  );
  RETURN NEXT is(
    pi_table_info->1->>'description', 'first decimal digit of pi'
  );

  -- Test table info for schema 'alice' that contains no tables
  RETURN NEXT is(
    alice_table_info, '[]'::jsonb
  );
END;
$$ LANGUAGE plpgsql;


CREATE OR REPLACE FUNCTION test_get_schemas() RETURNS SETOF TEXT AS $$
DECLARE
  initial_schema_count int;
  foo_schema jsonb;
BEGIN
  -- Get the initial schema count
  SELECT jsonb_array_length(msar.get_schemas()) INTO initial_schema_count;

  -- Create a schema
  CREATE SCHEMA foo;
  -- We should now have one additional schema
  RETURN NEXT is(jsonb_array_length(msar.get_schemas()), initial_schema_count + 1);
  -- Reflect the "foo" schema
  SELECT jsonb_path_query(msar.get_schemas(), '$[*] ? (@.name == "foo")') INTO foo_schema;
  -- We should have a foo schema object
  RETURN NEXT is(jsonb_typeof(foo_schema), 'object');
  -- It should have no description
  RETURN NEXT is(jsonb_typeof(foo_schema->'description'), 'null');
  -- It should have no tables
  RETURN NEXT is((foo_schema->'table_count')::int, 0);

  -- And comment
  COMMENT ON SCHEMA foo IS 'A test schema';
  -- Create two tables
  CREATE TABLE foo.test_table_1 (id serial PRIMARY KEY);
  CREATE TABLE foo.test_table_2 (id serial PRIMARY KEY);
  -- Reflect again
  SELECT jsonb_path_query(msar.get_schemas(), '$[*] ? (@.name == "foo")') INTO foo_schema;
  -- We should see the description we set
  RETURN NEXT is(foo_schema->'description'#>>'{}', 'A test schema');
  -- We should see two tables
  RETURN NEXT is((foo_schema->'table_count')::int, 2);

  -- Drop the tables we created
  DROP TABLE foo.test_table_1;
  DROP TABLE foo.test_table_2;
  -- Reflect the "foo" schema
  SELECT jsonb_path_query(msar.get_schemas(), '$[*] ? (@.name == "foo")') INTO foo_schema;
  -- The "foo" schema should now have no tables
  RETURN NEXT is((foo_schema->'table_count')::int, 0);

  -- Drop the "foo" schema
  DROP SCHEMA foo;
  -- We should now have no "foo" schema
  RETURN NEXT ok(NOT jsonb_path_exists(msar.get_schemas(), '$[*] ? (@.name == "foo")'));
  -- We should see the initial schema count again
  RETURN NEXT is(jsonb_array_length(msar.get_schemas()), initial_schema_count);
END;
$$ LANGUAGE plpgsql;


CREATE OR REPLACE FUNCTION test_list_roles() RETURNS SETOF TEXT AS $$
DECLARE
  initial_role_count int;
  foo_role jsonb;
  bar_role jsonb;
BEGIN
  SELECT jsonb_array_length(msar.list_roles()) INTO initial_role_count;

  -- Create role and check if role is present in response & count is increased
  CREATE ROLE foo;
  RETURN NEXT is(jsonb_array_length(msar.list_roles()), initial_role_count + 1);
  SELECT jsonb_path_query(msar.list_roles(), '$[*] ? (@.name == "foo")') INTO foo_role;

  -- Check if role has expected properties
  RETURN NEXT is(jsonb_typeof(foo_role), 'object');
  RETURN NEXT is((foo_role->>'super')::boolean, false);
  RETURN NEXT is((foo_role->>'inherits')::boolean, true);
  RETURN NEXT is((foo_role->>'create_role')::boolean, false);
  RETURN NEXT is((foo_role->>'create_db')::boolean, false);
  RETURN NEXT is((foo_role->>'login')::boolean, false);
  RETURN NEXT is(jsonb_typeof(foo_role->'description'), 'null');
  RETURN NEXT is(jsonb_typeof(foo_role->'members'), 'null');

  -- Modify properties and check role again
  ALTER ROLE foo WITH CREATEDB CREATEROLE LOGIN NOINHERIT;
  SELECT jsonb_path_query(msar.list_roles(), '$[*] ? (@.name == "foo")') INTO foo_role;
  RETURN NEXT is((foo_role->>'super')::boolean, false);
  RETURN NEXT is((foo_role->>'inherits')::boolean, false);
  RETURN NEXT is((foo_role->>'create_role')::boolean, true);
  RETURN NEXT is((foo_role->>'create_db')::boolean, true);
  RETURN NEXT is((foo_role->>'login')::boolean, true);

  -- Add comment and check if comment is present
  COMMENT ON ROLE foo IS 'A test role';
  SELECT jsonb_path_query(msar.list_roles(), '$[*] ? (@.name == "foo")') INTO foo_role;
  RETURN NEXT is(foo_role->'description'#>>'{}', 'A test role');

  -- Add members and check result
  CREATE ROLE bar;
  GRANT foo TO bar;
  RETURN NEXT is(jsonb_array_length(msar.list_roles()), initial_role_count + 2);
  SELECT jsonb_path_query(msar.list_roles(), '$[*] ? (@.name == "foo")') INTO foo_role;
  SELECT jsonb_path_query(msar.list_roles(), '$[*] ? (@.name == "bar")') INTO bar_role;
  RETURN NEXT is(jsonb_typeof(foo_role->'members'), 'array');
  RETURN NEXT is(
    foo_role->'members'->0->>'oid', bar_role->>'oid'
  );
  DROP ROLE bar;

  -- Drop role and ensure role is not present in response
  DROP ROLE foo;
  RETURN NEXT ok(NOT jsonb_path_exists(msar.list_roles(), '$[*] ? (@.name == "foo")'));
END;
$$ LANGUAGE plpgsql;


-- msar.format_data --------------------------------------------------------------------------------

CREATE OR REPLACE FUNCTION test_format_data() RETURNS SETOF TEXT AS $$
BEGIN
  RETURN NEXT is(msar.format_data('3 Jan, 2021'::date), '2021-01-03 AD');
  RETURN NEXT is(msar.format_data('3 Jan, 23 BC'::date), '0023-01-03 BC');
  RETURN NEXT is(msar.format_data('1 day'::interval), 'P0Y0M1DT0H0M0S');
  RETURN NEXT is(
    msar.format_data('1 year 2 months 3 days 4 hours 5 minutes 6 seconds'::interval),
    'P1Y2M3DT4H5M6S'
  );
  RETURN NEXT is(msar.format_data('1 day 3 hours ago'::interval), 'P0Y0M-1DT-3H0M0S');
  RETURN NEXT is(msar.format_data('1 day -3 hours'::interval), 'P0Y0M1DT-3H0M0S');
  RETURN NEXT is(
    msar.format_data('1 year -1 month 3 days 14 hours -10 minutes 30.4 seconds'::interval),
    'P0Y11M3DT13H50M30.4S'
  );
  RETURN NEXT is(
    msar.format_data('1 year -1 month 3 days 14 hours -10 minutes 30.4 seconds ago'::interval),
    'P0Y-11M-3DT-13H-50M-30.4S'
  );
  RETURN NEXT is(msar.format_data('45 hours 70 seconds'::interval), 'P0Y0M0DT45H1M10S');
  RETURN NEXT is(
    msar.format_data('5 decades 22 years 14 months 1 week 3 days'::interval),
    'P73Y2M10DT0H0M0S'
  );
  RETURN NEXT is(msar.format_data('1 century'::interval), 'P100Y0M0DT0H0M0S');
  RETURN NEXT is(msar.format_data('2 millennia'::interval), 'P2000Y0M0DT0H0M0S');
  RETURN NEXT is(msar.format_data('12:30:45+05:30'::time with time zone), '12:30:45.0+05:30');
  RETURN NEXT is(msar.format_data('12:30:45'::time with time zone), '12:30:45.0Z');
  RETURN NEXT is(
    msar.format_data('12:30:45.123456-08'::time with time zone), '12:30:45.123456-08:00'
  );
  RETURN NEXT is(msar.format_data('12:30'::time without time zone), '12:30:00.0');
  RETURN NEXT is(
    msar.format_data('30 July, 2000 19:15:03.65'::timestamp with time zone),
    '2000-07-30T19:15:03.65Z AD'
  );
  RETURN NEXT is(
    msar.format_data('10000-01-01 00:00:00'::timestamp with time zone),
    '10000-01-01T00:00:00.0Z AD'
  );
  RETURN NEXT is(
    msar.format_data('3 March, 25 BC, 17:30:15+01'::timestamp with time zone),
    '0025-03-03T16:30:15.0Z BC'
  );
  RETURN NEXT is(
    msar.format_data('17654-03-02 01:00:00'::timestamp without time zone),
    '17654-03-02T01:00:00.0 AD'
  );
END;
$$ LANGUAGE plpgsql;

-- msar.list_records_from_table --------------------------------------------------------------------

CREATE OR REPLACE FUNCTION __setup_list_records_table() RETURNS SETOF TEXT AS $$
BEGIN
  CREATE TABLE atable (
    id integer PRIMARY KEY GENERATED ALWAYS AS IDENTITY,
    col1 integer,
    col2 varchar,
    col3 json,
    col4 jsonb,
    coltodrop integer
  );
  ALTER TABLE atable DROP COLUMN coltodrop;
  INSERT INTO atable (col1, col2, col3, col4) VALUES
    (5, 'sdflkj', '"s"', '{"a": "val"}'),
    (34, 'sdflfflsk', null, '[1, 2, 3, 4]'),
    (2, 'abcde', '{"k": 3242348}', 'true');
END;
$$ LANGUAGE plpgsql;


CREATE OR REPLACE FUNCTION __setup_customers_table() RETURNS SETOF TEXT AS $$
BEGIN
CREATE TABLE "Customers" (
  id integer PRIMARY KEY GENERATED ALWAYS AS IDENTITY,
  "First Name" text,
  "Last Name" text,
  "Subscription Date" date,
  "dropmeee 1" text
);
ALTER TABLE "Customers" DROP COLUMN "dropmeee 1";
INSERT INTO "Customers" ("First Name", "Last Name", "Subscription Date") VALUES
  ('Aaron', 'Adams', '2020-03-21'),     --  1
  ('Abigail', 'Acosta', '2020-04-16'),  --  2
  ('Aaron', 'Adams', '2020-04-29'),     --  3
  ('Abigail', 'Adams', '2020-05-29'),   --  4
  ('Abigail', 'Abbott', '2020-07-05'),  --  5
  ('Aaron', 'Adkins', '2020-08-16'),    --  6
  ('Aaron', 'Acevedo', '2020-10-29'),   --  7
  ('Abigail', 'Abbott', '2020-10-30'),  --  8
  ('Abigail', 'Adams', '2021-02-14'),   --  9
  ('Abigail', 'Acevedo', '2021-03-29'), -- 10
  ('Aaron', 'Acosta', '2021-04-13'),    -- 11
  ('Aaron', 'Adams', '2021-06-30'),     -- 12
  ('Abigail', 'Adkins', '2021-09-12'),  -- 13
  ('Aaron', 'Adams', '2021-11-11'),     -- 14
  ('Abigail', 'Abbott', '2021-11-30'),  -- 15
  ('Aaron', 'Acevedo', '2022-02-04'),   -- 16
  ('Aaron', 'Adkins', '2022-03-10'),    -- 17
  ('Abigail', 'Abbott', '2022-03-23'),  -- 18
  ('Abigail', 'Adkins', '2022-03-27'),  -- 19
  ('Abigail', 'Abbott', '2022-04-29'),  -- 20
  ('Abigail', 'Adams', '2022-05-24');   -- 21
END;
$$ LANGUAGE plpgsql;


CREATE OR REPLACE FUNCTION test_list_records_from_table() RETURNS SETOF TEXT AS $$
DECLARE
  rel_id oid;
BEGIN
  PERFORM __setup_list_records_table();
  rel_id := 'atable'::regclass::oid;
  RETURN NEXT is(
    msar.list_records_from_table(
      tab_id => rel_id,
      limit_ => null,
      offset_ => null,
      order_ => null,
      filter_ => null,
      group_ => null
    ),
    $j${
      "count": 3,
      "results": [
        {"1": 1, "2": 5, "3": "sdflkj", "4": "s", "5": {"a": "val"}},
        {"1": 2, "2": 34, "3": "sdflfflsk", "4": null, "5": [1, 2, 3, 4]},
        {"1": 3, "2": 2, "3": "abcde", "4": {"k": 3242348}, "5": true}
      ],
      "grouping": null,
      "preview_data": null
    }$j$ || jsonb_build_object(
      'query', concat(
        'SELECT msar.format_data(id) AS "1", msar.format_data(col1) AS "2",'
        ' msar.format_data(col2) AS "3", msar.format_data(col3) AS "4",'
        ' msar.format_data(col4) AS "5" FROM public.atable'
        '  ORDER BY "1" ASC LIMIT NULL OFFSET NULL'
      )
    )
  );
  RETURN NEXT is(
    msar.list_records_from_table(
      tab_id => rel_id,
      limit_ => 2,
      offset_ => null,
      order_ => '[{"attnum": 2, "direction": "desc"}]',
      filter_ => null,
      group_ => null
    ),
    $j${
      "count": 3,
      "results": [
        {"1": 2, "2": 34, "3": "sdflfflsk", "4": null, "5": [1, 2, 3, 4]},
        {"1": 1, "2": 5, "3": "sdflkj", "4": "s", "5": {"a": "val"}}
      ],
      "grouping": null,
      "preview_data": null
    }$j$ || jsonb_build_object(
      'query', concat(
        'SELECT msar.format_data(id) AS "1", msar.format_data(col1) AS "2",'
        ' msar.format_data(col2) AS "3", msar.format_data(col3) AS "4",'
        ' msar.format_data(col4) AS "5" FROM public.atable'
        '  ORDER BY "2" DESC, "1" ASC LIMIT ''2'' OFFSET NULL'
      )
    )
  );
  RETURN NEXT is(
    msar.list_records_from_table(
      tab_id => rel_id,
      limit_ => null,
      offset_ => 1,
      order_ => '[{"attnum": 1, "direction": "desc"}]',
      filter_ => null,
      group_ => null
    ),
    $j${
      "count": 3,
      "results": [
        {"1": 2, "2": 34, "3": "sdflfflsk", "4": null, "5": [1, 2, 3, 4]},
        {"1": 1, "2": 5, "3": "sdflkj", "4": "s", "5": {"a": "val"}}
      ],
      "grouping": null,
      "preview_data": null
    }$j$ || jsonb_build_object(
      'query', concat(
        'SELECT msar.format_data(id) AS "1", msar.format_data(col1) AS "2",',
        ' msar.format_data(col2) AS "3", msar.format_data(col3) AS "4",',
        ' msar.format_data(col4) AS "5" FROM public.atable',
        '  ORDER BY "1" DESC, "1" ASC LIMIT NULL OFFSET ''1'''
      )
    )
  );
  CREATE ROLE intern_no_pkey;
  GRANT USAGE ON SCHEMA msar, __msar TO intern_no_pkey;
  GRANT EXECUTE ON ALL FUNCTIONS IN SCHEMA msar, __msar TO intern_no_pkey;
  GRANT SELECT (col1, col2, col3, col4) ON TABLE atable TO intern_no_pkey;
  SET ROLE intern_no_pkey;
  RETURN NEXT is(
    msar.list_records_from_table(
      tab_id => rel_id,
      limit_ => null,
      offset_ => null,
      order_ => null,
      filter_ => null,
      group_ => null
    ),
    $j${
      "count": 3,
      "results": [
        {"2": 2, "3": "abcde", "4": {"k": 3242348}, "5": true},
        {"2": 5, "3": "sdflkj", "4": "s", "5": {"a": "val"}},
        {"2": 34, "3": "sdflfflsk", "4": null, "5": [1, 2, 3, 4]}
      ],
      "grouping": null,
      "preview_data": null
    }$j$ || jsonb_build_object(
      'query', concat(
        'SELECT msar.format_data(col1) AS "2", msar.format_data(col2) AS "3",',
        ' msar.format_data(col3) AS "4", msar.format_data(col4) AS "5" FROM public.atable',
        '  ORDER BY "2" ASC, "3" ASC, "5" ASC LIMIT NULL OFFSET NULL'
      )
    )
  );
  RETURN NEXT is(
    msar.list_records_from_table(
      tab_id => rel_id,
      limit_ => null,
      offset_ => null,
      order_ => '[{"attnum": 3, "direction": "desc"}]',
      filter_ => null,
      group_ => null
    ),
    $j${
      "count": 3,
      "results": [
        {"2": 5, "3": "sdflkj", "4": "s", "5": {"a": "val"}},
        {"2": 34, "3": "sdflfflsk", "4": null, "5": [1, 2, 3, 4]},
        {"2": 2, "3": "abcde", "4": {"k": 3242348}, "5": true}
      ],
      "grouping": null,
      "preview_data": null
    }$j$ || jsonb_build_object(
      'query', concat(
        'SELECT msar.format_data(col1) AS "2", msar.format_data(col2) AS "3",',
        ' msar.format_data(col3) AS "4", msar.format_data(col4) AS "5" FROM public.atable',
        '  ORDER BY "3" DESC, "2" ASC, "3" ASC, "5" ASC LIMIT NULL OFFSET NULL'
      )
    )
  );
END;
$$ LANGUAGE plpgsql;


CREATE OR REPLACE FUNCTION test_list_records_with_grouping() RETURNS SETOF TEXT AS $$
DECLARE
  rel_id oid;
BEGIN
  PERFORM __setup_customers_table();
  rel_id := '"Customers"'::regclass::oid;
  RETURN NEXT is(
    msar.list_records_from_table(
      tab_id => rel_id,
      limit_ => 10,
      offset_ => null,
      order_ => '[{"attnum": 3, "direction": "asc"}, {"attnum": 2, "direction": "asc"}]',
      filter_ => null,
      group_ => '{"columns": [3, 2]}'
    ),
    $j${
      "count": 21,
      "results": [
        {"1": 5, "2": "Abigail", "3": "Abbott", "4": "2020-07-05 AD"},
        {"1": 8, "2": "Abigail", "3": "Abbott", "4": "2020-10-30 AD"},
        {"1": 15, "2": "Abigail", "3": "Abbott", "4": "2021-11-30 AD"},
        {"1": 18, "2": "Abigail", "3": "Abbott", "4": "2022-03-23 AD"},
        {"1": 20, "2": "Abigail", "3": "Abbott", "4": "2022-04-29 AD"},
        {"1": 7, "2": "Aaron", "3": "Acevedo", "4": "2020-10-29 AD"},
        {"1": 16, "2": "Aaron", "3": "Acevedo", "4": "2022-02-04 AD"},
        {"1": 10, "2": "Abigail", "3": "Acevedo", "4": "2021-03-29 AD"},
        {"1": 11, "2": "Aaron", "3": "Acosta", "4": "2021-04-13 AD"},
        {"1": 2, "2": "Abigail", "3": "Acosta", "4": "2020-04-16 AD"}
      ],
      "grouping": {
        "columns": [3, 2],
        "preproc": null,
        "groups": [
          {
            "id": 1,
            "count": 5,
            "results_eq": {"2": "Abigail", "3": "Abbott"},
            "result_indices": [0, 1, 2, 3, 4]
          },
          {
            "id": 2,
            "count": 2,
            "results_eq": {"2": "Aaron", "3": "Acevedo"},
            "result_indices": [5, 6]
          },
          {
            "id": 3,
            "count": 1,
            "results_eq": {"2": "Abigail", "3": "Acevedo"},
            "result_indices": [7]
          },
          {
            "id": 4,
            "count": 1,
            "results_eq": {"2": "Aaron", "3": "Acosta"},
            "result_indices": [8]
          },
          {
            "id": 5,
            "count": 1,
            "results_eq": {"2": "Abigail", "3": "Acosta"},
            "result_indices": [9]
          }
        ]
      },
      "preview_data": null
    }$j$ || jsonb_build_object(
      'query', concat(
        'SELECT msar.format_data(id) AS "1", msar.format_data("First Name") AS "2",'
        ' msar.format_data("Last Name") AS "3", msar.format_data("Subscription Date") AS "4"'
        ' FROM public."Customers"  ORDER BY "3" ASC, "2" ASC, "1" ASC LIMIT ''10'' OFFSET NULL'
      )
    )
  );
  RETURN NEXT is(
    msar.list_records_from_table(
      tab_id => rel_id,
      limit_ => 3,
      offset_ => null,
      order_ => '[{"attnum": 3, "direction": "asc"}, {"attnum": 2, "direction": "asc"}]',
      filter_ => null,
      group_ => '{"columns": [3, 2]}'
    ),
    $j${
      "count": 21,
      "results": [
        {"1": 5, "2": "Abigail", "3": "Abbott", "4": "2020-07-05 AD"},
        {"1": 8, "2": "Abigail", "3": "Abbott", "4": "2020-10-30 AD"},
        {"1": 15, "2": "Abigail", "3": "Abbott", "4": "2021-11-30 AD"}
      ],
      "grouping": {
        "columns": [3, 2],
        "preproc": null,
        "groups": [
          {
            "id": 1,
            "count": 5,
            "results_eq": {"2": "Abigail", "3": "Abbott"},
            "result_indices": [0, 1, 2]
          }
        ]
      },
      "preview_data": null
    }$j$ || jsonb_build_object(
      'query', concat(
        'SELECT msar.format_data(id) AS "1", msar.format_data("First Name") AS "2",'
        ' msar.format_data("Last Name") AS "3", msar.format_data("Subscription Date") AS "4"'
        ' FROM public."Customers"  ORDER BY "3" ASC, "2" ASC, "1" ASC LIMIT ''3'' OFFSET NULL'
      )
    )
  );
  RETURN NEXT is(
    msar.list_records_from_table(
      tab_id => rel_id,
      limit_ => 3,
      offset_ => null,
      order_ => '[{"attnum": 4, "direction": "asc"}]',
      filter_ => null,
      group_ => '{"columns": [4], "preproc": ["truncate_to_month"]}'
    ),
    $j${
      "count": 21,
      "results": [
        {"1": 1, "2": "Aaron", "3": "Adams", "4": "2020-03-21 AD"},
        {"1": 2, "2": "Abigail", "3": "Acosta", "4": "2020-04-16 AD"},
        {"1": 3, "2": "Aaron", "3": "Adams", "4": "2020-04-29 AD"}
      ],
      "grouping": {
        "columns": [4],
        "preproc": ["truncate_to_month"],
        "groups": [
          {"id": 1, "count": 1, "results_eq": {"4": "2020-03 AD"}, "result_indices": [0]},
          {"id": 2, "count": 2, "results_eq": {"4": "2020-04 AD"}, "result_indices": [1, 2]}
        ]
      },
      "preview_data": null
    }$j$ || jsonb_build_object(
      'query', concat(
        'SELECT msar.format_data(id) AS "1", msar.format_data("First Name") AS "2",'
        ' msar.format_data("Last Name") AS "3", msar.format_data("Subscription Date") AS "4"'
        ' FROM public."Customers"  ORDER BY "4" ASC, "1" ASC LIMIT ''3'' OFFSET NULL'
      )
    )
  );
  RETURN NEXT is(
    msar.list_records_from_table(
      tab_id => rel_id,
      limit_ => 5,
      offset_ => null,
      order_ => '[{"attnum": 4, "direction": "asc"}]',
      filter_ => null,
      group_ => '{"columns": [4], "preproc": ["truncate_to_year"]}'
    ),
    $j${
      "count": 21,
      "results": [
        {"1": 1, "2": "Aaron", "3": "Adams", "4": "2020-03-21 AD"},
        {"1": 2, "2": "Abigail", "3": "Acosta", "4": "2020-04-16 AD"},
        {"1": 3, "2": "Aaron", "3": "Adams", "4": "2020-04-29 AD"},
        {"1": 4, "2": "Abigail", "3": "Adams", "4": "2020-05-29 AD"},
        {"1": 5, "2": "Abigail", "3": "Abbott", "4": "2020-07-05 AD"}
      ],
      "grouping": {
        "columns": [4],
        "preproc": ["truncate_to_year"],
        "groups": [
          {"id": 1, "count": 8, "results_eq": {"4": "2020 AD"}, "result_indices": [0, 1, 2, 3, 4]}
        ]
      },
      "preview_data": null
    }$j$ || jsonb_build_object(
      'query', concat(
        'SELECT msar.format_data(id) AS "1", msar.format_data("First Name") AS "2",'
        ' msar.format_data("Last Name") AS "3", msar.format_data("Subscription Date") AS "4"'
        ' FROM public."Customers"  ORDER BY "4" ASC, "1" ASC LIMIT ''5'' OFFSET NULL'
      )
    )
  );
END;
$$ LANGUAGE plpgsql;


-- msar.build_order_by_expr ------------------------------------------------------------------------

CREATE OR REPLACE FUNCTION test_build_order_by_expr() RETURNS SETOF TEXT AS $$
DECLARE
  rel_id oid;
BEGIN
  PERFORM __setup_list_records_table();
  rel_id := 'atable'::regclass::oid;
  RETURN NEXT is(msar.build_order_by_expr(rel_id, null), 'ORDER BY "1" ASC');
  RETURN NEXT is(
    msar.build_order_by_expr(rel_id, '[{"attnum": 1, "direction": "desc"}]'),
    'ORDER BY "1" DESC, "1" ASC'
  );
  RETURN NEXT is(
    msar.build_order_by_expr(
      rel_id, '[{"attnum": 3, "direction": "asc"}, {"attnum": 5, "direction": "DESC"}]'
    ),
    'ORDER BY "3" ASC, "5" DESC, "1" ASC'
  );
  CREATE ROLE intern_no_pkey;
  GRANT USAGE ON SCHEMA msar, __msar TO intern_no_pkey;
  GRANT EXECUTE ON ALL FUNCTIONS IN SCHEMA msar, __msar TO intern_no_pkey;
  GRANT SELECT (col1, col2, col3, col4) ON TABLE atable TO intern_no_pkey;
  SET ROLE intern_no_pkey;
  RETURN NEXT is(
    msar.build_order_by_expr(rel_id, null), 'ORDER BY "2" ASC, "3" ASC, "5" ASC'
  );
  SET ROLE NONE;
  REVOKE ALL ON TABLE atable FROM intern_no_pkey;
  SET ROLE intern_no_pkey;
  RETURN NEXT is(msar.build_order_by_expr(rel_id, null), null);
END;
$$ LANGUAGE plpgsql;


-- msar.build_expr ---------------------------------------------------------------------------------

CREATE OR REPLACE FUNCTION test_build_expr() RETURNS SETOF TEXT AS $$
DECLARE
  rel_id oid;
BEGIN
  PERFORM __setup_list_records_table();
  rel_id := 'atable'::regclass::oid;
  RETURN NEXT is(
    msar.build_expr(
      rel_id,
      jsonb_build_object(
        'type', 'equal', 'args', jsonb_build_array(
          jsonb_build_object('type', 'attnum', 'value', 2),
          jsonb_build_object('type', 'literal', 'value', 500)))),
    '(col1) = (''500'')'
  );
  RETURN NEXT is(
    msar.build_expr(
      rel_id,
      jsonb_build_object(
        'type', 'lesser', 'args', jsonb_build_array(
          jsonb_build_object('type', 'attnum', 'value', 2),
          jsonb_build_object('type', 'literal', 'value', 500)))),
    '(col1) < (''500'')'
  );
  RETURN NEXT is(
    msar.build_expr(
      rel_id,
      jsonb_build_object(
        'type', 'greater', 'args', jsonb_build_array(
          jsonb_build_object('type', 'attnum', 'value', 2),
          jsonb_build_object('type', 'literal', 'value', 500)))),
    '(col1) > (''500'')'
  );
  RETURN NEXT is(
    msar.build_expr(
      rel_id,
      jsonb_build_object(
        'type', 'lesser_or_equal', 'args', jsonb_build_array(
          jsonb_build_object('type', 'attnum', 'value', 2),
          jsonb_build_object('type', 'literal', 'value', 500)))),
    '(col1) <= (''500'')'
  );
  RETURN NEXT is(
    msar.build_expr(
      rel_id,
      jsonb_build_object(
        'type', 'greater_or_equal', 'args', jsonb_build_array(
          jsonb_build_object('type', 'attnum', 'value', 2),
          jsonb_build_object('type', 'literal', 'value', 500)))),
    '(col1) >= (''500'')'
  );
  RETURN NEXT is(
    msar.build_expr(
      rel_id,
      jsonb_build_object(
        'type', 'null', 'args', jsonb_build_array(
          jsonb_build_object('type', 'attnum', 'value', 2)))),
    '(col1) IS NULL'
  );
  RETURN NEXT is(
    msar.build_expr(
      rel_id,
      jsonb_build_object(
        'type', 'not_null', 'args', jsonb_build_array(
          jsonb_build_object('type', 'attnum', 'value', 2)))),
    '(col1) IS NOT NULL'
  );
  RETURN NEXT is(
    msar.build_expr(
      rel_id,
      jsonb_build_object(
        'type', 'contains_case_insensitive', 'args', jsonb_build_array(
          jsonb_build_object('type', 'attnum', 'value', 2),
          jsonb_build_object('type', 'literal', 'value', 'ABc')))),
    'strpos(lower(col1), lower(''ABc''))::boolean'
  );
  RETURN NEXT is(
    msar.build_expr(
      rel_id,
      jsonb_build_object(
        'type', 'starts_with_case_insensitive', 'args', jsonb_build_array(
          jsonb_build_object('type', 'attnum', 'value', 2),
          jsonb_build_object('type', 'literal', 'value', 'a''bc')))),
    'starts_with(lower(col1), lower(''a''''bc''))'
  );
  RETURN NEXT is(
    -- composition for json_array_length_equals
    msar.build_expr(
      rel_id,
      jsonb_build_object(
        'type', 'equal', 'args', jsonb_build_array(
          jsonb_build_object(
            'type', 'json_array_length', 'args', jsonb_build_array(
              jsonb_build_object('type', 'attnum', 'value', 2)
            )
          ),
          jsonb_build_object('type', 'literal', 'value', 500)))),
    '(jsonb_array_length((col1)::jsonb)) = (''500'')'
  );
  RETURN NEXT is(
    -- composition for json_array_length_greater_than
    msar.build_expr(
      rel_id,
      jsonb_build_object(
        'type', 'greater', 'args', jsonb_build_array(
          jsonb_build_object(
            'type', 'json_array_length', 'args', jsonb_build_array(
              jsonb_build_object('type', 'attnum', 'value', 2)
            )
          ),
          jsonb_build_object('type', 'literal', 'value', 500)))),
    '(jsonb_array_length((col1)::jsonb)) > (''500'')'
  );
  RETURN NEXT is(
    msar.build_expr(
    -- composition for json_array_length_greater_or_equal
      rel_id,
      jsonb_build_object(
        'type', 'greater_or_equal', 'args', jsonb_build_array(
          jsonb_build_object(
            'type', 'json_array_length', 'args', jsonb_build_array(
              jsonb_build_object('type', 'attnum', 'value', 2)
            )
          ),
          jsonb_build_object('type', 'literal', 'value', 500)))),
    '(jsonb_array_length((col1)::jsonb)) >= (''500'')'
  );
  RETURN NEXT is(
    msar.build_expr(
    -- composition for json_array_length_less_than
      rel_id,
      jsonb_build_object(
        'type', 'lesser', 'args', jsonb_build_array(
          jsonb_build_object(
            'type', 'json_array_length', 'args', jsonb_build_array(
              jsonb_build_object('type', 'attnum', 'value', 2)
            )
          ),
          jsonb_build_object('type', 'literal', 'value', 500)))),
    '(jsonb_array_length((col1)::jsonb)) < (''500'')'
  );
  RETURN NEXT is(
    msar.build_expr(
    -- composition for json_array_length_less_or_equal
      rel_id,
      jsonb_build_object(
        'type', 'lesser_or_equal', 'args', jsonb_build_array(
          jsonb_build_object(
            'type', 'json_array_length', 'args', jsonb_build_array(
              jsonb_build_object('type', 'attnum', 'value', 2)
            )
          ),
          jsonb_build_object('type', 'literal', 'value', 500)))),
    '(jsonb_array_length((col1)::jsonb)) <= (''500'')'
  );
  RETURN NEXT is(
    msar.build_expr(
    -- composition for json_array_not_empty
      rel_id,
      jsonb_build_object(
        'type', 'greater', 'args', jsonb_build_array(
          jsonb_build_object(
            'type', 'json_array_length', 'args', jsonb_build_array(
              jsonb_build_object('type', 'attnum', 'value', 2)
            )
          ),
          jsonb_build_object('type', 'literal', 'value', 0)))),
    '(jsonb_array_length((col1)::jsonb)) > (''0'')'
  );
  RETURN NEXT is(
    msar.build_expr(
      rel_id,
      jsonb_build_object(
        'type', 'json_array_contains', 'args', jsonb_build_array(
          jsonb_build_object('type', 'attnum', 'value', 2),
          jsonb_build_object('type', 'literal', 'value', '"500"')))),
    '(col1)::jsonb @> (''"500"'')::jsonb'
  );
  RETURN NEXT is(
    msar.build_expr(
    -- composition for uri_scheme_equals
      rel_id,
      jsonb_build_object(
        'type', 'equal', 'args', jsonb_build_array(
          jsonb_build_object(
            'type', 'uri_scheme', 'args', jsonb_build_array(
              jsonb_build_object('type', 'attnum', 'value', 2)
            )
          ),
          jsonb_build_object('type', 'literal', 'value', 'https')))),
    '(mathesar_types.uri_scheme(col1)) = (''https'')'
  );
  RETURN NEXT is(
    -- composition for uri_authority_contains
    msar.build_expr(
      rel_id,
      jsonb_build_object(
        'type', 'contains', 'args', jsonb_build_array(
          jsonb_build_object(
            'type', 'uri_authority', 'args', jsonb_build_array(
              jsonb_build_object('type', 'attnum', 'value', 2)
            )
          ),
          jsonb_build_object('type', 'literal', 'value', 'google')))),
    'strpos((mathesar_types.uri_authority(col1)), (''google''))::boolean'
  );
  RETURN NEXT is(
    -- composition for email_domain_equals
    msar.build_expr(
      rel_id,
      jsonb_build_object(
        'type', 'equal', 'args', jsonb_build_array(
          jsonb_build_object(
            'type', 'email_domain', 'args', jsonb_build_array(
              jsonb_build_object('type', 'attnum', 'value', 2)
            )
          ),
          jsonb_build_object('type', 'literal', 'value', 'gmail.com')))),
    '(mathesar_types.email_domain_name(col1)) = (''gmail.com'')'
  );
  RETURN NEXT is(
    -- composition for email_domain_contains
    msar.build_expr(
      rel_id,
      jsonb_build_object(
        'type', 'contains', 'args', jsonb_build_array(
          jsonb_build_object(
            'type', 'email_domain', 'args', jsonb_build_array(
              jsonb_build_object('type', 'attnum', 'value', 2)
            )
          ),
          jsonb_build_object('type', 'literal', 'value', 'mail')))),
    'strpos((mathesar_types.email_domain_name(col1)), (''mail''))::boolean'
  );
  RETURN NEXT is(
    msar.build_expr(
      rel_id,
      jsonb_build_object(
        'type', 'or', 'args', jsonb_build_array(
          jsonb_build_object(
            'type', 'contains', 'args', jsonb_build_array(
              jsonb_build_object(
                'type', 'email_domain', 'args', jsonb_build_array(
                  jsonb_build_object('type', 'attnum', 'value', 2)
                )
              ),
              jsonb_build_object('type', 'literal', 'value', 'mail'))
          ),
          jsonb_build_object(
            'type', 'equal', 'args', jsonb_build_array(
              jsonb_build_object('type', 'attnum', 'value', 3),
              jsonb_build_object('type', 'literal', 'value', 500))
          )
        )
      )
    ),
    '(strpos((mathesar_types.email_domain_name(col1)), (''mail''))::boolean) OR ((col2) = (''500''))'
  );
  RETURN NEXT is(
    msar.build_expr(
      rel_id,
      jsonb_build_object(
        'type', 'or', 'args', jsonb_build_array(
          jsonb_build_object(
            'type', 'and', 'args', jsonb_build_array(
              jsonb_build_object(
                'type', 'equal', 'args', jsonb_build_array(
                  jsonb_build_object('type', 'attnum', 'value', 3),
                  jsonb_build_object('type', 'literal', 'value', 500))
              ),
              jsonb_build_object(
                'type', 'lesser', 'args', jsonb_build_array(
                  jsonb_build_object('type', 'attnum', 'value', 4),
                  jsonb_build_object('type', 'literal', 'value', 'abcde'))
              )
            )
          ),
          jsonb_build_object(
            'type', 'greater', 'args', jsonb_build_array(
              jsonb_build_object('type', 'attnum', 'value', 1),
              jsonb_build_object('type', 'literal', 'value', 20))
          )
        )
      )
    ),
    '(((col2) = (''500'')) AND ((col3) < (''abcde''))) OR ((id) > (''20''))'
  );
END;
$$ LANGUAGE plpgsql;


-- msar.search_records_from_table ------------------------------------------------------------------

CREATE OR REPLACE FUNCTION __setup_search_records_table() RETURNS SETOF TEXT AS $$
BEGIN
  CREATE TABLE atable (
    id integer PRIMARY KEY GENERATED ALWAYS AS IDENTITY,
    col1 integer,
    col2 varchar,
    coltodrop integer
  );
  ALTER TABLE atable DROP COLUMN coltodrop;
  INSERT INTO atable (col1, col2) VALUES
    (1, 'bcdea'),
    (12, 'vwxyz'),
    (1, 'edcba'),
    (2, 'abcde');
END;
$$ LANGUAGE plpgsql;


CREATE OR REPLACE FUNCTION test_search_records_from_table() RETURNS SETOF TEXT AS $$
DECLARE
  rel_id oid;
  search_result jsonb;
BEGIN
  PERFORM __setup_search_records_table();
  rel_id := 'atable'::regclass::oid;
  search_result := msar.search_records_from_table(
    rel_id,
    jsonb_build_array(
      jsonb_build_object('attnum', 2, 'literal', 3)
    ),
    10
  );
  RETURN NEXT is(search_result -> 'results', jsonb_build_array());
  RETURN NEXT is((search_result -> 'count')::integer, 0);

  search_result := msar.search_records_from_table(
    rel_id,
    jsonb_build_array(
      jsonb_build_object('attnum', 3, 'literal', 'bc')
    ),
    null
  );
  RETURN NEXT is(
    search_result -> 'results',
    jsonb_build_array(
      jsonb_build_object('1', 1, '2', 1, '3', 'bcdea'),
      jsonb_build_object('1', 4, '2', 2, '3', 'abcde')
    )
  );
  RETURN NEXT is((search_result -> 'count')::integer, 2);

  search_result := msar.search_records_from_table(
    rel_id,
    jsonb_build_array(),
    10
  );
  RETURN NEXT is(
    search_result -> 'results',
    jsonb_build_array(
      jsonb_build_object('1', 1, '2', 1, '3', 'bcdea'),
      jsonb_build_object('1', 2, '2', 12, '3', 'vwxyz'),
      jsonb_build_object('1', 3, '2', 1, '3', 'edcba'),
      jsonb_build_object('1', 4, '2', 2, '3', 'abcde')
    )
  );
  RETURN NEXT is((search_result -> 'count')::integer, 4);

  search_result := msar.search_records_from_table(
    rel_id,
    null,
    10
  );
  RETURN NEXT is(
    search_result -> 'results',
    jsonb_build_array(
      jsonb_build_object('1', 1, '2', 1, '3', 'bcdea'),
      jsonb_build_object('1', 2, '2', 12, '3', 'vwxyz'),
      jsonb_build_object('1', 3, '2', 1, '3', 'edcba'),
      jsonb_build_object('1', 4, '2', 2, '3', 'abcde')
    )
  );
  RETURN NEXT is((search_result -> 'count')::integer, 4);

  search_result := msar.search_records_from_table(
    rel_id,
    jsonb_build_array(
      jsonb_build_object('attnum', 3, 'literal', 'bc')
    ),
    10
  );
  RETURN NEXT is(
    search_result -> 'results',
    jsonb_build_array(
      jsonb_build_object('1', 1, '2', 1, '3', 'bcdea'),
      jsonb_build_object('1', 4, '2', 2, '3', 'abcde')
    )
  );
  RETURN NEXT is((search_result -> 'count')::integer, 2);

  search_result := msar.search_records_from_table(
    rel_id,
    jsonb_build_array(
      jsonb_build_object('attnum', 3, 'literal', 'b'),
      jsonb_build_object('attnum', 2, 'literal', 1)
    ),
    10
  );
  RETURN NEXT is(
    search_result -> 'results',
    jsonb_build_array(
      jsonb_build_object('1', 1, '2', 1, '3', 'bcdea'),
      jsonb_build_object('1', 3, '2', 1, '3', 'edcba'),
      jsonb_build_object('1', 4, '2', 2, '3', 'abcde')
    )
  );
  RETURN NEXT is((search_result -> 'count')::integer, 3);

  search_result := msar.search_records_from_table(
    rel_id,
    jsonb_build_array(
      jsonb_build_object('attnum', 3, 'literal', 'a'),
      jsonb_build_object('attnum', 2, 'literal', 1)
    ),
    10
  );
  RETURN NEXT is(
    search_result -> 'results',
    jsonb_build_array(
      jsonb_build_object('1', 1, '2', 1, '3', 'bcdea'),
      jsonb_build_object('1', 3, '2', 1, '3', 'edcba'),
      jsonb_build_object('1', 4, '2', 2, '3', 'abcde')
    )
  );
  RETURN NEXT is((search_result -> 'count')::integer, 3);

  search_result := msar.search_records_from_table(
    rel_id,
    jsonb_build_array(
      jsonb_build_object('attnum', 3, 'literal', 'a')
    ),
    10
  );
  RETURN NEXT is(
    search_result -> 'results',
    jsonb_build_array(
      jsonb_build_object('1', 4, '2', 2, '3', 'abcde'),
      jsonb_build_object('1', 1, '2', 1, '3', 'bcdea'),
      jsonb_build_object('1', 3, '2', 1, '3', 'edcba')
    )
  );
  RETURN NEXT is((search_result -> 'count')::integer, 3);
END;
$$ LANGUAGE plpgsql;


CREATE OR REPLACE FUNCTION test_get_record_from_table() RETURNS SETOF TEXT AS $$
DECLARE
  rel_id oid;
BEGIN
  PERFORM __setup_list_records_table();
  rel_id := 'atable'::regclass::oid;
  RETURN NEXT is(
    msar.get_record_from_table(rel_id, 2),
    $j${
      "count": 1,
      "results": [
        {"1": 2, "2": 34, "3": "sdflfflsk", "4": null, "5": [1, 2, 3, 4]}
      ],
      "grouping": null,
      "preview_data": null
    }$j$ || jsonb_build_object(
      'query', concat(
        'SELECT msar.format_data(id) AS "1", msar.format_data(col1) AS "2",',
        ' msar.format_data(col2) AS "3", msar.format_data(col3) AS "4",',
        ' msar.format_data(col4) AS "5" FROM public.atable WHERE (id) = (''2'')',
        ' ORDER BY "1" ASC LIMIT NULL OFFSET NULL'
      )
    )
  );
  RETURN NEXT is(
    msar.get_record_from_table(rel_id, 200),
    $j${
      "count": 0,
      "results": [],
      "grouping": null,
      "preview_data": null
    }$j$ || jsonb_build_object(
      'query', concat(
        'SELECT msar.format_data(id) AS "1", msar.format_data(col1) AS "2",',
        ' msar.format_data(col2) AS "3", msar.format_data(col3) AS "4",',
        ' msar.format_data(col4) AS "5" FROM public.atable WHERE (id) = (''200'')',
        ' ORDER BY "1" ASC LIMIT NULL OFFSET NULL'
      )
    )
  );
END;
$$ LANGUAGE plpgsql;


CREATE OR REPLACE FUNCTION test_delete_records_from_table_single() RETURNS SETOF TEXT AS $$
DECLARE
  rel_id oid;
  delete_result integer;
BEGIN
  PERFORM __setup_list_records_table();
  rel_id := 'atable'::regclass::oid;
  delete_result := msar.delete_records_from_table(
    rel_id,
    '[2]'
  );
  RETURN NEXT is(delete_result, 1);
  RETURN NEXT results_eq(
    'SELECT id FROM atable ORDER BY id',
    $v$VALUES ('1'::integer), ('3'::integer)$v$
  );
END;
$$ LANGUAGE plpgsql;


CREATE OR REPLACE FUNCTION test_delete_records_from_table_null() RETURNS SETOF TEXT AS $$
DECLARE
  rel_id oid;
  delete_result integer;
BEGIN
  PERFORM __setup_list_records_table();
  rel_id := 'atable'::regclass::oid;
  delete_result := msar.delete_records_from_table(
    rel_id,
    null
  );
  RETURN NEXT is(delete_result, null);
  RETURN NEXT results_eq(
    'SELECT id FROM atable ORDER BY id',
    $v$VALUES ('1'::integer), ('2'::integer), ('3'::integer)$v$
  );
END;
$$ LANGUAGE plpgsql;


CREATE OR REPLACE FUNCTION test_delete_records_from_table_empty() RETURNS SETOF TEXT AS $$
DECLARE
  rel_id oid;
  delete_result integer;
BEGIN
  PERFORM __setup_list_records_table();
  rel_id := 'atable'::regclass::oid;
  delete_result := msar.delete_records_from_table(
    rel_id,
    '[]'
  );
  RETURN NEXT is(delete_result, 0);
  RETURN NEXT results_eq(
    'SELECT id FROM atable ORDER BY id',
    $v$VALUES ('1'::integer), ('2'::integer), ('3'::integer)$v$
  );
END;
$$ LANGUAGE plpgsql;


CREATE OR REPLACE FUNCTION test_delete_records_from_table_multi() RETURNS SETOF TEXT AS $$
DECLARE
  rel_id oid;
  delete_result integer;
BEGIN
  PERFORM __setup_list_records_table();
  rel_id := 'atable'::regclass::oid;
  delete_result := msar.delete_records_from_table(
    rel_id,
    '[1, 2]'
  );
  RETURN NEXT is(delete_result, 2);
  RETURN NEXT results_eq(
    'SELECT id FROM atable ORDER BY id',
    $v$VALUES ('3'::integer)$v$
  );
END;
$$ LANGUAGE plpgsql;


CREATE OR REPLACE FUNCTION test_delete_records_from_table_multi_nonexist() RETURNS SETOF TEXT AS $$
DECLARE
  rel_id oid;
  delete_result integer;
BEGIN
  PERFORM __setup_list_records_table();
  rel_id := 'atable'::regclass::oid;
  delete_result := msar.delete_records_from_table(
    rel_id,
    '[1, 2, 342]'
  );
  RETURN NEXT is(delete_result, 2);
  RETURN NEXT results_eq(
    'SELECT id FROM atable ORDER BY id',
    $v$VALUES ('3'::integer)$v$
  );
END;
$$ LANGUAGE plpgsql;


CREATE OR REPLACE FUNCTION test_delete_records_from_table_no_pkey() RETURNS SETOF TEXT AS $$
DECLARE
  rel_id oid;
  delete_result integer;
BEGIN
  PERFORM __setup_list_records_table();
  rel_id := 'atable'::regclass::oid;
  CREATE ROLE intern_no_pkey;
  GRANT USAGE ON SCHEMA msar, __msar TO intern_no_pkey;
  GRANT EXECUTE ON ALL FUNCTIONS IN SCHEMA msar, __msar TO intern_no_pkey;
  GRANT SELECT ON ALL TABLES IN SCHEMA msar, __msar TO INTERN_no_pkey;
  GRANT SELECT (col1, col2, col3, col4) ON TABLE atable TO intern_no_pkey;
  SET ROLE intern_no_pkey;
  RETURN NEXT throws_ok(
    format('SELECT msar.delete_records_from_table(%s, ''[2, 3]'')', rel_id),
    '42501',
    'permission denied for table atable',
    'Throw error when trying to delete without permission'
  );
  SET ROLE NONE;
  RETURN NEXT results_eq(
    'SELECT id FROM atable ORDER BY id',
    $v$VALUES ('1'::integer), ('2'::integer), ('3'::integer)$v$
  );
END;
$$ LANGUAGE plpgsql;


CREATE OR REPLACE FUNCTION test_delete_records_from_table_stringy_pkey() RETURNS SETOF TEXT AS $$
DECLARE
  rel_id oid;
  delete_result integer;
BEGIN
  PERFORM __setup_list_records_table();
  rel_id := 'atable'::regclass::oid;
  delete_result := msar.delete_records_from_table(
    rel_id,
    '["1", "2"]'
  );
  RETURN NEXT is(delete_result, 2);
  RETURN NEXT results_eq(
    'SELECT id FROM atable ORDER BY id',
    $v$VALUES ('3'::integer)$v$
  );
END;
$$ LANGUAGE plpgsql;


CREATE OR REPLACE FUNCTION __setup_add_record_table() RETURNS SETOF TEXT AS $$
BEGIN
  PERFORM __setup_list_records_table();
  ALTER TABLE atable ADD UNIQUE (col2);
  ALTER TABLE atable ALTER COLUMN col1 SET DEFAULT 200;
END;
$$ LANGUAGE plpgsql;


CREATE OR REPLACE FUNCTION test_add_record_to_table_all() RETURNS SETOF TEXT AS $$
DECLARE
  rel_id oid;
BEGIN
  PERFORM __setup_add_record_table();
  rel_id := 'atable'::regclass::oid;
  RETURN NEXT is(
    msar.add_record_to_table(
      rel_id,
      '{"2": 234, "3": "ab234", "4": {"key": "val"}, "5": {"key2": "val2"}}'
    ),
    $a${
      "results": [{"1": 4, "2": 234, "3": "ab234", "4": {"key": "val"}, "5": {"key2": "val2"}}],
      "preview_data": null
    }$a$
  );
END;
$$ LANGUAGE plpgsql;


CREATE OR REPLACE FUNCTION test_add_record_to_table_stringified_json() RETURNS SETOF TEXT AS $$
DECLARE
  rel_id oid;
BEGIN
  PERFORM __setup_add_record_table();
  rel_id := 'atable'::regclass::oid;
  RETURN NEXT is(
    msar.add_record_to_table(
      rel_id,
      '{"2": 234, "3": "ab234", "4": {"key": "val"}, "5": "{\"key2\": \"val2\"}"}'
    ),
    $a${
      "results": [{"1": 4, "2": 234, "3": "ab234", "4": {"key": "val"}, "5": {"key2": "val2"}}],
      "preview_data": null
    }$a$
  );
END;
$$ LANGUAGE plpgsql;


CREATE OR REPLACE FUNCTION test_add_record_to_table_use_default() RETURNS SETOF TEXT AS $$
DECLARE
  rel_id oid;
BEGIN
  PERFORM __setup_add_record_table();
  rel_id := 'atable'::regclass::oid;
  RETURN NEXT is(
    msar.add_record_to_table(
      rel_id,
      '{"3": "ab234", "4": {"key": "val"}, "5": {"key2": "val2"}}'
    ),
    $a${
      "results": [{"1": 4, "2": 200, "3": "ab234", "4": {"key": "val"}, "5": {"key2": "val2"}}],
      "preview_data": null
    }$a$
  );
END;
$$ LANGUAGE plpgsql;


CREATE OR REPLACE FUNCTION test_add_record_to_table_null_default() RETURNS SETOF TEXT AS $$
DECLARE
  rel_id oid;
BEGIN
  PERFORM __setup_add_record_table();
  rel_id := 'atable'::regclass::oid;
  RETURN NEXT is(
    msar.add_record_to_table(
      rel_id,
      '{"2": null, "3": "ab234", "4": {"key": "val"}, "5": {"key2": "val2"}}'
    ),
    $a${
      "results": [{"1": 4, "2": null, "3": "ab234", "4": {"key": "val"}, "5": {"key2": "val2"}}],
      "preview_data": null
    }$a$
  );
END;
$$ LANGUAGE plpgsql;


CREATE OR REPLACE FUNCTION test_add_record_to_table_nonobj_json() RETURNS SETOF TEXT AS $$
DECLARE
  rel_id oid;
BEGIN
  PERFORM __setup_add_record_table();
  rel_id := 'atable'::regclass::oid;
  RETURN NEXT is(
    msar.add_record_to_table(
      rel_id,
      '{"2": null, "3": "ab234", "4": 3, "5": "\"234\""}'
    ),
    $a${
      "results": [{"1": 4, "2": null, "3": "ab234", "4": 3, "5": "234"}],
      "preview_data": null
    }$a$
  );
END;
$$ LANGUAGE plpgsql;


CREATE OR REPLACE FUNCTION test_patch_record_in_table_single() RETURNS SETOF TEXT AS $$
DECLARE
  rel_id oid;
BEGIN
  PERFORM __setup_add_record_table();
  rel_id := 'atable'::regclass::oid;
  RETURN NEXT is(
    msar.patch_record_in_table( rel_id, 2, '{"2": 10}'),
    $p${
      "results": [{"1": 2, "2": 10, "3": "sdflfflsk", "4": null, "5": [1, 2, 3, 4]}],
      "preview_data": null
    }$p$
  );
END;
$$ LANGUAGE plpgsql;


CREATE OR REPLACE FUNCTION test_patch_record_in_table_multi() RETURNS SETOF TEXT AS $$
DECLARE
  rel_id oid;
BEGIN
  PERFORM __setup_add_record_table();
  rel_id := 'atable'::regclass::oid;
  RETURN NEXT is(
    msar.patch_record_in_table( rel_id, 2, '{"2": 10, "4": {"a": "json"}}'),
    $p${
      "results": [{"1": 2, "2": 10, "3": "sdflfflsk", "4": {"a": "json"}, "5": [1, 2, 3, 4]}],
      "preview_data": null
    }$p$
  );
END;
$$ LANGUAGE plpgsql;


CREATE OR REPLACE FUNCTION test_patch_record_in_table_leaves_other_rows() RETURNS SETOF TEXT AS $$
DECLARE
  rel_id oid;
  patch_result jsonb;
BEGIN
  PERFORM __setup_add_record_table();
  rel_id := 'atable'::regclass::oid;
  PERFORM msar.patch_record_in_table( rel_id, 2, '{"2": 10}');
  RETURN NEXT results_eq(
    'SELECT id, col1 FROM atable ORDER BY id',
    'VALUES (1, 5), (2, 10), (3, 2)'
  );
END;
$$ LANGUAGE plpgsql;


<<<<<<< HEAD
-- msar.replace_database_privileges_for_roles ------------------------------------------------------


CREATE OR REPLACE FUNCTION
test_replace_database_privileges_for_roles_basic() RETURNS SETOF TEXT AS $$/*
Happy path, smoke test.
*/
DECLARE
  alice_id oid;
  bob_id oid;
BEGIN
  CREATE ROLE "Alice";
  CREATE ROLE bob;
  alice_id := '"Alice"'::regrole::oid;
  bob_id := 'bob'::regrole::oid;

  RETURN NEXT set_eq(
    format(
      $t1$SELECT jsonb_array_elements_text(direct) FROM jsonb_to_recordset(
        msar.replace_database_privileges_for_roles(jsonb_build_array(jsonb_build_object(
          'role_oid', %1$s, 'direct', jsonb_build_array('CONNECT', 'CREATE')))))
        AS x(direct jsonb, role_oid regrole)
      WHERE role_oid=%1$s $t1$,
      alice_id
    ),
    ARRAY['CONNECT', 'CREATE'],
    'Response should contain updated role info in correct form'
  );
  RETURN NEXT set_eq(
    concat(
      'SELECT privilege_type FROM pg_database, LATERAL aclexplode(pg_database.datacl) acl',
      format(' WHERE acl.grantee=%s;', alice_id)
    ),
    ARRAY['CONNECT', 'CREATE'],
    'Privileges should be updated for actual database properly'
  );
  RETURN NEXT set_eq(
    format(
      $t2$SELECT jsonb_array_elements_text(direct) FROM jsonb_to_recordset(
        msar.replace_database_privileges_for_roles(jsonb_build_array(jsonb_build_object(
              'role_oid', %1$s, 'direct', jsonb_build_array('CONNECT')))))
        AS x(direct jsonb, role_oid regrole)
      WHERE role_oid=%1$s $t2$,
      bob_id
    ),
    ARRAY['CONNECT'],
    'Response should contain updated role info in correct form'
  );
  RETURN NEXT set_eq(
    concat(
      'SELECT privilege_type FROM pg_database, LATERAL aclexplode(pg_database.datacl) acl',
      format(' WHERE acl.grantee=%s;', alice_id)
    ),
    ARRAY['CONNECT', 'CREATE'],
    'Alice''s privileges should be left alone properly'
  );
  RETURN NEXT set_eq(
    concat(
      'SELECT privilege_type FROM pg_database, LATERAL aclexplode(pg_database.datacl) acl',
      format(' WHERE acl.grantee=%s;', bob_id)
    ),
    ARRAY['CONNECT'],
    'Privileges should be updated for actual database properly'
=======
CREATE OR REPLACE FUNCTION __setup_preview_fkey_cols() RETURNS SETOF TEXT AS $$
BEGIN
CREATE TABLE "Counselors" (
    coid numeric UNIQUE,
    "Name" text,
    "Email" text
);
CREATE TABLE "Teachers" (
    id integer PRIMARY KEY GENERATED BY DEFAULT AS IDENTITY,
    "Counselor" numeric REFERENCES "Counselors" (coid),
    "Name" text,
    "Email" text
);
CREATE TABLE "Students" (
    id integer PRIMARY KEY GENERATED BY DEFAULT AS IDENTITY,
    "Counselor" numeric REFERENCES "Counselors" (coid),
    "Teacher" integer REFERENCES "Teachers" (id),
    "Name" text,
    "Grade" integer,
    "Email" text
);

INSERT INTO "Counselors" VALUES
  (1.234, 'Alice Alison', 'aalison@example.edu'),
  (2.345, 'Bob Bobinson', 'bbobinson@example.edu');

INSERT INTO "Teachers" ("Counselor", "Name", "Email") VALUES
  (1.234, 'Carol Carlson', 'ccarlson@example.edu'),
  (2.345, 'Dave Davidson', 'ddavison@example.edu'),
  (1.234, 'Eve Evilson', 'eevilson@example.edu');

INSERT INTO "Students" ("Counselor", "Teacher", "Name", "Grade", "Email") VALUES
  (2.345, 3, 'Fred Fredrickson', 95, 'ffredrickson@example.edu'),
  (1.234, 1, 'Gabby Gabberson', 100, 'ggabberson@example.edu'),
  (1.234, 2, 'Hank Hankson', 75, 'hhankson@example.edu'),
  (2.345, 1, 'Ida Idalia', 90, 'iidalia@example.edu'),
  (2.345, 2, 'James Jameson', 80, 'jjameson@example.edu'),
  (1.234, 3, 'Kelly Kellison', 80, 'kkellison@example.edu');

END;
$$ LANGUAGE plpgsql;


CREATE OR REPLACE FUNCTION test_list_records_with_preview() RETURNS SETOF TEXT AS $$
DECLARE
  list_result jsonb;
BEGIN
  PERFORM __setup_preview_fkey_cols();
  RETURN NEXT is(
    msar.list_records_from_table(
      tab_id => '"Students"'::regclass::oid,
      limit_ => null,
      offset_ => null,
      order_ => null,
      filter_ => null,
      group_ => null
    ),
    $j${
      "count": 6,
      "results": [
        {"1": 1, "2": 2.345, "3": 3, "4": "Fred Fredrickson", "5": 95, "6": "ffredrickson@example.edu"},
        {"1": 2, "2": 1.234, "3": 1, "4": "Gabby Gabberson", "5": 100, "6": "ggabberson@example.edu"},
        {"1": 3, "2": 1.234, "3": 2, "4": "Hank Hankson", "5": 75, "6": "hhankson@example.edu"},
        {"1": 4, "2": 2.345, "3": 1, "4": "Ida Idalia", "5": 90, "6": "iidalia@example.edu"},
        {"1": 5, "2": 2.345, "3": 2, "4": "James Jameson", "5": 80, "6": "jjameson@example.edu"},
        {"1": 6, "2": 1.234, "3": 3, "4": "Kelly Kellison", "5": 80, "6": "kkellison@example.edu"}
      ],
      "grouping": null,
      "preview_data": {
        "2": [
          {"key": 1.234, "summary": "Alice Alison"},
          {"key": 2.345, "summary": "Bob Bobinson"}
        ],
        "3": [
          {"key": 1, "summary": "Carol Carlson"},
          {"key": 2, "summary": "Dave Davidson"},
          {"key": 3, "summary": "Eve Evilson"}
        ]
      }
    }$j$ || jsonb_build_object(
      'query', concat(
        'SELECT msar.format_data(id) AS "1", msar.format_data("Counselor") AS "2",',
        ' msar.format_data("Teacher") AS "3", msar.format_data("Name") AS "4",',
        ' msar.format_data("Grade") AS "5", msar.format_data("Email") AS "6"',
        ' FROM public."Students"  ORDER BY "1" ASC LIMIT NULL OFFSET NULL'
      )
    )
  );
  RETURN NEXT is(
    msar.list_records_from_table(
      tab_id => '"Students"'::regclass::oid,
      limit_ => 3,
      offset_ => 1,
      order_ => null,
      filter_ => null,
      group_ => null
    ),
    $j${
      "count": 6,
      "results": [
        {"1": 2, "2": 1.234, "3": 1, "4": "Gabby Gabberson", "5": 100, "6": "ggabberson@example.edu"},
        {"1": 3, "2": 1.234, "3": 2, "4": "Hank Hankson", "5": 75, "6": "hhankson@example.edu"},
        {"1": 4, "2": 2.345, "3": 1, "4": "Ida Idalia", "5": 90, "6": "iidalia@example.edu"}
      ],
      "grouping": null,
      "preview_data": {
        "2": [
          {"key": 1.234, "summary": "Alice Alison"},
          {"key": 2.345, "summary": "Bob Bobinson"}
        ],
        "3": [
          {"key": 1, "summary": "Carol Carlson"},
          {"key": 2, "summary": "Dave Davidson"}
        ]
      }
    }$j$ || jsonb_build_object(
      'query', concat(
        'SELECT msar.format_data(id) AS "1", msar.format_data("Counselor") AS "2",',
        ' msar.format_data("Teacher") AS "3", msar.format_data("Name") AS "4",',
        ' msar.format_data("Grade") AS "5", msar.format_data("Email") AS "6"',
        ' FROM public."Students"  ORDER BY "1" ASC LIMIT ''3'' OFFSET ''1'''
      )
    )
  );
  RETURN NEXT is(
    msar.list_records_from_table(
      tab_id => '"Students"'::regclass::oid,
      limit_ => 2,
      offset_ => null,
      order_ => '[{"attnum": 2, "direction": "asc"}]',
      filter_ => null,
      group_ => '{"columns": [2]}'
    ),
    $j${
      "count": 6,
      "results": [
        {"1": 2, "2": 1.234, "3": 1, "4": "Gabby Gabberson", "5": 100, "6": "ggabberson@example.edu"},
        {"1": 3, "2": 1.234, "3": 2, "4": "Hank Hankson", "5": 75, "6": "hhankson@example.edu"}
      ],
      "grouping": {
        "columns": [2],
        "preproc": null,
        "groups": [{"id": 1, "count": 3, "results_eq": {"2": 1.234}, "result_indices": [0, 1]}]
      },
      "preview_data": {
        "2": [
          {"key": 1.234, "summary": "Alice Alison"}
        ],
        "3": [
          {"key": 1, "summary": "Carol Carlson"},
          {"key": 2, "summary": "Dave Davidson"}
        ]
      }
    }$j$ || jsonb_build_object(
      'query', concat(
        'SELECT msar.format_data(id) AS "1", msar.format_data("Counselor") AS "2",',
        ' msar.format_data("Teacher") AS "3", msar.format_data("Name") AS "4",',
        ' msar.format_data("Grade") AS "5", msar.format_data("Email") AS "6"',
        ' FROM public."Students"  ORDER BY "2" ASC, "1" ASC LIMIT ''2'' OFFSET NULL'
      )
    )
>>>>>>> f91d2617
  );
END;
$$ LANGUAGE plpgsql;


<<<<<<< HEAD
CREATE OR REPLACE FUNCTION __setup_alice_and_bob_preloaded() RETURNS SETOF TEXT AS $$
BEGIN
  CREATE ROLE "Alice";
  GRANT CONNECT, CREATE ON DATABASE mathesar_testing TO "Alice";
  CREATE ROLE bob;
  GRANT CONNECT ON DATABASE mathesar_testing TO bob;
=======
CREATE OR REPLACE FUNCTION test_add_record_to_table_with_preview() RETURNS SETOF TEXT AS $$
BEGIN
  PERFORM __setup_preview_fkey_cols();
  RETURN NEXT is(
    msar.add_record_to_table(
      '"Students"'::regclass::oid,
      '{"2": 2.345, "3": 1, "4": "Larry Laurelson", "5": 70, "6": "llaurelson@example.edu"}'
    ),
    $a${
      "results": [
        {"1": 7, "2": 2.345, "3": 1, "4": "Larry Laurelson", "5": 70, "6": "llaurelson@example.edu"}
      ],
      "preview_data": {
        "2": [{"key": 2.345, "summary": "Bob Bobinson"}],
        "3": [{"key": 1, "summary": "Carol Carlson"}]
      }
    }$a$
  );
>>>>>>> f91d2617
END;
$$ LANGUAGE plpgsql;


<<<<<<< HEAD
CREATE OR REPLACE FUNCTION
test_replace_database_privileges_for_roles_multi_ops() RETURNS SETOF TEXT AS $$/*
Test that we can add/revoke multiple privileges to/from multiple roles simultaneously.
*/
DECLARE
  alice_id oid;
  bob_id oid;
BEGIN
  PERFORM __setup_alice_and_bob_preloaded();
  alice_id := '"Alice"'::regrole::oid;
  bob_id := 'bob'::regrole::oid;
  RETURN NEXT set_eq(
    -- Revoke CREATE from Alice, Grant CREATE to Bob.
    format(
      $t1$SELECT jsonb_array_elements_text(direct) FROM jsonb_to_recordset(
        msar.replace_database_privileges_for_roles(jsonb_build_array(
          jsonb_build_object('role_oid', %1$s, 'direct', jsonb_build_array('CONNECT')),
          jsonb_build_object('role_oid', %2$s, 'direct', jsonb_build_array('CONNECT', 'CREATE')))))
        AS x(direct jsonb, role_oid regrole)
      WHERE role_oid=%1$s $t1$,
      alice_id,
      bob_id
    ),
    ARRAY['CONNECT'], -- This only checks form of Alice's info in response.
    'Response should contain updated role info in correct form'
  );
  RETURN NEXT set_eq(
    concat(
      'SELECT privilege_type FROM pg_database, LATERAL aclexplode(pg_database.datacl) acl',
      format(' WHERE acl.grantee=%s;', alice_id)
    ),
    ARRAY['CONNECT'],
    'Alice''s privileges should be updated for actual database properly'
  );
  RETURN NEXT set_eq(
    concat(
      'SELECT privilege_type FROM pg_database, LATERAL aclexplode(pg_database.datacl) acl',
      format(' WHERE acl.grantee=%s;', bob_id)
    ),
    ARRAY['CONNECT', 'CREATE'],
    'Bob''s privileges should be updated for actual database properly'
=======
CREATE OR REPLACE FUNCTION test_patch_record_in_table_with_preview() RETURNS SETOF TEXT AS $$
BEGIN
  PERFORM __setup_preview_fkey_cols();
  RETURN NEXT is(
    msar.patch_record_in_table(
      '"Students"'::regclass::oid,
      2,
      '{"2": 2.345, "3": 2, "5": 85}'
    ),
    $a${
      "results": [
        {"1": 2, "2": 2.345, "3": 2, "4": "Gabby Gabberson", "5": 85, "6": "ggabberson@example.edu"}
      ],
      "preview_data": {
        "2": [{"key": 2.345, "summary": "Bob Bobinson"}],
        "3": [{"key": 2, "summary": "Dave Davidson"}]
      }
    }$a$
  );
END;
$$ LANGUAGE plpgsql;


CREATE OR REPLACE FUNCTION test_search_records_in_table_with_preview() RETURNS SETOF TEXT AS $$
BEGIN
  PERFORM __setup_preview_fkey_cols();
  RETURN NEXT is(
    msar.search_records_from_table(
      '"Students"'::regclass::oid,
      '[{"attnum": 4, "literal": "k"}]',
      2
    ) -> 'preview_data',
    $a${
      "2": [{"key": 1.234, "summary": "Alice Alison"}, {"key": 2.345, "summary": "Bob Bobinson"}],
      "3": [{"key": 3, "summary": "Eve Evilson"}]
    }$a$
>>>>>>> f91d2617
  );
END;
$$ LANGUAGE plpgsql;<|MERGE_RESOLUTION|>--- conflicted
+++ resolved
@@ -4132,71 +4132,6 @@
 $$ LANGUAGE plpgsql;
 
 
-<<<<<<< HEAD
--- msar.replace_database_privileges_for_roles ------------------------------------------------------
-
-
-CREATE OR REPLACE FUNCTION
-test_replace_database_privileges_for_roles_basic() RETURNS SETOF TEXT AS $$/*
-Happy path, smoke test.
-*/
-DECLARE
-  alice_id oid;
-  bob_id oid;
-BEGIN
-  CREATE ROLE "Alice";
-  CREATE ROLE bob;
-  alice_id := '"Alice"'::regrole::oid;
-  bob_id := 'bob'::regrole::oid;
-
-  RETURN NEXT set_eq(
-    format(
-      $t1$SELECT jsonb_array_elements_text(direct) FROM jsonb_to_recordset(
-        msar.replace_database_privileges_for_roles(jsonb_build_array(jsonb_build_object(
-          'role_oid', %1$s, 'direct', jsonb_build_array('CONNECT', 'CREATE')))))
-        AS x(direct jsonb, role_oid regrole)
-      WHERE role_oid=%1$s $t1$,
-      alice_id
-    ),
-    ARRAY['CONNECT', 'CREATE'],
-    'Response should contain updated role info in correct form'
-  );
-  RETURN NEXT set_eq(
-    concat(
-      'SELECT privilege_type FROM pg_database, LATERAL aclexplode(pg_database.datacl) acl',
-      format(' WHERE acl.grantee=%s;', alice_id)
-    ),
-    ARRAY['CONNECT', 'CREATE'],
-    'Privileges should be updated for actual database properly'
-  );
-  RETURN NEXT set_eq(
-    format(
-      $t2$SELECT jsonb_array_elements_text(direct) FROM jsonb_to_recordset(
-        msar.replace_database_privileges_for_roles(jsonb_build_array(jsonb_build_object(
-              'role_oid', %1$s, 'direct', jsonb_build_array('CONNECT')))))
-        AS x(direct jsonb, role_oid regrole)
-      WHERE role_oid=%1$s $t2$,
-      bob_id
-    ),
-    ARRAY['CONNECT'],
-    'Response should contain updated role info in correct form'
-  );
-  RETURN NEXT set_eq(
-    concat(
-      'SELECT privilege_type FROM pg_database, LATERAL aclexplode(pg_database.datacl) acl',
-      format(' WHERE acl.grantee=%s;', alice_id)
-    ),
-    ARRAY['CONNECT', 'CREATE'],
-    'Alice''s privileges should be left alone properly'
-  );
-  RETURN NEXT set_eq(
-    concat(
-      'SELECT privilege_type FROM pg_database, LATERAL aclexplode(pg_database.datacl) acl',
-      format(' WHERE acl.grantee=%s;', bob_id)
-    ),
-    ARRAY['CONNECT'],
-    'Privileges should be updated for actual database properly'
-=======
 CREATE OR REPLACE FUNCTION __setup_preview_fkey_cols() RETURNS SETOF TEXT AS $$
 BEGIN
 CREATE TABLE "Counselors" (
@@ -4358,20 +4293,11 @@
         ' FROM public."Students"  ORDER BY "2" ASC, "1" ASC LIMIT ''2'' OFFSET NULL'
       )
     )
->>>>>>> f91d2617
-  );
-END;
-$$ LANGUAGE plpgsql;
-
-
-<<<<<<< HEAD
-CREATE OR REPLACE FUNCTION __setup_alice_and_bob_preloaded() RETURNS SETOF TEXT AS $$
-BEGIN
-  CREATE ROLE "Alice";
-  GRANT CONNECT, CREATE ON DATABASE mathesar_testing TO "Alice";
-  CREATE ROLE bob;
-  GRANT CONNECT ON DATABASE mathesar_testing TO bob;
-=======
+  );
+END;
+$$ LANGUAGE plpgsql;
+
+
 CREATE OR REPLACE FUNCTION test_add_record_to_table_with_preview() RETURNS SETOF TEXT AS $$
 BEGIN
   PERFORM __setup_preview_fkey_cols();
@@ -4390,12 +4316,128 @@
       }
     }$a$
   );
->>>>>>> f91d2617
-END;
-$$ LANGUAGE plpgsql;
-
-
-<<<<<<< HEAD
+END;
+$$ LANGUAGE plpgsql;
+
+
+CREATE OR REPLACE FUNCTION test_patch_record_in_table_with_preview() RETURNS SETOF TEXT AS $$
+BEGIN
+  PERFORM __setup_preview_fkey_cols();
+  RETURN NEXT is(
+    msar.patch_record_in_table(
+      '"Students"'::regclass::oid,
+      2,
+      '{"2": 2.345, "3": 2, "5": 85}'
+    ),
+    $a${
+      "results": [
+        {"1": 2, "2": 2.345, "3": 2, "4": "Gabby Gabberson", "5": 85, "6": "ggabberson@example.edu"}
+      ],
+      "preview_data": {
+        "2": [{"key": 2.345, "summary": "Bob Bobinson"}],
+        "3": [{"key": 2, "summary": "Dave Davidson"}]
+      }
+    }$a$
+  );
+END;
+$$ LANGUAGE plpgsql;
+
+
+CREATE OR REPLACE FUNCTION test_search_records_in_table_with_preview() RETURNS SETOF TEXT AS $$
+BEGIN
+  PERFORM __setup_preview_fkey_cols();
+  RETURN NEXT is(
+    msar.search_records_from_table(
+      '"Students"'::regclass::oid,
+      '[{"attnum": 4, "literal": "k"}]',
+      2
+    ) -> 'preview_data',
+    $a${
+      "2": [{"key": 1.234, "summary": "Alice Alison"}, {"key": 2.345, "summary": "Bob Bobinson"}],
+      "3": [{"key": 3, "summary": "Eve Evilson"}]
+    }$a$
+  );
+END;
+$$ LANGUAGE plpgsql;
+
+
+-- msar.replace_database_privileges_for_roles ------------------------------------------------------
+
+CREATE OR REPLACE FUNCTION
+test_replace_database_privileges_for_roles_basic() RETURNS SETOF TEXT AS $$/*
+Happy path, smoke test.
+*/
+DECLARE
+  alice_id oid;
+  bob_id oid;
+BEGIN
+  CREATE ROLE "Alice";
+  CREATE ROLE bob;
+  alice_id := '"Alice"'::regrole::oid;
+  bob_id := 'bob'::regrole::oid;
+
+  RETURN NEXT set_eq(
+    format(
+      $t1$SELECT jsonb_array_elements_text(direct) FROM jsonb_to_recordset(
+        msar.replace_database_privileges_for_roles(jsonb_build_array(jsonb_build_object(
+          'role_oid', %1$s, 'direct', jsonb_build_array('CONNECT', 'CREATE')))))
+        AS x(direct jsonb, role_oid regrole)
+      WHERE role_oid=%1$s $t1$,
+      alice_id
+    ),
+    ARRAY['CONNECT', 'CREATE'],
+    'Response should contain updated role info in correct form'
+  );
+  RETURN NEXT set_eq(
+    concat(
+      'SELECT privilege_type FROM pg_database, LATERAL aclexplode(pg_database.datacl) acl',
+      format(' WHERE acl.grantee=%s;', alice_id)
+    ),
+    ARRAY['CONNECT', 'CREATE'],
+    'Privileges should be updated for actual database properly'
+  );
+  RETURN NEXT set_eq(
+    format(
+      $t2$SELECT jsonb_array_elements_text(direct) FROM jsonb_to_recordset(
+        msar.replace_database_privileges_for_roles(jsonb_build_array(jsonb_build_object(
+              'role_oid', %1$s, 'direct', jsonb_build_array('CONNECT')))))
+        AS x(direct jsonb, role_oid regrole)
+      WHERE role_oid=%1$s $t2$,
+      bob_id
+    ),
+    ARRAY['CONNECT'],
+    'Response should contain updated role info in correct form'
+  );
+  RETURN NEXT set_eq(
+    concat(
+      'SELECT privilege_type FROM pg_database, LATERAL aclexplode(pg_database.datacl) acl',
+      format(' WHERE acl.grantee=%s;', alice_id)
+    ),
+    ARRAY['CONNECT', 'CREATE'],
+    'Alice''s privileges should be left alone properly'
+  );
+  RETURN NEXT set_eq(
+    concat(
+      'SELECT privilege_type FROM pg_database, LATERAL aclexplode(pg_database.datacl) acl',
+      format(' WHERE acl.grantee=%s;', bob_id)
+    ),
+    ARRAY['CONNECT'],
+    'Privileges should be updated for actual database properly'
+  );
+END;
+$$ LANGUAGE plpgsql;
+
+
+CREATE OR REPLACE FUNCTION __setup_alice_and_bob_preloaded() RETURNS SETOF TEXT AS $$
+BEGIN
+  CREATE ROLE "Alice";
+  GRANT CONNECT, CREATE ON DATABASE mathesar_testing TO "Alice";
+  CREATE ROLE bob;
+  GRANT CONNECT ON DATABASE mathesar_testing TO bob;
+END;
+$$ LANGUAGE plpgsql;
+
+
 CREATE OR REPLACE FUNCTION
 test_replace_database_privileges_for_roles_multi_ops() RETURNS SETOF TEXT AS $$/*
 Test that we can add/revoke multiple privileges to/from multiple roles simultaneously.
@@ -4437,44 +4479,6 @@
     ),
     ARRAY['CONNECT', 'CREATE'],
     'Bob''s privileges should be updated for actual database properly'
-=======
-CREATE OR REPLACE FUNCTION test_patch_record_in_table_with_preview() RETURNS SETOF TEXT AS $$
-BEGIN
-  PERFORM __setup_preview_fkey_cols();
-  RETURN NEXT is(
-    msar.patch_record_in_table(
-      '"Students"'::regclass::oid,
-      2,
-      '{"2": 2.345, "3": 2, "5": 85}'
-    ),
-    $a${
-      "results": [
-        {"1": 2, "2": 2.345, "3": 2, "4": "Gabby Gabberson", "5": 85, "6": "ggabberson@example.edu"}
-      ],
-      "preview_data": {
-        "2": [{"key": 2.345, "summary": "Bob Bobinson"}],
-        "3": [{"key": 2, "summary": "Dave Davidson"}]
-      }
-    }$a$
-  );
-END;
-$$ LANGUAGE plpgsql;
-
-
-CREATE OR REPLACE FUNCTION test_search_records_in_table_with_preview() RETURNS SETOF TEXT AS $$
-BEGIN
-  PERFORM __setup_preview_fkey_cols();
-  RETURN NEXT is(
-    msar.search_records_from_table(
-      '"Students"'::regclass::oid,
-      '[{"attnum": 4, "literal": "k"}]',
-      2
-    ) -> 'preview_data',
-    $a${
-      "2": [{"key": 1.234, "summary": "Alice Alison"}, {"key": 2.345, "summary": "Bob Bobinson"}],
-      "3": [{"key": 3, "summary": "Eve Evilson"}]
-    }$a$
->>>>>>> f91d2617
   );
 END;
 $$ LANGUAGE plpgsql;