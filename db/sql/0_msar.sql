--- conflicted
+++ resolved
@@ -762,7 +762,66 @@
 $$ LANGUAGE plpgsql RETURNS NULL ON NULL INPUT;
 
 
-<<<<<<< HEAD
+----------------------------------------------------------------------------------------------------
+----------------------------------------------------------------------------------------------------
+-- MATHESAR DROP CONSTRAINT FUNCTIONS
+--
+-- Drop a constraint.
+----------------------------------------------------------------------------------------------------
+----------------------------------------------------------------------------------------------------
+
+-- Drop constraint ---------------------------------------------------------------------------------
+
+
+CREATE OR REPLACE FUNCTION
+__msar.drop_constraint(tab_name text, con_name text) RETURNS text AS $$/*
+Drop a constraint, returning the command executed.
+
+Args:
+  tab_name: A qualified & quoted name of the table that has the constraint to be dropped.
+  con_name: Name of the constraint to drop, properly quoted.
+*/
+BEGIN
+  RETURN __msar.exec_ddl(
+    'ALTER TABLE %s DROP CONSTRAINT %s', tab_name, con_name
+  );
+END;
+$$ LANGUAGE plpgsql RETURNS NULL ON NULL INPUT;
+
+
+CREATE OR REPLACE FUNCTION
+msar.drop_constraint(sch_name text, tab_name text, con_name text) RETURNS text AS $$/*
+Drop a constraint, returning the command executed.
+
+Args:
+  sch_name: The name of the schema where the table with constraint to be dropped resides, unquoted.
+  tab_name: The name of the table that has the constraint to be dropped, unquoted.
+  con_name: Name of the constraint to drop, unquoted.
+*/
+BEGIN
+  RETURN __msar.drop_constraint(
+    msar.get_fully_qualified_object_name(sch_name, tab_name), quote_ident(con_name)
+  );
+END;
+$$ LANGUAGE plpgsql RETURNS NULL ON NULL INPUT;
+
+
+CREATE OR REPLACE FUNCTION
+msar.drop_constraint(tab_id oid, con_id oid) RETURNS TEXT AS $$/*
+Drop a constraint, returning the command executed.
+
+Args:
+  tab_id: OID of the table that has the constraint to be dropped.
+  con_id: OID of the constraint to be dropped.
+*/
+BEGIN
+  RETURN __msar.drop_constraint(
+    __msar.get_relation_name(tab_id), msar.get_constraint_name(con_id)
+  );
+END;
+$$ LANGUAGE plpgsql RETURNS NULL ON NULL INPUT;
+
+
 CREATE OR REPLACE FUNCTION
 __msar.add_constraints(con_queue variadic con_type[]) RETURNS TEXT AS $$
 DECLARE
@@ -806,37 +865,11 @@
   AS col
   INTO con_cols;
   RETURN format('ADD CONSTRAINT %s UNIQUE (%s)', con_name, con_cols);
-=======
-----------------------------------------------------------------------------------------------------
-----------------------------------------------------------------------------------------------------
--- MATHESAR DROP CONSTRAINT FUNCTIONS
---
--- Drop a constraint.
-----------------------------------------------------------------------------------------------------
-----------------------------------------------------------------------------------------------------
-
--- Drop constraint ---------------------------------------------------------------------------------
-
-
-CREATE OR REPLACE FUNCTION
-__msar.drop_constraint(tab_name text, con_name text) RETURNS text AS $$/*
-Drop a constraint, returning the command executed.
-
-Args:
-  tab_name: A qualified & quoted name of the table that has the constraint to be dropped.
-  con_name: Name of the constraint to drop, properly quoted.
-*/
-BEGIN
-  RETURN __msar.exec_ddl(
-    'ALTER TABLE %s DROP CONSTRAINT %s', tab_name, con_name
-  );
->>>>>>> c1e0aa1e
-END;
-$$ LANGUAGE plpgsql RETURNS NULL ON NULL INPUT;
-
-
-CREATE OR REPLACE FUNCTION
-<<<<<<< HEAD
+END;
+$$ LANGUAGE plpgsql RETURNS NULL ON NULL INPUT;
+
+
+CREATE OR REPLACE FUNCTION
 msar.construct_pk_constraint(col_names variadic text[]) RETURNS TEXT AS $$
 DECLARE
   con_cols text;
@@ -846,26 +879,11 @@
   AS col
   INTO con_cols;
   RETURN format('ADD PRIMARY KEY (%s)', con_cols);
-=======
-msar.drop_constraint(sch_name text, tab_name text, con_name text) RETURNS text AS $$/*
-Drop a constraint, returning the command executed.
-
-Args:
-  sch_name: The name of the schema where the table with constraint to be dropped resides, unquoted.
-  tab_name: The name of the table that has the constraint to be dropped, unquoted.
-  con_name: Name of the constraint to drop, unquoted.
-*/
-BEGIN
-  RETURN __msar.drop_constraint(
-    msar.get_fully_qualified_object_name(sch_name, tab_name), quote_ident(con_name)
-  );
->>>>>>> c1e0aa1e
-END;
-$$ LANGUAGE plpgsql RETURNS NULL ON NULL INPUT;
-
-
-CREATE OR REPLACE FUNCTION
-<<<<<<< HEAD
+END;
+$$ LANGUAGE plpgsql RETURNS NULL ON NULL INPUT;
+
+
+CREATE OR REPLACE FUNCTION
 msar.construct_not_null_constraint(col_names variadic text[]) RETURNS TEXT AS $$
 DECLARE
   cmd text;
@@ -897,19 +915,4 @@
   ('example', '__msar', 'uq_con_1', 'u', ARRAY['c']),
   ('example', '__msar', 'pk_con_0', 'p', ARRAY['a', 'b']));
 
-SELECT add_constraints(variadic ARRAY(SELECT * FROM __msar.constraint_queue)); */
-=======
-msar.drop_constraint(tab_id oid, con_id oid) RETURNS TEXT AS $$/*
-Drop a constraint, returning the command executed.
-
-Args:
-  tab_id: OID of the table that has the constraint to be dropped.
-  con_id: OID of the constraint to be dropped.
-*/
-BEGIN
-  RETURN __msar.drop_constraint(
-    __msar.get_relation_name(tab_id), msar.get_constraint_name(con_id)
-  );
-END;
-$$ LANGUAGE plpgsql RETURNS NULL ON NULL INPUT;
->>>>>>> c1e0aa1e
+SELECT add_constraints(variadic ARRAY(SELECT * FROM __msar.constraint_queue)); */