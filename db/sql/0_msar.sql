/*
This script defines a number of functions to be used for manipulating database objects (tables,
columns, schemas) using Data Definition Language style queries.

These are the schemas where the new functions will generally live:

      __msar:  These functions aren't designed to be used except by other Mathesar functions.
               Generally need preformatted strings as input, won't do quoting, etc.
        msar:  These functions are designed to be used more easily. They'll format strings, quote
               identifiers, and so on.

The reason they're so abbreviated is to avoid namespace clashes, and also because making them longer
would make using them quite tedious, since they're everywhere.

The functions should each be overloaded to accept at a minimum the 'fixed' ID of a given object, as
well as its name identifer(s).

- Schemas should be identified by one of the following:
  - OID, or
  - Name
- Tables should be identified by one of the following:
  - OID, or
  - Schema, Name pair (unquoted)
- Columns should be identified by one of the following:
  - OID, ATTNUM pair, or
  - Schema, Table Name, Column Name triple (unquoted), or
  - Table OID, Column Name pair (optional).

Note that these identification schemes apply to the public-facing functions in the `msar` namespace,
not necessarily the internal `__msar` functions.

NAMING CONVENTIONS

Because function signatures are used informationally in command-generated tables, horizontal space
needs to be conserved. As a compromise between readability and terseness, we use the following
conventions in variable naming:

schema     -> sch
table      -> tab
column     -> col
constraint -> con
object     -> obj
relation   -> rel

Textual names will have the suffix _name, and numeric identifiers will have the suffix _id.

So, the OID of a table will be tab_id and the name of a column will be col_name. The attnum of a
column will be col_id.

Generally, we'll use snake_case for legibility and to avoid collisions with internal PostgreSQL
naming conventions.

*/

CREATE SCHEMA IF NOT EXISTS __msar;
CREATE SCHEMA IF NOT EXISTS msar;

----------------------------------------------------------------------------------------------------
----------------------------------------------------------------------------------------------------
-- GENERAL DDL FUNCTIONS
--
-- Functions in this section are quite general, and are the basis of the others.
----------------------------------------------------------------------------------------------------
----------------------------------------------------------------------------------------------------

CREATE OR REPLACE FUNCTION
__msar.exec_ddl(command text) RETURNS text AS $$/*
Execute the given command, returning the command executed.

Not useful for SELECTing from tables. Most useful when you're performing DDL.

Args:
  command: Raw string that will be executed as a command.
*/
BEGIN
  EXECUTE command;
  RETURN command;
END;
$$ LANGUAGE plpgsql RETURNS NULL ON NULL INPUT;


CREATE OR REPLACE FUNCTION
__msar.exec_ddl(command_template text, arguments variadic anyarray) RETURNS text AS $$/*
Execute a templated command, returning the command executed.

The template is given in the first argument, and all further arguments are used to fill in the
template. Not useful for SELECTing from tables. Most useful when you're performing DDL.

Args:
  command_template: Raw string that will be executed as a command.
  arguments: arguments that will be used to fill in the template.
*/
DECLARE formatted_command TEXT;
BEGIN
  formatted_command := format(command_template, VARIADIC arguments);
  RETURN __msar.exec_ddl(formatted_command);
END;
$$ LANGUAGE plpgsql RETURNS NULL ON NULL INPUT;


CREATE OR REPLACE FUNCTION
__msar.build_text_tuple(text[]) RETURNS text AS $$
SELECT '(' || string_agg(col, ', ') || ')' FROM unnest($1) x(col);
$$ LANGUAGE sql RETURNS NULL ON NULL INPUT;

----------------------------------------------------------------------------------------------------
----------------------------------------------------------------------------------------------------
-- INFO FUNCTIONS
--
-- Functions in this section get information about a given schema, table or column.
----------------------------------------------------------------------------------------------------
----------------------------------------------------------------------------------------------------

CREATE OR REPLACE FUNCTION __msar.get_schema_name(sch_id oid) RETURNS TEXT AS $$/*
Return the name for a given schema, quoted as appropriate.

The schema *must* be in the pg_namespace table to use this function.

Args:
  sch_id: The OID of the schema.
*/
BEGIN
  RETURN sch_id::regnamespace::text;
END;
$$ LANGUAGE plpgsql RETURNS NULL ON NULL INPUT;


CREATE OR REPLACE FUNCTION
msar.get_fully_qualified_object_name(sch_name text, obj_name text) RETURNS text AS $$/*
Return the fully-qualified, properly quoted, name for a given database object (e.g., table).

Args:
  sch_name: The schema of the object, unquoted.
  obj_name: The name of the object, unqualified and unquoted.
*/
BEGIN
  RETURN format('%s.%s', quote_ident(sch_name), quote_ident(obj_name));
END;
$$ LANGUAGE plpgsql RETURNS NULL ON NULL INPUT;


CREATE OR REPLACE FUNCTION
__msar.get_relation_name(rel_id oid) RETURNS text AS $$/*
Return the name for a given relation (e.g., table), qualified or quoted as appropriate.

In cases where the relation is already included in the search path, the returned name will not be
fully-qualified.

The relation *must* be in the pg_class table to use this function.

Args:
  rel_id: The OID of the relation.
*/
BEGIN
  RETURN rel_id::regclass::text;
END;
$$ LANGUAGE plpgsql RETURNS NULL ON NULL INPUT;


DROP FUNCTION IF EXISTS msar.get_relation_oid(text, text) CASCADE;
CREATE OR REPLACE FUNCTION
msar.get_relation_oid(sch_name text, rel_name text) RETURNS oid AS $$/*
Return the OID for a given relation (e.g., table).

The relation *must* be in the pg_class table to use this function.

Args:
  sch_name: The schema of the relation, unquoted.
  rel_name: The name of the relation, unqualified and unquoted.
*/
BEGIN
  RETURN msar.get_fully_qualified_object_name(sch_name, rel_name)::regclass::oid;
END;
$$ LANGUAGE plpgsql RETURNS NULL ON NULL INPUT;


CREATE OR REPLACE FUNCTION
msar.get_column_name(rel_id oid, col_id integer) RETURNS text AS $$/*
Return the name for a given column in a given relation (e.g., table).

More precisely, this function returns the name of attributes of any relation appearing in the
pg_class catalog table (so you could find attributes of indices with this function).

Args:
  rel_id:  The OID of the relation.
  col_id:  The attnum of the column in the relation.
*/
SELECT quote_ident(attname::text) FROM pg_attribute WHERE attrelid=rel_id AND attnum=col_id;
$$ LANGUAGE sql RETURNS NULL ON NULL INPUT;


CREATE OR REPLACE FUNCTION
msar.get_column_name(rel_id oid, col_name text) RETURNS text AS $$/*
Return the name for a given column in a given relation (e.g., table).

More precisely, this function returns the quoted name of attributes of any relation appearing in the
pg_class catalog table (so you could find attributes of indices with this function). If the given
col_name is not in the relation, we return null.

This has the effect of both quoting and preparing the given col_name, and also validating that it
exists.

Args:
  rel_id:  The OID of the relation.
  col_name:  The unquoted name of the column in the relation.
*/
SELECT quote_ident(attname::text) FROM pg_attribute WHERE attrelid=rel_id AND attname=col_name;
$$ LANGUAGE sql RETURNS NULL ON NULL INPUT;


CREATE OR REPLACE FUNCTION
msar.get_column_names(rel_id oid, columns jsonb) RETURNS text[] AS $$/*
Return the names for given columns in a given relation (e.g., table).

- If the rel_id is given as 0, the assumption is that this is a new table, so we just apply normal
quoting rules to a column without validating anything further.
- If the rel_id is given as nonzero, and a column is given as text, then we validate that
  the column name exists in the table, and use that.
- If the rel_id is given as nonzero, and the column is given as a number, then we look the column up
  by attnum and use that name.

The columns jsonb can have a mix of numerical IDs and column names. The reason for this is that we
may be adding a column algorithmically, and this saves having to modify the column adding logic
based on the IDs passed by the user for given columns.

Args:
  rel_id:  The OID of the relation.
  columns:  A JSONB array of the unquoted names or IDs (can be mixed) of the columns.
*/
SELECT array_agg(
  CASE
    WHEN rel_id=0 THEN quote_ident(col::text)
    WHEN jsonb_typeof(col)='number' THEN msar.get_column_name(rel_id, col::integer)
    WHEN jsonb_typeof(col)='string' THEN msar.get_column_name(rel_id, col #>> '{}')
  END
)
FROM jsonb_array_elements(columns) AS x(col);
$$ LANGUAGE sql RETURNS NULL ON NULL INPUT;


CREATE OR REPLACE FUNCTION
msar.is_pkey_col(rel_id oid, col_id integer) RETURNS boolean AS $$/*
Return whether the given column is in the primary key of the given relation (e.g., table).

Args:
  rel_id:  The OID of the relation.
  col_id:  The attnum of the column in the relation.
*/
BEGIN
  RETURN ARRAY[col_attnum::smallint] <@ conkey FROM pg_constraint WHERE conrelid=rel_id;
END;
$$ LANGUAGE plpgsql RETURNS NULL ON NULL INPUT;


CREATE OR REPLACE FUNCTION
msar.get_cast_function_name(target_type regtype) RETURNS text AS $$/*
Return a string giving the appropriate name of the casting function for the target_type.

Currently set up to duplicate the logic in our python casting function builder. This will be
changed. Given a qualified, potentially capitalized type name, we
- Remove the namespace (schema),
- Replace any white space in the type name with underscores,
- Replace double quotes in the type name (e.g., the "char" type) with '_double_quote_'
- Use the prepped type name in the name `mathesar_types.cast_to_%s`.

Args:
  target_type: This should be a type that exists.
*/
DECLARE target_type_prepped text;
BEGIN
  -- TODO: Come up with a way to build these names that is more robust against collisions.
  WITH unqualifier AS (
    SELECT x[array_upper(x, 1)] unqualified_type
    FROM regexp_split_to_array(target_type::text, '\.') x
  ), unspacer AS(
    SELECT replace(unqualified_type, ' ', '_') unspaced_type
    FROM unqualifier
  )
  SELECT replace(unspaced_type, '"', '_double_quote_')
  FROM unspacer
  INTO target_type_prepped;
  RETURN format('mathesar_types.cast_to_%s', target_type_prepped);
END;
$$ LANGUAGE plpgsql RETURNS NULL ON NULL INPUT;


CREATE OR REPLACE FUNCTION
msar.get_constraint_name(con_id oid) RETURNS text AS $$/*
Return the quoted constraint name of the correponding constraint oid.

Args:
  con_id: The OID of the constraint.
*/
BEGIN
  RETURN quote_ident(conname::text) FROM pg_constraint WHERE pg_constraint.oid = con_id;
END;
$$ LANGUAGE plpgsql RETURNS NULL ON NULL INPUT;


CREATE OR REPLACE FUNCTION
msar.get_pk_column(rel_id oid) RETURNS smallint AS $$/*
Return the first column attnum in the primary key of a given relation (e.g., table).

Args:
  rel_id: The OID of the relation.
*/
SELECT conkey[1]
FROM pg_constraint
WHERE contype='p'
AND conrelid=rel_id;
$$ LANGUAGE SQL RETURNS NULL ON NULL INPUT;


CREATE OR REPLACE FUNCTION
msar.get_pk_column(sch_name text, rel_name text) RETURNS smallint AS $$/*
Return the first column attnum in the primary key of a given relation (e.g., table).

Args:
  sch_name: The schema of the relation, unquoted.
  rel_name: The name of the relation, unqualified and unquoted.
*/
SELECT conkey[1]
FROM pg_constraint
WHERE contype='p'
AND conrelid=msar.get_relation_oid(sch_name, rel_name);
$$ LANGUAGE SQL RETURNS NULL ON NULL INPUT;


CREATE OR REPLACE FUNCTION
msar.get_column_type(rel_id oid, col_id smallint) RETURNS text AS $$/*
Return the type of a given column in a relation.

Args:
  rel_id: The OID of the relation.
  col_id: The attnum of the column in the relation.
*/
SELECT atttypid::regtype
FROM pg_attribute
WHERE attnum = col_id
AND attrelid = rel_id;
$$ LANGUAGE SQL RETURNS NULL ON NULL INPUT;


CREATE OR REPLACE FUNCTION
msar.get_column_type(sch_name text, rel_name text, col_name text) RETURNS text AS $$/*
Return the type of a given column in a relation.

Args:
  sch_name: The schema of the relation, unquoted.
  rel_name: The name of the relation, unqualified and unquoted.
  col_name: The name of the column in the relation, unquoted.
*/
SELECT atttypid::regtype
FROM pg_attribute
WHERE attname = quote_ident(col_name)
AND attrelid = msar.get_relation_oid(sch_name, rel_name);
$$ LANGUAGE SQL RETURNS NULL ON NULL INPUT;


----------------------------------------------------------------------------------------------------
----------------------------------------------------------------------------------------------------
-- ALTER SCHEMA FUNCTIONS
--
-- Functions in this section should always involve 'ALTER SCHEMA'.
----------------------------------------------------------------------------------------------------
----------------------------------------------------------------------------------------------------


-- Rename schema -----------------------------------------------------------------------------------

CREATE OR REPLACE FUNCTION
__msar.rename_schema(old_sch_name text, new_sch_name text) RETURNS TEXT AS $$/*
Change a schema's name, returning the command executed.

Args:
  old_sch_name: A properly quoted original schema name
  new_sch_name: A properly quoted new schema name
*/
DECLARE
  cmd_template text;
BEGIN
  cmd_template := 'ALTER SCHEMA %s RENAME TO %s';
  RETURN __msar.exec_ddl(cmd_template, old_sch_name, new_sch_name);
END;
$$ LANGUAGE plpgsql RETURNS NULL ON NULL INPUT;


CREATE OR REPLACE FUNCTION
msar.rename_schema(old_sch_name text, new_sch_name text) RETURNS TEXT AS $$/*
Change a schema's name, returning the command executed.

Args:
  old_sch_name: An unquoted original schema name
  new_sch_name: An unquoted new schema name
*/
BEGIN
  RETURN __msar.rename_schema(quote_ident(old_sch_name), quote_ident(new_sch_name));
END;
$$ LANGUAGE plpgsql RETURNS NULL ON NULL INPUT;


CREATE OR REPLACE FUNCTION msar.rename_schema(sch_id oid, new_sch_name text) RETURNS TEXT AS $$/*
Change a schema's name, returning the command executed.

Args:
  sch_id: The OID of the original schema
  new_sch_name: An unquoted new schema name
*/
BEGIN
  RETURN __msar.rename_schema(__msar.get_schema_name(sch_id), quote_ident(new_sch_name));
END;
$$ LANGUAGE plpgsql RETURNS NULL ON NULL INPUT;


-- Comment on schema -------------------------------------------------------------------------------

CREATE OR REPLACE FUNCTION
__msar.comment_on_schema(sch_name text, comment_ text) RETURNS TEXT AS $$/*
Change the description of a schema, returning command executed.

Args:
  sch_name: The quoted name of the schema whose comment we will change.
  comment_: The new comment. Any quotes or special characters must be escaped.
*/
DECLARE
  cmd_template text;
BEGIN
  cmd_template := 'COMMENT ON SCHEMA %s IS %s';
  RETURN __msar.exec_ddl(cmd_template, sch_name, comment_);
END;
$$ LANGUAGE plpgsql RETURNS NULL ON NULL INPUT;


CREATE OR REPLACE FUNCTION
msar.comment_on_schema(sch_name text, comment_ text) RETURNS TEXT AS $$/*
Change the description of a schema, returning command executed.

Args:
  sch_name: The quoted name of the schema whose comment we will change.
  comment_: The new comment.
*/
BEGIN
  RETURN __msar.comment_on_schema(quote_ident(sch_name), quote_literal(comment_));
END;
$$ LANGUAGE plpgsql RETURNS NULL ON NULL INPUT;


CREATE OR REPLACE FUNCTION msar.comment_on_schema(sch_id oid, comment_ text) RETURNS TEXT AS $$/*
Change the description of a schema, returning command executed.

Args:
  sch_id: The OID of the schema.
  comment_: The new comment.
*/
BEGIN
  RETURN __msar.comment_on_schema(__msar.get_schema_name(sch_id), quote_literal(comment_));
END;
$$ LANGUAGE plpgsql RETURNS NULL ON NULL INPUT;


----------------------------------------------------------------------------------------------------
----------------------------------------------------------------------------------------------------
-- CREATE SCHEMA FUNCTIONS
--
-- Create a schema.
----------------------------------------------------------------------------------------------------
----------------------------------------------------------------------------------------------------


-- Create schema -----------------------------------------------------------------------------------

CREATE OR REPLACE FUNCTION
__msar.create_schema(sch_name text, if_not_exists boolean) RETURNS TEXT AS $$/*
Create a schema, returning the command executed.

Args:
  sch_name: A properly quoted name of the schema to be created
  if_not_exists: Whether to ignore an error if the schema does exist
*/
DECLARE
  cmd_template text;
BEGIN
  IF if_not_exists
  THEN
    cmd_template := 'CREATE SCHEMA IF NOT EXISTS %s';
  ELSE
    cmd_template := 'CREATE SCHEMA %s';
  END IF;
  RETURN __msar.exec_ddl(cmd_template, sch_name);
END;
$$ LANGUAGE plpgsql RETURNS NULL ON NULL INPUT;


CREATE OR REPLACE FUNCTION
msar.create_schema(sch_name text, if_not_exists boolean) RETURNS TEXT AS $$/*
Create a schema, returning the command executed.

Args:
  sch_name: An unquoted name of the schema to be created
  if_not_exists: Whether to ignore an error if the schema does exist
*/
BEGIN
  RETURN __msar.create_schema(quote_ident(sch_name), if_not_exists);
END;
$$ LANGUAGE plpgsql RETURNS NULL ON NULL INPUT;


----------------------------------------------------------------------------------------------------
----------------------------------------------------------------------------------------------------
-- DROP SCHEMA FUNCTIONS
--
-- Drop a schema.
----------------------------------------------------------------------------------------------------
----------------------------------------------------------------------------------------------------


-- Drop schema -------------------------------------------------------------------------------------

CREATE OR REPLACE FUNCTION
__msar.drop_schema(sch_name text, cascade_ boolean, if_exists boolean) RETURNS TEXT AS $$/*
Drop a schema, returning the command executed.

Args:
  sch_name: A properly quoted name of the schema to be dropped
  cascade_: Whether to drop dependent objects.
  if_exists: Whether to ignore an error if the schema doesn't exist
*/
DECLARE
  cmd_template text;
BEGIN
  IF if_exists
  THEN
    cmd_template := 'DROP SCHEMA IF EXISTS %s';
  ELSE
    cmd_template := 'DROP SCHEMA %s';
  END IF;
  IF cascade_
  THEN
    cmd_template = cmd_template || ' CASCADE';
  END IF;
  RETURN __msar.exec_ddl(cmd_template, sch_name);
END;
$$ LANGUAGE plpgsql RETURNS NULL ON NULL INPUT;


CREATE OR REPLACE FUNCTION
msar.drop_schema(sch_id oid, cascade_ boolean, if_exists boolean) RETURNS TEXT AS $$/*
Drop a schema, returning the command executed.

Args:
  sch_id: The OID of the schema to drop
  cascade_: Whether to drop dependent objects.
  if_exists: Whether to ignore an error if the schema doesn't exist
*/
BEGIN
  RETURN __msar.drop_schema(__msar.get_schema_name(sch_id), cascade_, if_exists);
END;
$$ LANGUAGE plpgsql RETURNS NULL ON NULL INPUT;


CREATE OR REPLACE FUNCTION
msar.drop_schema(sch_name text, cascade_ boolean, if_exists boolean) RETURNS TEXT AS $$/*
Drop a schema, returning the command executed.

Args:
  sch_name: An unqoted name of the schema to be dropped
  cascade_: Whether to drop dependent objects.
  if_exists: Whether to ignore an error if the schema doesn't exist
*/
BEGIN
  RETURN __msar.drop_schema(quote_ident(sch_name), cascade_, if_exists);
END;
$$ LANGUAGE plpgsql RETURNS NULL ON NULL INPUT;


----------------------------------------------------------------------------------------------------
----------------------------------------------------------------------------------------------------
-- ALTER TABLE FUNCTIONS
--
-- Functions in this section should always involve 'ALTER TABLE'.
----------------------------------------------------------------------------------------------------
----------------------------------------------------------------------------------------------------


-- Rename table ------------------------------------------------------------------------------------

CREATE OR REPLACE FUNCTION
__msar.rename_table(old_tab_name text, new_tab_name text) RETURNS text AS $$/*
Change a table's name, returning the command executed.

Args:
  old_tab_name: properly quoted, qualified table name
  new_tab_name: properly quoted, unqualified table name
*/
BEGIN
  RETURN __msar.exec_ddl(
    'ALTER TABLE %s RENAME TO %s', old_tab_name, new_tab_name
  );
END;
$$ LANGUAGE plpgsql RETURNS NULL ON NULL INPUT;


CREATE OR REPLACE FUNCTION
msar.rename_table(tab_id oid, new_tab_name text) RETURNS text AS $$/*
Change a table's name, returning the command executed.

Args:
  tab_id: the OID of the table whose name we want to change
  new_tab_name: unquoted, unqualified table name
*/
BEGIN
  RETURN __msar.rename_table(__msar.get_relation_name(tab_id), quote_ident(new_tab_name));
END;
$$ LANGUAGE plpgsql RETURNS NULL ON NULL INPUT;


CREATE OR REPLACE FUNCTION
msar.rename_table(sch_name text, old_tab_name text, new_tab_name text) RETURNS text AS $$/*
Change a table's name, returning the command executed.

Args:
  sch_name: unquoted schema name where the table lives
  old_tab_name: unquoted, unqualified original table name
  new_tab_name: unquoted, unqualified new table name
*/
DECLARE fullname text;
BEGIN
  fullname := msar.get_fully_qualified_object_name(sch_name, old_tab_name);
  RETURN __msar.rename_table(fullname, quote_ident(new_tab_name));
END;
$$ LANGUAGE plpgsql RETURNS NULL ON NULL INPUT;


-- Comment on table --------------------------------------------------------------------------------

CREATE OR REPLACE FUNCTION
__msar.comment_on_table(tab_name text, comment_ text) RETURNS text AS $$/*
Change the description of a table, returning command executed.

Args:
  tab_name: The qualified, quoted name of the table whose comment we will change.
  comment_: The new comment. Any quotes or special characters must be escaped.
*/
SELECT __msar.exec_ddl('COMMENT ON TABLE %s IS %s', tab_name, comment_);
$$ LANGUAGE SQL RETURNS NULL ON NULL INPUT;


CREATE OR REPLACE FUNCTION
msar.comment_on_table(tab_id oid, comment_ text) RETURNS text AS $$/*
Change the description of a table, returning command executed.

Args:
  tab_id: The OID of the table whose comment we will change.
  comment_: The new comment.
*/
SELECT __msar.comment_on_table(__msar.get_relation_name(tab_id), quote_literal(comment_));
$$ LANGUAGE SQL RETURNS NULL ON NULL INPUT;


CREATE OR REPLACE FUNCTION
msar.comment_on_table(sch_name text, tab_name text, comment_ text) RETURNS text AS $$/*
Change the description of a table, returning command executed.

Args:
  sch_name: The schema of the table whose comment we will change.
  tab_name: The name of the table whose comment we will change.
  comment_: The new comment.
*/
SELECT __msar.comment_on_table(
  msar.get_fully_qualified_object_name(sch_name, tab_name),
  quote_literal(comment_)
);
$$ LANGUAGE SQL RETURNS NULL ON NULL INPUT;


-- Alter Table: LEFT IN PYTHON (for now) -----------------------------------------------------------

----------------------------------------------------------------------------------------------------
----------------------------------------------------------------------------------------------------
-- ALTER TABLE FUNCTIONS: Column operations
--
-- Functions in this section should always involve 'ALTER TABLE', and one or more columns
----------------------------------------------------------------------------------------------------
----------------------------------------------------------------------------------------------------

-- Update table primary key sequence to latest -----------------------------------------------------

CREATE OR REPLACE FUNCTION
__msar.update_pk_sequence_to_latest(tab_name text, col_name text) RETURNS text AS $$/*
Update the primary key sequence to the maximum of the primary key column, plus one.

Args:
  tab_name: Fully-qualified, quoted table name
  col_name: The column name of the primary key.
*/
BEGIN
  RETURN __msar.exec_ddl(
    'SELECT '
      || 'setval('
      || 'pg_get_serial_sequence(''%1$s'', ''%2$s''), coalesce(max(%2$s) + 1, 1), false'
      || ') '
      || 'FROM %1$s',
    tab_name, col_name
  );
END;
$$ LANGUAGE plpgsql RETURNS NULL ON NULL INPUT;


CREATE OR REPLACE FUNCTION
msar.update_pk_sequence_to_latest(tab_id oid, col_id integer) RETURNS text AS $$/*
Update the primary key sequence to the maximum of the primary key column, plus one.

Args:
  tab_id: The OID of the table whose primary key sequence we'll update.
  col_id: The attnum of the primary key column.
*/
DECLARE tab_name text;
DECLARE col_name text;
BEGIN
  tab_name :=  __msar.get_relation_name(tab_id);
  col_name := msar.get_column_name(tab_id, col_id);
  RETURN __msar.update_pk_sequence_to_latest(tab_name, col_name);
END;
$$ LANGUAGE plpgsql RETURNS NULL ON NULL INPUT;


CREATE OR REPLACE FUNCTION
msar.update_pk_sequence_to_latest(sch_name text, tab_name text, col_name text) RETURNS text AS $$/*
Update the primary key sequence to the maximum of the primary key column, plus one.

Args:
  sch_name: The schema where the table whose primary key sequence we'll update lives.
  tab_name: The table whose primary key sequence we'll update.
  col_name: The name of the primary key column.
*/
DECLARE qualified_tab_name text;
BEGIN
  qualified_tab_name := msar.get_fully_qualified_object_name(sch_name, tab_name);
  RETURN __msar.update_pk_sequence_to_latest(qualified_tab_name, quote_ident(col_name));
END;
$$ LANGUAGE plpgsql RETURNS NULL ON NULL INPUT;


-- Drop columns from table -------------------------------------------------------------------------

CREATE OR REPLACE FUNCTION
__msar.drop_columns(tab_name text, col_names variadic text[]) RETURNS text AS $$/*
Drop the given columns from the given table.

Args:
  tab_name: Fully-qualified, quoted table name.
  col_names: The column names to be dropped, quoted.
*/
DECLARE column_drops text;
BEGIN
  SELECT string_agg(format('DROP COLUMN %s', col), ', ')
  FROM unnest(col_names) AS col
  INTO column_drops;
  RETURN __msar.exec_ddl('ALTER TABLE %s %s', tab_name, column_drops);
END;
$$ LANGUAGE plpgsql RETURNS NULL ON NULL INPUT;


CREATE OR REPLACE FUNCTION
msar.drop_columns(tab_id oid, col_ids variadic integer[]) RETURNS text AS $$/*
Drop the given columns from the given table.

Args:
  tab_id: OID of the table whose columns we'll drop.
  col_ids: The attnums of the columns to drop.
*/
DECLARE col_names text[];
BEGIN
  SELECT array_agg(quote_ident(attname))
  FROM pg_attribute
  WHERE attrelid=tab_id AND ARRAY[attnum::integer] <@ col_ids
  INTO col_names;
  RETURN __msar.drop_columns(__msar.get_relation_name(tab_id), variadic col_names);
END;
$$ LANGUAGE plpgsql RETURNS NULL ON NULL INPUT;


CREATE OR REPLACE FUNCTION
msar.drop_columns(sch_name text, tab_name text, col_names variadic text[]) RETURNS text AS $$/*
Drop the given columns from the given table.

Args:
  sch_name: The schema where the table whose columns we'll drop lives, unquoted.
  tab_name: The table whose columns we'll drop, unquoted and unqualified.
  col_names: The columns to drop, unquoted.
*/
DECLARE prepared_col_names text[];
DECLARE fully_qualified_tab_name text;
BEGIN
  SELECT array_agg(quote_ident(col)) FROM unnest(col_names) AS col INTO prepared_col_names;
  fully_qualified_tab_name := msar.get_fully_qualified_object_name(sch_name, tab_name);
  RETURN __msar.drop_columns(fully_qualified_tab_name, variadic prepared_col_names);
END;
$$ LANGUAGE plpgsql RETURNS NULL ON NULL INPUT;


-- Column creation definition type -----------------------------------------------------------------

DROP TYPE IF EXISTS __msar.col_def CASCADE;
CREATE TYPE __msar.col_def AS (
  name_ text, -- The name of the column to create, quoted.
  type_ text, -- The type of the column to create, fully specced with arguments.
  not_null boolean, -- A boolean to describe whether the column is nullable or not.
  default_ text, -- Text SQL giving the default value for the column.
  identity_ boolean -- A boolean giving whether the column is an identity pkey column.
);


CREATE OR REPLACE FUNCTION
msar.get_fresh_copy_name(tab_id oid, col_id smallint) RETURNS text AS $$/*
This function generates a name to be used for a duplicated column.

Given an original column name 'abc', the resulting copies will be named 'abc <n>', where <n> is
minimal (at least 1) subject to the restriction that 'abc <n>' is not already a column of the table
given.

Args:
  tab_id: the table for which we'll generate a column name.
  col_id: the original column whose name we'll use as the prefix in our copied column name.
*/
DECLARE
  original_col_name text;
  idx integer := 1;
BEGIN
  original_col_name := attname FROM pg_attribute WHERE attrelid=tab_id AND attnum=col_id;
  WHILE format('%s %s', original_col_name, idx) IN (
    SELECT attname FROM pg_attribute WHERE attrelid=tab_id
  ) LOOP
    idx = idx + 1;
  END LOOP;
  RETURN format('%s %s', original_col_name, idx);
END;
$$ LANGUAGE plpgsql RETURNS NULL ON NULL INPUT;


CREATE OR REPLACE FUNCTION msar.get_duplicate_col_defs(
  tab_id oid,
  col_ids smallint[],
  new_names text[],
  copy_defaults boolean
) RETURNS __msar.col_def[] AS $$/*
Get an array of __msar.col_def from given columns in a table.

Args:
  tab_id: The OID of the table containing the column whose definition we want.
  col_id: The attnum of the column whose definition we want.
  new_names: The desired names of the column defs. Must be in same order as col_ids, and same
    length.
  copy_defaults: Whether or not we should copy the defaults
*/
SELECT array_agg(
  (
    -- build a name for the duplicate column
    quote_ident(COALESCE(new_name, msar.get_fresh_copy_name(tab_id, pg_columns.attnum))),
    -- build text specifying the type of the duplicate column
    format_type(atttypid, atttypmod),
    -- set the duplicate column to be nullable, since it will initially be empty
    false,
    -- set the default value for the duplicate column if specified
    CASE WHEN copy_defaults THEN pg_get_expr(adbin, tab_id) END,
    -- We don't set a duplicate column as a primary key, since that would cause an error.
    false
  )::__msar.col_def
)
FROM pg_attribute AS pg_columns
  JOIN unnest(col_ids, new_names) AS columns_to_copy(col_id, new_name)
    ON pg_columns.attnum=columns_to_copy.col_id
  LEFT JOIN pg_attrdef AS pg_column_defaults
    ON pg_column_defaults.adnum=pg_columns.attnum AND pg_columns.attrelid=pg_column_defaults.adrelid
WHERE pg_columns.attrelid=tab_id;
$$ LANGUAGE sql RETURNS NULL ON NULL INPUT;


-- Add columns to table ----------------------------------------------------------------------------


CREATE OR REPLACE FUNCTION
msar.build_type_text(typ_jsonb jsonb) RETURNS text AS $$/*
Turns the given type-describing JSON into a proper string defining a type with arguments

The input JSON should be of the form
  {
    "id": <integer>
    "schema": <str>,
    "name": <str>,
    "modifier": <integer>,
    "options": {
      "length": <integer>,
      "precision": <integer>,
      "scale": <integer>
      "fields": <str>,
      "array": <boolean>
    }
  }

All fields are optional, and a null value as input returns 'text'
*/
SELECT COALESCE(
  -- First choice is the type specified by numeric IDs, since they're most reliable.
  format_type(typ.id, typ.modifier),
  -- Second choice is the type specified by string IDs.
  COALESCE(
    msar.get_fully_qualified_object_name(typ.schema, typ.name),
    typ.name,
    'text'  -- We fall back to 'text' when input is null or empty.
  )::regtype::text || COALESCE(  -- This section builds the type options blob.
    '(' || topts.length || ')',
    ' ' || topts.fields || ' (' || topts.precision || ')',
    ' ' || topts.fields,
    '(' || topts.precision || ', ' || topts.scale || ')',
    '(' || topts.precision || ')',
    ''
  ) || CASE WHEN topts.array_ THEN '[]' ELSE '' END
)
FROM
  jsonb_to_record(typ_jsonb)
    AS typ(id oid, schema text, name text, modifier integer, options jsonb),
  jsonb_to_record(typ_jsonb -> 'options')
    AS topts(length integer, precision integer, scale integer, fields text, array_ boolean);
$$ LANGUAGE SQL;


CREATE OR REPLACE FUNCTION __msar.build_col_def_text(col __msar.col_def) RETURNS text AS $$/*
Build appropriate text defining the given column for table creation or alteration.
*/
SELECT format(
  '%s %s %s %s %s',
  col.name_,
  col.type_,
  CASE WHEN col.not_null THEN 'NOT NULL' END,
  'DEFAULT ' || col.default_,
  -- This can be used to define our default Mathesar primary key column.
  CASE WHEN col.identity_ THEN 'GENERATED ALWAYS AS IDENTITY PRIMARY KEY' END
);
$$ LANGUAGE SQL;


CREATE OR REPLACE FUNCTION
msar.process_col_def_jsonb(
  tab_id oid,
  col_defs jsonb,
  raw_default boolean,
  create_id boolean DEFAULT false
) RETURNS __msar.col_def[] AS $$/*
Create an __msar.col_def from a JSON array of column creation defining JSON blobs.

Args:
  tab_id: The OID of the table where we'll create the columns
  col_defs: A jsonb array defining a column creation (must have "type" key; "name",
                  "not_null", and "default" keys optional).
  raw_default: This boolean tells us whether we chould reproduce the default with or without quoting
               and escaping. True means we don't quote or escape, but just use the raw value.
  create_id: This boolean defines whether or not we should automatically add a default Mathesar 'id'
             column to the input.

The col_defs should have the form:
[
  {
    "name": <str> (optional),
    "type": {
      "name": <str> (optional),
      "options": <obj> (optional),
    },
    "not_null": <bool> (optional; default false),
    "default": <any> (optional)
  },
  {
    ...
  }
]

For more info on the type.options object, see the msar.build_type_text function. All pieces are
optional. If an empty object {} is given, the resulting column will have a default name like
'Column <n>' and type TEXT. It will allow nulls and have a null default value.
*/
WITH attnum_cte AS (
  SELECT MAX(attnum) AS m_attnum FROM pg_attribute WHERE attrelid=tab_id
), col_create_cte AS (
  SELECT (
    -- build a name for the column
    COALESCE(
      quote_ident(col_def_obj ->> 'name'),
      quote_ident('Column ' || (attnum_cte.m_attnum + ROW_NUMBER() OVER ())),
      quote_ident('Column ' || (ROW_NUMBER() OVER ()))
    ),
    -- build the column type
    msar.build_type_text(col_def_obj -> 'type'),
    -- set the not_null value for the column
    col_def_obj ->> 'not_null',
    -- set the default value for the column
    CASE
      WHEN col_def_obj ->> 'default' IS NULL THEN
        NULL
      WHEN raw_default THEN
        col_def_obj ->> 'default'
      ELSE
        format('%L', col_def_obj ->> 'default')
    END,
    -- We don't allow setting the primary key column manually
    false
  )::__msar.col_def AS col_defs
  FROM attnum_cte, jsonb_array_elements(col_defs) AS col_def_obj
  WHERE col_def_obj ->> 'name' IS NULL OR col_def_obj ->> 'name' <> 'id'
)
SELECT array_cat(
  CASE
    WHEN create_id THEN
      -- The below tuple defines a default 'id' column for Mathesar.  It has name id, type integer,
      -- it's not null, and it uses the 'identity' functionality to generate default values.
      ARRAY[('id', 'integer', true, null, true)]::__msar.col_def[]
  END,
  array_agg(col_defs)
)
FROM col_create_cte;
$$ LANGUAGE SQL;


CREATE OR REPLACE FUNCTION
__msar.add_columns(tab_name text, col_defs variadic __msar.col_def[]) RETURNS text AS $$/*
Add the given columns to the given table.

Args:
  tab_name: Fully-qualified, quoted table name.
  col_defs: The columns to be added.
*/
WITH ca_cte AS (
  SELECT string_agg(
    'ADD COLUMN ' || __msar.build_col_def_text(col),
      ', '
    ) AS col_additions
  FROM unnest(col_defs) AS col
)
SELECT __msar.exec_ddl('ALTER TABLE %s %s', tab_name, col_additions) FROM ca_cte;
$$ LANGUAGE SQL RETURNS NULL ON NULL INPUT;


CREATE OR REPLACE FUNCTION
msar.add_columns(tab_id oid, col_defs jsonb, raw_default boolean DEFAULT false)
  RETURNS smallint[] AS $$/*
Add columns to a table.

Args:
  tab_id: The OID of the table to which we'll add columns.
  col_defs: a JSONB array defining columns to add. See msar.process_col_def_jsonb for details.
  raw_default: Whether to treat defaults as raw SQL. DANGER!
*/
DECLARE
  col_create_defs __msar.col_def[];
BEGIN
  col_create_defs := msar.process_col_def_jsonb(tab_id, col_defs, raw_default);
  PERFORM __msar.add_columns(__msar.get_relation_name(tab_id), variadic col_create_defs);
  RETURN array_agg(attnum)
    FROM (SELECT * FROM pg_attribute WHERE attrelid=tab_id) L
    INNER JOIN unnest(col_create_defs) R
    ON quote_ident(L.attname) = R.name_;
END;
$$ LANGUAGE plpgsql RETURNS NULL ON NULL INPUT;


CREATE OR REPLACE FUNCTION
msar.add_columns(sch_name text, tab_name text, col_defs jsonb, raw_default boolean)
  RETURNS smallint[] AS $$/*
Add columns to a table.

Args:
  sch_name: unquoted schema name of the table to which we'll add columns.
  tab_name: unquoted, unqualified name of the table to which we'll add columns.
  col_defs: a JSONB array defining columns to add. See msar.process_col_def_jsonb for details.
  raw_default: Whether to treat defaults as raw SQL. DANGER!
*/
SELECT msar.add_columns(msar.get_relation_oid(sch_name, tab_name), col_defs, raw_default);
$$ LANGUAGE SQL RETURNS NULL ON NULL INPUT;


----------------------------------------------------------------------------------------------------
----------------------------------------------------------------------------------------------------
-- MATHESAR ADD CONSTRAINTS FUNCTIONS
--
-- Add constraints to tables and (for NOT NULL) columns.
----------------------------------------------------------------------------------------------------
----------------------------------------------------------------------------------------------------


-- Constraint creation definition type -------------------------------------------------------------

DROP TYPE IF EXISTS __msar.con_def CASCADE;
CREATE TYPE __msar.con_def AS (
/*
This should be used in the context of a single ALTER TABLE command. So, no need to reference the
constrained table's OID.
*/
  name_ text, -- The name of the constraint to create, qualified and quoted.
  type_ "char", -- The type of constraint to create, as a "char". See pg_constraint.contype
  col_names text[], -- The columns for the constraint, quoted.
  deferrable_ boolean, -- Whether or not the constraint is deferrable.
  fk_rel_name text, -- The foreign table for an fkey, qualified and quoted.
  fk_col_names text[], -- The foreign table's columns for an fkey, quoted.
  fk_upd_action "char", -- Action taken when fk referent is updated. See pg_constraint.confupdtype.
  fk_del_action "char", -- Action taken when fk referent is deleted. See pg_constraint.confdeltype.
  fk_match_type "char", -- The match type of the fk constraint. See pg_constraint.confmatchtype.
  expression text -- Text SQL giving the expression for the constraint (if applicable).
);


CREATE OR REPLACE FUNCTION msar.get_fkey_action_from_char("char") RETURNS text AS $$/*
Map the "char" from pg_constraint to the update or delete action string.
*/
SELECT CASE
  WHEN $1 = 'a' THEN 'NO ACTION'
  WHEN $1 = 'r' THEN 'RESTRICT'
  WHEN $1 = 'c' THEN 'CASCADE'
  WHEN $1 = 'n' THEN 'SET NULL'
  WHEN $1 = 'd' THEN 'SET DEFAULT'
END;
$$ LANGUAGE SQL RETURNS NULL ON NULL INPUT;


CREATE OR REPLACE FUNCTION msar.get_fkey_match_type_from_char("char") RETURNS text AS $$/*
Convert a char to its proper string describing the match type.

NOTE: Since 'PARTIAL' is not implemented (and throws an error), we don't use it here.
*/
SELECT CASE
  WHEN $1 = 'f' THEN 'FULL'
  WHEN $1 = 's' THEN 'SIMPLE'
END;
$$ LANGUAGE SQL RETURNS NULL ON NULL INPUT;


CREATE OR REPLACE FUNCTION __msar.build_con_def_text(con __msar.con_def) RETURNS text AS $$/*
Build appropriate text defining the given constraint for table creation or alteration.

If the given con.name_ is null, the syntax changes slightly (we don't add 'CONSTRAINT'). The FOREIGN
KEY constraint has a number of extra strings that may or may not be appended.  The best
documentation for this is the FOREIGN KEY section of the CREATE TABLE docs:
https://www.postgresql.org/docs/current/sql-createtable.html

One helpful note is that this function makes use heavy of the || operator. This operator returns
null if either side is null, and thus

  'CONSTRAINT ' || con.name_ || ' '

is 'CONSTRAINT <name> ' when con.name_ is not null, and simply null if con.name_ is null.
*/
SELECT CASE
    WHEN con.type_ = 'u' THEN  -- It's a UNIQUE constraint
      format(
        '%sUNIQUE %s',
        'CONSTRAINT ' || con.name_ || ' ',
        __msar.build_text_tuple(con.col_names)
      )
    WHEN con.type_ = 'p' THEN  -- It's a PRIMARY KEY constraint
      format(
        '%sPRIMARY KEY %s',
        'CONSTRAINT ' || con.name_ || ' ',
        __msar.build_text_tuple(con.col_names)
      )
    WHEN con.type_ = 'f' THEN  -- It's a FOREIGN KEY constraint
      format(
        '%sFOREIGN KEY %s REFERENCES %s%s%s%s%s',
        'CONSTRAINT ' || con.name_ || ' ',
        __msar.build_text_tuple(con.col_names),
        con.fk_rel_name,
        __msar.build_text_tuple(con.fk_col_names),
        ' MATCH ' || msar.get_fkey_match_type_from_char(con.fk_match_type),
        ' ON DELETE ' || msar.get_fkey_action_from_char(con.fk_del_action),
        ' ON UPDATE ' || msar.get_fkey_action_from_char(con.fk_upd_action)
      )
    ELSE
      NULL
  END
  || CASE WHEN con.deferrable_ THEN 'DEFERRABLE' ELSE '' END;
$$ LANGUAGE SQL RETURNS NULL ON NULL INPUT;


CREATE OR REPLACE FUNCTION
msar.process_con_def_jsonb(tab_id oid, con_create_arr jsonb)
  RETURNS __msar.con_def[] AS $$/*
Create an array of  __msar.con_def from a JSON array of constraint creation defining JSON.

Args:
  tab_id: The OID of the table where we'll create the constraints.
  con_create_arr: A jsonb array defining a constraint creation (must have "type" key; "name",
                  "not_null", and "default" keys optional).


The con_create_arr should have the form:
[
  {
    "name": <str> (optional),
    "type": <str>,
    "columns": [<int:str>, <int:str>, ...],
    "deferrable": <bool> (optional),
    "fkey_relation_id": <int> (optional),
    "fkey_relation_schema": <str> (optional),
    "fkey_relation_name": <str> (optional),
    "fkey_columns": [<int:str>, <int:str>, ...] (optional),
    "fkey_update_action": <str> (optional),
    "fkey_delete_action": <str> (optional),
    "fkey_match_type": <str> (optional),
  },
  {
    ...
  }
]
If the constraint type is "f", then we require
- fkey_relation_id or (fkey_relation_schema and fkey_relation_name).

Numeric IDs are preferred over textual ones where both are accepted.
*/
SELECT array_agg(
  (
    -- build the name for the constraint, properly quoted.
    quote_ident(con_create_obj ->> 'name'),
    -- set the constraint type as a single char. See __msar.build_con_def_text for details.
    con_create_obj ->> 'type',
    -- Set the column names associated with the constraint.
    msar.get_column_names(tab_id, con_create_obj -> 'columns'),
    -- Set whether the constraint is deferrable or not (boolean).
    con_create_obj ->> 'deferrable',
    -- Build the relation name where the constraint will be applied. Prefer numeric ID.
    COALESCE(
      __msar.get_relation_name((con_create_obj -> 'fkey_relation_id')::integer::oid),
      msar.get_fully_qualified_object_name(
        con_create_obj ->> 'fkey_relation_schema', con_create_obj ->> 'fkey_relation_name'
      )
    ),
    -- Build the array of foreign columns for an fkey constraint.
    msar.get_column_names(
      COALESCE(
        -- We validate that the given OID (if any) is correct.
        (con_create_obj -> 'fkey_relation_id')::integer::oid,
        -- If given a schema, name pair, we get the OID from that (and validate it).
        msar.get_relation_oid(
          con_create_obj ->> 'fkey_relation_schema', con_create_obj ->> 'fkey_relation_name'
        )
      ),
      con_create_obj -> 'fkey_columns'
    ),
    -- The below are passed directly. They define some parameters for FOREIGN KEY constraints.
    con_create_obj ->> 'fkey_update_action',
    con_create_obj ->> 'fkey_delete_action',
    con_create_obj ->> 'fkey_match_type',
    null -- not yet implemented
  )::__msar.con_def
) FROM jsonb_array_elements(con_create_arr) AS x(con_create_obj);
$$ LANGUAGE SQL;


CREATE OR REPLACE FUNCTION
__msar.add_constraints(tab_name text, con_defs variadic __msar.con_def[])
  RETURNS TEXT AS $$/*
Add the given constraints to the given table.

Args:
  tab_name: Fully-qualified, quoted table name.
  con_defs: The constraints to be added.
*/
WITH con_cte AS (
  SELECT string_agg('ADD ' || __msar.build_con_def_text(con), ', ') as con_additions
  FROM unnest(con_defs) as con
)
SELECT __msar.exec_ddl('ALTER TABLE %s %s', tab_name, con_additions) FROM con_cte;
$$ LANGUAGE SQL RETURNS NULL ON NULL INPUT;


CREATE OR REPLACE FUNCTION
msar.add_constraints(tab_id oid, con_defs jsonb) RETURNS oid[] AS $$/*
Add constraints to a table.

Args:
  tab_id: The OID of the table to which we'll add constraints.
  col_defs: a JSONB array defining constraints to add. See msar.process_con_def_jsonb for details.
*/
DECLARE
  con_create_defs __msar.con_def[];
BEGIN
  con_create_defs := msar.process_con_def_jsonb(tab_id, con_defs);
  PERFORM __msar.add_constraints(__msar.get_relation_name(tab_id), variadic con_create_defs);
  RETURN array_agg(oid) FROM pg_constraint WHERE conrelid=tab_id;
END;
$$ LANGUAGE plpgsql RETURNS NULL ON NULL INPUT;


CREATE OR REPLACE FUNCTION
msar.add_constraints(sch_name text, tab_name text, con_defs jsonb)
  RETURNS oid[] AS $$/*
Add constraints to a table.

Args:
  sch_name: unquoted schema name of the table to which we'll add constraints.
  tab_name: unquoted, unqualified name of the table to which we'll add constraints.
  con_defs: a JSONB array defining constraints to add. See msar.process_con_def_jsonb for details.
*/
SELECT msar.add_constraints(msar.get_relation_oid(sch_name, tab_name), con_defs);
$$ LANGUAGE SQL RETURNS NULL ON NULL INPUT;


DROP TYPE IF EXISTS __msar.not_null_def CASCADE;
CREATE TYPE __msar.not_null_def AS (
  col_name text, -- The column to be modified, quoted.
  not_null boolean -- The value to set for null or not null.
);


CREATE OR REPLACE FUNCTION
__msar.set_not_nulls(tab_name text, not_null_defs __msar.not_null_def[]) RETURNS TEXT AS $$/*
Set or drop not null constraints on columns
*/
WITH not_null_cte AS (
  SELECT string_agg(
    CASE
      WHEN not_null_def.not_null=true THEN format('ALTER %s SET NOT NULL', not_null_def.col_name)
      WHEN not_null_def.not_null=false THEN format ('ALTER %s DROP NOT NULL', not_null_def.col_name)
    END,
    ', '
  ) AS not_nulls
  FROM unnest(not_null_defs) as not_null_def
)
SELECT __msar.exec_ddl('ALTER TABLE %s %s', tab_name, not_nulls) FROM not_null_cte;
$$ LANGUAGE SQL RETURNS NULL ON NULL INPUT;


CREATE OR REPLACE FUNCTION
msar.copy_constraint(con_id oid, from_col_id smallint, to_col_id smallint)
  RETURNS oid[] AS $$/*
Copy a single constraint associated with a column.

Given a column with attnum 3 involved in the original constraint, and a column with attnum 4 to be
involved in the constraint copy, and other columns 1 and 2 involved in the constraint, suppose the
original constraint had conkey [1, 2, 3]. The copy constraint should then have conkey [1, 2, 4].

For now, this is only implemented for unique constraints.

Args:
  con_id: The oid of the constraint we'll copy.
  from_col_id: The column ID to be removed from the original's conkey in the copy.
  to_col_id: The column ID to be added to the original's conkey in the copy.
*/
WITH
  con_cte AS (SELECT * FROM pg_constraint WHERE oid=con_id AND contype='u'),
  con_def_cte AS (
    SELECT jsonb_agg(
      jsonb_build_object(
        'name', null,
        'type', con_cte.contype,
        'columns', array_replace(con_cte.conkey, from_col_id, to_col_id)
      )
    ) AS con_def FROM con_cte
  )
SELECT msar.add_constraints(con_cte.conrelid, con_def_cte.con_def) FROM con_cte, con_def_cte;
$$ LANGUAGE sql RETURNS NULL ON NULL INPUT;


CREATE OR REPLACE FUNCTION
msar.copy_column(
  tab_id oid, col_id smallint, copy_name text, copy_data boolean, copy_constraints boolean
) RETURNS smallint AS $$/*
Copy a column of a table
*/
DECLARE
  col_defs __msar.col_def[];
  tab_name text;
  col_name text;
  created_col_id smallint;
  col_not_null boolean;
BEGIN
  col_defs := msar.get_duplicate_col_defs(
    tab_id, ARRAY[col_id], ARRAY[copy_name], copy_data
  );
  tab_name := __msar.get_relation_name(tab_id);
  col_name := msar.get_column_name(tab_id, col_id);
  PERFORM __msar.add_columns(tab_name, VARIADIC col_defs);
  created_col_id := attnum
    FROM pg_attribute
    WHERE attrelid=tab_id AND quote_ident(attname)=col_defs[1].name_;
  IF copy_data THEN
    PERFORM __msar.exec_ddl(
      'UPDATE %s SET %s=%s',
      tab_name, col_defs[1].name_, msar.get_column_name(tab_id, col_id)
    );
  END IF;
  IF copy_constraints THEN
    PERFORM msar.copy_constraint(oid, col_id, created_col_id)
    FROM pg_constraint
    WHERE conrelid=tab_id AND ARRAY[col_id] <@ conkey;
    PERFORM __msar.set_not_nulls(
      tab_name, ARRAY[(col_defs[1].name_, attnotnull)::__msar.not_null_def]
    )
    FROM pg_attribute WHERE attrelid=tab_id AND attnum=col_id;
  END IF;
  RETURN created_col_id;
END;
$$ LANGUAGE plpgsql;


----------------------------------------------------------------------------------------------------
----------------------------------------------------------------------------------------------------
-- MATHESAR DROP TABLE FUNCTIONS
--
-- Drop a table.
----------------------------------------------------------------------------------------------------
----------------------------------------------------------------------------------------------------

-- Drop table --------------------------------------------------------------------------------------

CREATE OR REPLACE FUNCTION
__msar.drop_table(tab_name text, cascade_ boolean, if_exists boolean) RETURNS text AS $$/*
Drop a table, returning the command executed.

Args:
  tab_name: The qualified, quoted name of the table we will drop.
  cascade_: Whether to add CASCADE.
  if_exists_: Whether to ignore an error if the table doesn't exist
*/
DECLARE
  cmd_template TEXT;
BEGIN
  IF if_exists
  THEN
    cmd_template := 'DROP TABLE IF EXISTS %s';
  ELSE
    cmd_template := 'DROP TABLE %s';
  END IF;
  IF cascade_
  THEN
    cmd_template = cmd_template || ' CASCADE';
  END IF;
  RETURN __msar.exec_ddl(cmd_template, tab_name);
END;
$$ LANGUAGE plpgsql RETURNS NULL ON NULL INPUT;


CREATE OR REPLACE FUNCTION
msar.drop_table(tab_id oid, cascade_ boolean, if_exists boolean) RETURNS text AS $$/*
Drop a table, returning the command executed.

Args:
  tab_id: The OID of the table to drop
  cascade_: Whether to drop dependent objects.
  if_exists_: Whether to ignore an error if the table doesn't exist
*/
BEGIN
  RETURN __msar.drop_table(__msar.get_relation_name(tab_id), cascade_, if_exists);
END;
$$ LANGUAGE plpgsql RETURNS NULL ON NULL INPUT;


CREATE OR REPLACE FUNCTION
msar.drop_table(sch_name text, tab_name text, cascade_ boolean, if_exists boolean)
  RETURNS text AS $$/*
Drop a table, returning the command executed.

Args:
  sch_name: The schema of the table to drop.
  tab_name: The name of the table to drop.
  cascade_: Whether to drop dependent objects.
  if_exists_: Whether to ignore an error if the table doesn't exist
*/
DECLARE qualified_tab_name text;
BEGIN
  qualified_tab_name := msar.get_fully_qualified_object_name(sch_name, tab_name);
  RETURN __msar.drop_table(qualified_tab_name, cascade_, if_exists);
END;
$$ LANGUAGE plpgsql RETURNS NULL ON NULL INPUT;


----------------------------------------------------------------------------------------------------
----------------------------------------------------------------------------------------------------
-- MATHESAR DROP CONSTRAINT FUNCTIONS
--
-- Drop a constraint.
----------------------------------------------------------------------------------------------------
----------------------------------------------------------------------------------------------------

-- Drop constraint ---------------------------------------------------------------------------------


CREATE OR REPLACE FUNCTION
__msar.drop_constraint(tab_name text, con_name text) RETURNS text AS $$/*
Drop a constraint, returning the command executed.

Args:
  tab_name: A qualified & quoted name of the table that has the constraint to be dropped.
  con_name: Name of the constraint to drop, properly quoted.
*/
BEGIN
  RETURN __msar.exec_ddl(
    'ALTER TABLE %s DROP CONSTRAINT %s', tab_name, con_name
  );
END;
$$ LANGUAGE plpgsql RETURNS NULL ON NULL INPUT;


CREATE OR REPLACE FUNCTION
msar.drop_constraint(sch_name text, tab_name text, con_name text) RETURNS text AS $$/*
Drop a constraint, returning the command executed.

Args:
  sch_name: The name of the schema where the table with constraint to be dropped resides, unquoted.
  tab_name: The name of the table that has the constraint to be dropped, unquoted.
  con_name: Name of the constraint to drop, unquoted.
*/
BEGIN
  RETURN __msar.drop_constraint(
    msar.get_fully_qualified_object_name(sch_name, tab_name), quote_ident(con_name)
  );
END;
$$ LANGUAGE plpgsql RETURNS NULL ON NULL INPUT;


CREATE OR REPLACE FUNCTION
msar.drop_constraint(tab_id oid, con_id oid) RETURNS TEXT AS $$/*
Drop a constraint, returning the command executed.

Args:
  tab_id: OID of the table that has the constraint to be dropped.
  con_id: OID of the constraint to be dropped.
*/
BEGIN
  RETURN __msar.drop_constraint(
    __msar.get_relation_name(tab_id), msar.get_constraint_name(con_id)
  );
END;
$$ LANGUAGE plpgsql RETURNS NULL ON NULL INPUT;


<<<<<<< HEAD
----------------------------------------------------------------------------------------------------
----------------------------------------------------------------------------------------------------
-- MATHESAR LINK FUNCTIONS
--
-- Add a link to the table.
----------------------------------------------------------------------------------------------------
----------------------------------------------------------------------------------------------------

-- Add a Many-to-One or a One-to-One link ----------------------------------------------------------


CREATE OR REPLACE FUNCTION
msar.add_many_to_one_link(
  from_rel_id oid,
  to_rel_id oid,
  col_name text,
  unique_link boolean DEFAULT false
) RETURNS text AS $$/* 
Add a many-to-one or a one-to-one link between tables.

Args:
  from_rel_id: The OID of the referent table.
  to_rel_id: The OID of the referrer table.
  col_name: Name of the new column to be created in the referrer table, unqoted. 
  unique_link: Whether to make the link one-to-one instead of many-to-one.
*/
DECLARE
  pk_col_id smallint;
  pk_col_type text;
  col_defs jsonb;
  added_col_id smallint[];
  uq_con_def jsonb;
  fk_con_def jsonb;
BEGIN
  pk_col_id := msar.get_pk_column(from_rel_id);
  pk_col_type := msar.get_column_type(from_rel_id, pk_col_id);
  col_defs := format(
    '[{
        "name": "%s",
        "type": {"name": "%s"}
      }]', col_name, pk_col_type)::jsonb;
  added_col_id := msar.add_columns(to_rel_id , col_defs , false);
  fk_con_def := format(
    '[{
        "name": null,
        "type": "f",
        "columns": [%s],
        "deferrable": false,
        "fkey_relation_id": %s,
        "fkey_columns": [%s]
      }]', added_col_id[1], from_rel_id, pk_col_id)::jsonb;
  IF unique_link
  THEN
    uq_con_def := format(
      '[{
        "name": null,
        "type": "u",
        "columns": [%s]
      }]', added_col_id[1])::jsonb;
  PERFORM msar.add_constraints(to_rel_id, uq_con_def);
  END IF;
  RETURN msar.add_constraints(to_rel_id , fk_con_def);
END;
$$ LANGUAGE plpgsql RETURNS NULL ON NULL INPUT;
=======
-- Create Mathesar table function

CREATE OR REPLACE FUNCTION
__msar.add_table(tab_name text, col_defs __msar.col_def[], con_defs __msar.con_def[])
  RETURNS text AS $$/*
Add a table, returning the command executed.

Args:
  tab_name: A qualified & quoted name for the table to be added.
  col_defs: An array of __msar.col_def defining the column set of the new table.
  con_defs (optional): An array of __msar.con_def defining the constraints for the new table.

Note: Even if con_defs is null, there can be some column-level constraints set in col_defs.
*/
WITH col_cte AS (
  SELECT string_agg(__msar.build_col_def_text(col), ', ') AS table_columns
  FROM unnest(col_defs) AS col
), con_cte AS (
  SELECT string_agg(__msar.build_con_def_text(con), ', ') AS table_constraints
  FROM unnest(con_defs) as con
)
SELECT __msar.exec_ddl('CREATE TABLE %s (%s) %s', tab_name, table_columns, table_constraints)
FROM col_cte, con_cte;
$$ LANGUAGE SQL;


CREATE OR REPLACE FUNCTION
msar.add_mathesar_table(sch_oid oid, tab_name text, col_defs jsonb, con_defs jsonb, comment_ text)
  RETURNS oid AS $$/*
Add a table, with a default id column, returning the OID of the created table.

Args:
  sch_oid: The OID of the schema where the table will be created.
  tab_name: The unquoted name for the new table.
  col_defs (optional): The columns for the new table, in order.
  con_defs (optional): The constraints for the new table.
  comment_ (optional): The comment for the new table.

Note that even if col_defs is null, we will still create a table with a default 'id' column. Also,
if an 'id' column is given in the input, it will be replaced with our default 'id' column. This is
the behavior of the current python functions, so we're keeping it for now. In any case, the created
table will always have our default 'id' column as its first column.
*/
DECLARE
  fq_table_name text;
  created_table_id oid;
  column_defs __msar.col_def[];
  constraint_defs __msar.con_def[];
BEGIN
  fq_table_name := format('%s.%s', __msar.get_schema_name(sch_oid), quote_ident(tab_name));
  column_defs := msar.process_col_def_jsonb(null, col_defs, false, true);
  constraint_defs := msar.process_con_def_jsonb(null, con_defs);
  PERFORM __msar.add_table(fq_table_name, column_defs, constraint_defs);
  created_table_id := fq_table_name::regclass::oid;
  PERFORM msar.comment_on_table(created_table_id, comment_);
  RETURN created_table_id;
END;
$$ LANGUAGE plpgsql;
>>>>>>> d5022050
<|MERGE_RESOLUTION|>--- conflicted
+++ resolved
@@ -1530,7 +1530,66 @@
 $$ LANGUAGE plpgsql RETURNS NULL ON NULL INPUT;
 
 
-<<<<<<< HEAD
+-- Create Mathesar table function
+
+CREATE OR REPLACE FUNCTION
+__msar.add_table(tab_name text, col_defs __msar.col_def[], con_defs __msar.con_def[])
+  RETURNS text AS $$/*
+Add a table, returning the command executed.
+
+Args:
+  tab_name: A qualified & quoted name for the table to be added.
+  col_defs: An array of __msar.col_def defining the column set of the new table.
+  con_defs (optional): An array of __msar.con_def defining the constraints for the new table.
+
+Note: Even if con_defs is null, there can be some column-level constraints set in col_defs.
+*/
+WITH col_cte AS (
+  SELECT string_agg(__msar.build_col_def_text(col), ', ') AS table_columns
+  FROM unnest(col_defs) AS col
+), con_cte AS (
+  SELECT string_agg(__msar.build_con_def_text(con), ', ') AS table_constraints
+  FROM unnest(con_defs) as con
+)
+SELECT __msar.exec_ddl('CREATE TABLE %s (%s) %s', tab_name, table_columns, table_constraints)
+FROM col_cte, con_cte;
+$$ LANGUAGE SQL;
+
+
+CREATE OR REPLACE FUNCTION
+msar.add_mathesar_table(sch_oid oid, tab_name text, col_defs jsonb, con_defs jsonb, comment_ text)
+  RETURNS oid AS $$/*
+Add a table, with a default id column, returning the OID of the created table.
+
+Args:
+  sch_oid: The OID of the schema where the table will be created.
+  tab_name: The unquoted name for the new table.
+  col_defs (optional): The columns for the new table, in order.
+  con_defs (optional): The constraints for the new table.
+  comment_ (optional): The comment for the new table.
+
+Note that even if col_defs is null, we will still create a table with a default 'id' column. Also,
+if an 'id' column is given in the input, it will be replaced with our default 'id' column. This is
+the behavior of the current python functions, so we're keeping it for now. In any case, the created
+table will always have our default 'id' column as its first column.
+*/
+DECLARE
+  fq_table_name text;
+  created_table_id oid;
+  column_defs __msar.col_def[];
+  constraint_defs __msar.con_def[];
+BEGIN
+  fq_table_name := format('%s.%s', __msar.get_schema_name(sch_oid), quote_ident(tab_name));
+  column_defs := msar.process_col_def_jsonb(null, col_defs, false, true);
+  constraint_defs := msar.process_con_def_jsonb(null, con_defs);
+  PERFORM __msar.add_table(fq_table_name, column_defs, constraint_defs);
+  created_table_id := fq_table_name::regclass::oid;
+  PERFORM msar.comment_on_table(created_table_id, comment_);
+  RETURN created_table_id;
+END;
+$$ LANGUAGE plpgsql;
+
+
 ----------------------------------------------------------------------------------------------------
 ----------------------------------------------------------------------------------------------------
 -- MATHESAR LINK FUNCTIONS
@@ -1594,64 +1653,4 @@
   END IF;
   RETURN msar.add_constraints(to_rel_id , fk_con_def);
 END;
-$$ LANGUAGE plpgsql RETURNS NULL ON NULL INPUT;
-=======
--- Create Mathesar table function
-
-CREATE OR REPLACE FUNCTION
-__msar.add_table(tab_name text, col_defs __msar.col_def[], con_defs __msar.con_def[])
-  RETURNS text AS $$/*
-Add a table, returning the command executed.
-
-Args:
-  tab_name: A qualified & quoted name for the table to be added.
-  col_defs: An array of __msar.col_def defining the column set of the new table.
-  con_defs (optional): An array of __msar.con_def defining the constraints for the new table.
-
-Note: Even if con_defs is null, there can be some column-level constraints set in col_defs.
-*/
-WITH col_cte AS (
-  SELECT string_agg(__msar.build_col_def_text(col), ', ') AS table_columns
-  FROM unnest(col_defs) AS col
-), con_cte AS (
-  SELECT string_agg(__msar.build_con_def_text(con), ', ') AS table_constraints
-  FROM unnest(con_defs) as con
-)
-SELECT __msar.exec_ddl('CREATE TABLE %s (%s) %s', tab_name, table_columns, table_constraints)
-FROM col_cte, con_cte;
-$$ LANGUAGE SQL;
-
-
-CREATE OR REPLACE FUNCTION
-msar.add_mathesar_table(sch_oid oid, tab_name text, col_defs jsonb, con_defs jsonb, comment_ text)
-  RETURNS oid AS $$/*
-Add a table, with a default id column, returning the OID of the created table.
-
-Args:
-  sch_oid: The OID of the schema where the table will be created.
-  tab_name: The unquoted name for the new table.
-  col_defs (optional): The columns for the new table, in order.
-  con_defs (optional): The constraints for the new table.
-  comment_ (optional): The comment for the new table.
-
-Note that even if col_defs is null, we will still create a table with a default 'id' column. Also,
-if an 'id' column is given in the input, it will be replaced with our default 'id' column. This is
-the behavior of the current python functions, so we're keeping it for now. In any case, the created
-table will always have our default 'id' column as its first column.
-*/
-DECLARE
-  fq_table_name text;
-  created_table_id oid;
-  column_defs __msar.col_def[];
-  constraint_defs __msar.con_def[];
-BEGIN
-  fq_table_name := format('%s.%s', __msar.get_schema_name(sch_oid), quote_ident(tab_name));
-  column_defs := msar.process_col_def_jsonb(null, col_defs, false, true);
-  constraint_defs := msar.process_con_def_jsonb(null, con_defs);
-  PERFORM __msar.add_table(fq_table_name, column_defs, constraint_defs);
-  created_table_id := fq_table_name::regclass::oid;
-  PERFORM msar.comment_on_table(created_table_id, comment_);
-  RETURN created_table_id;
-END;
-$$ LANGUAGE plpgsql;
->>>>>>> d5022050
+$$ LANGUAGE plpgsql RETURNS NULL ON NULL INPUT;