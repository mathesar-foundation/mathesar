/*
This script defines a number of functions to be used for manipulating database objects (tables,
columns, schemas) using Data Definition Language style queries.

These are the schemas where the new functions will generally live:

      __msar:  These functions aren't designed to be used except by other Mathesar functions.
               Generally need preformatted strings as input, won't do quoting, etc.
        msar:  These functions are designed to be used more easily. They'll format strings, quote
               identifiers, and so on.

The reason they're so abbreviated is to avoid namespace clashes, and also because making them longer
would make using them quite tedious, since they're everywhere.

The functions should each be overloaded to accept at a minimum the 'fixed' ID of a given object, as
well as its name identifer(s).

- Schemas should be identified by one of the following:
  - OID, or
  - Name
- Tables should be identified by one of the following:
  - OID, or
  - Schema, Name pair (unquoted)
- Columns should be identified by one of the following:
  - OID, ATTNUM pair, or
  - Schema, Table Name, Column Name triple (unquoted), or
  - Table OID, Column Name pair (optional).

Note that these identification schemes apply to the public-facing functions in the `msar` namespace,
not necessarily the internal `__msar` functions.

NAMING CONVENTIONS

Because function signatures are used informationally in command-generated tables, horizontal space
needs to be conserved. As a compromise between readability and terseness, we use the following
conventions in variable naming:

schema     -> sch
table      -> tab
column     -> col
constraint -> con
object     -> obj
relation   -> rel

Textual names will have the suffix _name, and numeric identifiers will have the suffix _id.

So, the OID of a table will be tab_id and the name of a column will be col_name. The attnum of a
column will be col_id.

Generally, we'll use snake_case for legibility and to avoid collisions with internal PostgreSQL
naming conventions.

*/

CREATE SCHEMA IF NOT EXISTS __msar;
CREATE SCHEMA IF NOT EXISTS msar;

----------------------------------------------------------------------------------------------------
----------------------------------------------------------------------------------------------------
-- GENERAL DDL FUNCTIONS
--
-- Functions in this section are quite general, and are the basis of the others.
----------------------------------------------------------------------------------------------------
----------------------------------------------------------------------------------------------------

CREATE OR REPLACE FUNCTION
__msar.exec_ddl(command text) RETURNS text AS $$/*
Execute the given command, returning the command executed.

Not useful for SELECTing from tables. Most useful when you're performing DDL.

Args:
  command: Raw string that will be executed as a command.
*/
BEGIN
  EXECUTE command;
  RETURN command;
END;
$$ LANGUAGE plpgsql RETURNS NULL ON NULL INPUT;


CREATE OR REPLACE FUNCTION
__msar.exec_ddl(command_template text, arguments variadic anyarray) RETURNS text AS $$/*
Execute a templated command, returning the command executed.

The template is given in the first argument, and all further arguments are used to fill in the
template. Not useful for SELECTing from tables. Most useful when you're performing DDL.

Args:
  command_template: Raw string that will be executed as a command.
  arguments: arguments that will be used to fill in the template.
*/
DECLARE formatted_command TEXT;
BEGIN
  formatted_command := format(command_template, VARIADIC arguments);
  RETURN __msar.exec_ddl(formatted_command);
END;
$$ LANGUAGE plpgsql RETURNS NULL ON NULL INPUT;


CREATE OR REPLACE FUNCTION
__msar.build_text_tuple(text[]) RETURNS text AS $$
SELECT '(' || string_agg(col, ', ') || ')' FROM unnest($1) x(col);
$$ LANGUAGE sql RETURNS NULL ON NULL INPUT;

----------------------------------------------------------------------------------------------------
----------------------------------------------------------------------------------------------------
-- INFO FUNCTIONS
--
-- Functions in this section get information about a given schema, table or column.
----------------------------------------------------------------------------------------------------
----------------------------------------------------------------------------------------------------

CREATE OR REPLACE FUNCTION __msar.get_schema_name(sch_id oid) RETURNS TEXT AS $$/*
Return the name for a given schema, quoted as appropriate.

The schema *must* be in the pg_namespace table to use this function.

Args:
  sch_id: The OID of the schema.
*/
BEGIN
  RETURN sch_id::regnamespace::text;
END;
$$ LANGUAGE plpgsql RETURNS NULL ON NULL INPUT;


CREATE OR REPLACE FUNCTION
msar.get_fully_qualified_object_name(sch_name text, obj_name text) RETURNS text AS $$/*
Return the fully-qualified, properly quoted, name for a given database object (e.g., table).

Args:
  sch_name: The schema of the object, unquoted.
  obj_name: The name of the object, unqualified and unquoted.
*/
BEGIN
  RETURN format('%s.%s', quote_ident(sch_name), quote_ident(obj_name));
END;
$$ LANGUAGE plpgsql RETURNS NULL ON NULL INPUT;


CREATE OR REPLACE FUNCTION
__msar.get_relation_name(rel_id oid) RETURNS text AS $$/*
Return the name for a given relation (e.g., table), qualified or quoted as appropriate.

In cases where the relation is already included in the search path, the returned name will not be
fully-qualified.

The relation *must* be in the pg_class table to use this function.

Args:
  rel_id: The OID of the relation.
*/
BEGIN
  RETURN rel_id::regclass::text;
END;
$$ LANGUAGE plpgsql RETURNS NULL ON NULL INPUT;


DROP FUNCTION IF EXISTS msar.get_relation_oid(text, text) CASCADE;
CREATE OR REPLACE FUNCTION
msar.get_relation_oid(sch_name text, rel_name text) RETURNS oid AS $$/*
Return the OID for a given relation (e.g., table).

The relation *must* be in the pg_class table to use this function.

Args:
  sch_name: The schema of the relation, unquoted.
  rel_name: The name of the relation, unqualified and unquoted.
*/
BEGIN
  RETURN msar.get_fully_qualified_object_name(sch_name, rel_name)::regclass::oid;
END;
$$ LANGUAGE plpgsql RETURNS NULL ON NULL INPUT;


CREATE OR REPLACE FUNCTION
msar.get_column_name(rel_id oid, col_id integer) RETURNS text AS $$/*
Return the name for a given column in a given relation (e.g., table).

More precisely, this function returns the name of attributes of any relation appearing in the
pg_class catalog table (so you could find attributes of indices with this function).

Args:
  rel_id:  The OID of the relation.
  col_id:  The attnum of the column in the relation.
*/
SELECT quote_ident(attname::text) FROM pg_attribute WHERE attrelid=rel_id AND attnum=col_id;
$$ LANGUAGE sql RETURNS NULL ON NULL INPUT;


CREATE OR REPLACE FUNCTION
msar.get_column_name(rel_id oid, col_name text) RETURNS text AS $$/*
Return the name for a given column in a given relation (e.g., table).

More precisely, this function returns the quoted name of attributes of any relation appearing in the
pg_class catalog table (so you could find attributes of indices with this function). If the given
col_name is not in the relation, we return null.

Args:
  rel_id:  The OID of the relation.
  col_name:  The unquoted name of the column in the relation.
*/
SELECT quote_ident(attname::text) FROM pg_attribute WHERE attrelid=rel_id AND attname=col_name;
$$ LANGUAGE sql RETURNS NULL ON NULL INPUT;


CREATE OR REPLACE FUNCTION
msar.get_column_names(rel_id oid, columns jsonb) RETURNS text[] AS $$/*
Return the names for given columns in a given relation (e.g., table).

Args:
  rel_id:  The OID of the relation.
  columns:  A JSONB array of the unquoted names or IDs (can be mixed) of the columns.
*/
SELECT array_agg(
  CASE
    WHEN jsonb_typeof(col)='number' THEN msar.get_column_name(rel_id, col::integer)
    WHEN jsonb_typeof(col)='string' THEN msar.get_column_name(rel_id, col #>> '{}')
  END
)
FROM jsonb_array_elements(columns) AS x(col);
$$ LANGUAGE sql RETURNS NULL ON NULL INPUT;


CREATE OR REPLACE FUNCTION
msar.is_pkey_col(rel_id oid, col_id integer) RETURNS boolean AS $$/*
Return whether the given column is in the primary key of the given relation (e.g., table).

Args:
  rel_id:  The OID of the relation.
  col_id:  The attnum of the column in the relation.
*/
BEGIN
  RETURN ARRAY[col_attnum::smallint] <@ conkey FROM pg_constraint WHERE conrelid=rel_id;
END;
$$ LANGUAGE plpgsql RETURNS NULL ON NULL INPUT;


CREATE OR REPLACE FUNCTION
msar.get_cast_function_name(target_type regtype) RETURNS text AS $$/*
Return a string giving the appropriate name of the casting function for the target_type.

Currently set up to duplicate the logic in our python casting function builder. This will be
changed. Given a qualified, potentially capitalized type name, we
- Remove the namespace (schema),
- Replace any white space in the type name with underscores,
- Replace double quotes in the type name (e.g., the "char" type) with '_double_quote_'
- Use the prepped type name in the name `mathesar_types.cast_to_%s`.

Args:
  target_type: This should be a type that exists.
*/
DECLARE target_type_prepped text;
BEGIN
  -- TODO: Come up with a way to build these names that is more robust against collisions.
  WITH unqualifier AS (
    SELECT x[array_upper(x, 1)] unqualified_type
    FROM regexp_split_to_array(target_type::text, '\.') x
  ), unspacer AS(
    SELECT replace(unqualified_type, ' ', '_') unspaced_type
    FROM unqualifier
  )
  SELECT replace(unspaced_type, '"', '_double_quote_')
  FROM unspacer
  INTO target_type_prepped;
  RETURN format('mathesar_types.cast_to_%s', target_type_prepped);
END;
$$ LANGUAGE plpgsql RETURNS NULL ON NULL INPUT;


CREATE OR REPLACE FUNCTION
msar.get_constraint_name(con_id oid) RETURNS text AS $$/*
Return the quoted constraint name of the correponding constraint oid.

Args:
  con_id: The OID of the constraint.
*/
BEGIN
  RETURN quote_ident(conname::text) FROM pg_constraint WHERE pg_constraint.oid = con_id;
END;
$$ LANGUAGE plpgsql RETURNS NULL ON NULL INPUT;


----------------------------------------------------------------------------------------------------
----------------------------------------------------------------------------------------------------
-- ALTER SCHEMA FUNCTIONS
--
-- Functions in this section should always involve 'ALTER SCHEMA'.
----------------------------------------------------------------------------------------------------
----------------------------------------------------------------------------------------------------


-- Rename schema -----------------------------------------------------------------------------------

CREATE OR REPLACE FUNCTION
__msar.rename_schema(old_sch_name text, new_sch_name text) RETURNS TEXT AS $$/*
Change a schema's name, returning the command executed.

Args:
  old_sch_name: A properly quoted original schema name
  new_sch_name: A properly quoted new schema name
*/
DECLARE
  cmd_template text;
BEGIN
  cmd_template := 'ALTER SCHEMA %s RENAME TO %s';
  RETURN __msar.exec_ddl(cmd_template, old_sch_name, new_sch_name);
END;
$$ LANGUAGE plpgsql RETURNS NULL ON NULL INPUT;


CREATE OR REPLACE FUNCTION
msar.rename_schema(old_sch_name text, new_sch_name text) RETURNS TEXT AS $$/*
Change a schema's name, returning the command executed.

Args:
  old_sch_name: An unquoted original schema name
  new_sch_name: An unquoted new schema name
*/
BEGIN
  RETURN __msar.rename_schema(quote_ident(old_sch_name), quote_ident(new_sch_name));
END;
$$ LANGUAGE plpgsql RETURNS NULL ON NULL INPUT;


CREATE OR REPLACE FUNCTION msar.rename_schema(sch_id oid, new_sch_name text) RETURNS TEXT AS $$/*
Change a schema's name, returning the command executed.

Args:
  sch_id: The OID of the original schema
  new_sch_name: An unquoted new schema name
*/
BEGIN
  RETURN __msar.rename_schema(__msar.get_sch_name(sch_id), quote_ident(new_sch_name));
END;
$$ LANGUAGE plpgsql RETURNS NULL ON NULL INPUT;


-- Comment on schema -------------------------------------------------------------------------------

CREATE OR REPLACE FUNCTION
__msar.comment_on_schema(sch_name text, comment_ text) RETURNS TEXT AS $$/*
Change the description of a schema, returning command executed.

Args:
  sch_name: The quoted name of the schema whose comment we will change.
  comment_: The new comment. Any quotes or special characters must be escaped.
*/
DECLARE
  cmd_template text;
BEGIN
  cmd_template := 'COMMENT ON SCHEMA %s IS %s';
  RETURN __msar.exec_ddl(cmd_template, sch_name, comment_);
END;
$$ LANGUAGE plpgsql RETURNS NULL ON NULL INPUT;


CREATE OR REPLACE FUNCTION
msar.comment_on_schema(sch_name text, comment_ text) RETURNS TEXT AS $$/*
Change the description of a schema, returning command executed.

Args:
  sch_name: The quoted name of the schema whose comment we will change.
  comment_: The new comment. Any quotes or special characters must be escaped.
*/
BEGIN
  RETURN __msar.comment_on_schema(quote_ident(sch_name), quote_literal(comment_));
END;
$$ LANGUAGE plpgsql RETURNS NULL ON NULL INPUT;


CREATE OR REPLACE FUNCTION msar.comment_on_schema(sch_id oid, comment_ text) RETURNS TEXT AS $$/*
Change the description of a schema, returning command executed.

Args:
  sch_id: The OID of the schema.
  comment_: The new comment. Any quotes or special characters must be escaped.
*/
BEGIN
  RETURN __msar.comment_on_schema(__msar.get_sch_name(sch_id), quote_literal(comment_));
END;
$$ LANGUAGE plpgsql RETURNS NULL ON NULL INPUT;


----------------------------------------------------------------------------------------------------
----------------------------------------------------------------------------------------------------
-- CREATE SCHEMA FUNCTIONS
--
-- Create a schema.
----------------------------------------------------------------------------------------------------
----------------------------------------------------------------------------------------------------


-- Create schema -----------------------------------------------------------------------------------

CREATE OR REPLACE FUNCTION
__msar.create_schema(sch_name text, if_not_exists boolean) RETURNS TEXT AS $$/*
Create a schema, returning the command executed.

Args:
  sch_name: A properly quoted name of the schema to be created
  if_not_exists: Whether to ignore an error if the schema does exist
*/
DECLARE
  cmd_template text;
BEGIN
  IF if_not_exists
  THEN
    cmd_template := 'CREATE SCHEMA IF NOT EXISTS %s';
  ELSE
    cmd_template := 'CREATE SCHEMA %s';
  END IF;
  RETURN __msar.exec_ddl(cmd_template, sch_name);
END;
$$ LANGUAGE plpgsql RETURNS NULL ON NULL INPUT;


CREATE OR REPLACE FUNCTION
msar.create_schema(sch_name text, if_not_exists boolean) RETURNS TEXT AS $$/*
Create a schema, returning the command executed.

Args:
  sch_name: An unquoted name of the schema to be created
  if_not_exists: Whether to ignore an error if the schema does exist
*/
BEGIN
  RETURN __msar.create_schema(quote_ident(sch_name), if_not_exists);
END;
$$ LANGUAGE plpgsql RETURNS NULL ON NULL INPUT;


----------------------------------------------------------------------------------------------------
----------------------------------------------------------------------------------------------------
-- DROP SCHEMA FUNCTIONS
--
-- Drop a schema.
----------------------------------------------------------------------------------------------------
----------------------------------------------------------------------------------------------------


-- Drop schema -------------------------------------------------------------------------------------

CREATE OR REPLACE FUNCTION
__msar.drop_schema(sch_name text, cascade_ boolean, if_exists boolean) RETURNS TEXT AS $$/*
Drop a schema, returning the command executed.

Args:
  sch_name: A properly quoted name of the schema to be dropped
  cascade_: Whether to drop dependent objects.
  if_exists: Whether to ignore an error if the schema doesn't exist
*/
DECLARE
  cmd_template text;
BEGIN
  IF if_exists
  THEN
    cmd_template := 'DROP SCHEMA IF EXISTS %s';
  ELSE
    cmd_template := 'DROP SCHEMA %s';
  END IF;
  IF cascade_
  THEN
    cmd_template = cmd_template || ' CASCADE';
  END IF;
  RETURN __msar.exec_ddl(cmd_template, sch_name);
END;
$$ LANGUAGE plpgsql RETURNS NULL ON NULL INPUT;


CREATE OR REPLACE FUNCTION
msar.drop_schema(sch_id oid, cascade_ boolean, if_exists boolean) RETURNS TEXT AS $$/*
Drop a schema, returning the command executed.

Args:
  sch_id: The OID of the schema to drop
  cascade_: Whether to drop dependent objects.
  if_exists: Whether to ignore an error if the schema doesn't exist
*/
BEGIN
  RETURN __msar.drop_schema(__msar.get_sch_name(sch_id), cascade_, if_exists);
END;
$$ LANGUAGE plpgsql RETURNS NULL ON NULL INPUT;


CREATE OR REPLACE FUNCTION
msar.drop_schema(sch_name text, cascade_ boolean, if_exists boolean) RETURNS TEXT AS $$/*
Drop a schema, returning the command executed.

Args:
  sch_name: An unqoted name of the schema to be dropped
  cascade_: Whether to drop dependent objects.
  if_exists: Whether to ignore an error if the schema doesn't exist
*/
BEGIN
  RETURN __msar.drop_schema(quote_ident(sch_name), cascade_, if_exists);
END;
$$ LANGUAGE plpgsql RETURNS NULL ON NULL INPUT;


----------------------------------------------------------------------------------------------------
----------------------------------------------------------------------------------------------------
-- ALTER TABLE FUNCTIONS
--
-- Functions in this section should always involve 'ALTER TABLE'.
----------------------------------------------------------------------------------------------------
----------------------------------------------------------------------------------------------------


-- Rename table ------------------------------------------------------------------------------------

CREATE OR REPLACE FUNCTION
__msar.rename_table(old_tab_name text, new_tab_name text) RETURNS text AS $$/*
Change a table's name, returning the command executed.

Args:
  old_tab_name: properly quoted, qualified table name
  new_tab_name: properly quoted, unqualified table name
*/
BEGIN
  RETURN __msar.exec_ddl(
    'ALTER TABLE %s RENAME TO %s', old_tab_name, new_tab_name
  );
END;
$$ LANGUAGE plpgsql RETURNS NULL ON NULL INPUT;


CREATE OR REPLACE FUNCTION
msar.rename_table(tab_id oid, new_tab_name text) RETURNS text AS $$/*
Change a table's name, returning the command executed.

Args:
  tab_id: the OID of the table whose name we want to change
  new_tab_name: unquoted, unqualified table name
*/
BEGIN
  RETURN __msar.rename_table(__msar.get_relation_name(tab_id), quote_ident(new_tab_name));
END;
$$ LANGUAGE plpgsql RETURNS NULL ON NULL INPUT;


CREATE OR REPLACE FUNCTION
msar.rename_table(sch_name text, old_tab_name text, new_tab_name text) RETURNS text AS $$/*
Change a table's name, returning the command executed.

Args:
  sch_name: unquoted schema name where the table lives
  old_tab_name: unquoted, unqualified original table name
  new_tab_name: unquoted, unqualified new table name
*/
DECLARE fullname text;
BEGIN
  fullname := msar.get_fully_qualified_object_name(sch_name, old_tab_name);
  RETURN __msar.rename_table(fullname, quote_ident(new_tab_name));
END;
$$ LANGUAGE plpgsql RETURNS NULL ON NULL INPUT;


-- Comment on table --------------------------------------------------------------------------------

CREATE OR REPLACE FUNCTION
__msar.comment_on_table(tab_name text, comment_ text) RETURNS text AS $$/*
Change the description of a table, returning command executed.

Args:
  tab_name: The qualified, quoted name of the table whose comment we will change.
  comment_: The new comment. Any quotes or special characters must be escaped.
*/
BEGIN
  RETURN __msar.exec_ddl('COMMENT ON TABLE %s IS ''%s''', tab_name, comment_);
END;
$$ LANGUAGE plpgsql RETURNS NULL ON NULL INPUT;


CREATE OR REPLACE FUNCTION
msar.comment_on_table(tab_id oid, comment_ text) RETURNS text AS $$/*
Change the description of a table, returning command executed.

Args:
  tab_id: The OID of the table whose comment we will change.
  comment_: The new comment. Any quotes or special characters must be escaped.
*/
BEGIN
  RETURN __msar.comment_on_table(__msar.get_relation_name(tab_id), comment_);
END;
$$ LANGUAGE plpgsql RETURNS NULL ON NULL INPUT;


CREATE OR REPLACE FUNCTION
msar.comment_on_table(sch_name text, tab_name text, comment_ text) RETURNS text AS $$/*
Change the description of a table, returning command executed.

Args:
  sch_name: The schema of the table whose comment we will change.
  tab_name: The name of the table whose comment we will change.
  comment_: The new comment. Any quotes or special characters must be escaped.
*/
DECLARE qualified_tab_name text;
BEGIN
  qualified_tab_name := msar.get_fully_qualified_object_name(sch_name, tab_name);
  RETURN __msar.comment_on_table(qualified_tab_name, comment_);
END;
$$ LANGUAGE plpgsql RETURNS NULL ON NULL INPUT;


-- Alter Table: LEFT IN PYTHON (for now) -----------------------------------------------------------

----------------------------------------------------------------------------------------------------
----------------------------------------------------------------------------------------------------
-- ALTER TABLE FUNCTIONS: Column operations
--
-- Functions in this section should always involve 'ALTER TABLE', and one or more columns
----------------------------------------------------------------------------------------------------
----------------------------------------------------------------------------------------------------

-- Update table primary key sequence to latest -----------------------------------------------------

CREATE OR REPLACE FUNCTION
__msar.update_pk_sequence_to_latest(tab_name text, col_name text) RETURNS text AS $$/*
Update the primary key sequence to the maximum of the primary key column, plus one.

Args:
  tab_name: Fully-qualified, quoted table name
  col_name: The column name of the primary key.
*/
BEGIN
  RETURN __msar.exec_ddl(
    'SELECT '
      || 'setval('
      || 'pg_get_serial_sequence(''%1$s'', ''%2$s''), coalesce(max(%2$s) + 1, 1), false'
      || ') '
      || 'FROM %1$s',
    tab_name, col_name
  );
END;
$$ LANGUAGE plpgsql RETURNS NULL ON NULL INPUT;


CREATE OR REPLACE FUNCTION
msar.update_pk_sequence_to_latest(tab_id oid, col_id integer) RETURNS text AS $$/*
Update the primary key sequence to the maximum of the primary key column, plus one.

Args:
  tab_id: The OID of the table whose primary key sequence we'll update.
  col_id: The attnum of the primary key column.
*/
DECLARE tab_name text;
DECLARE col_name text;
BEGIN
  tab_name :=  __msar.get_relation_name(tab_id);
  col_name := msar.get_column_name(tab_id, col_id);
  RETURN __msar.update_pk_sequence_to_latest(tab_name, col_name);
END;
$$ LANGUAGE plpgsql RETURNS NULL ON NULL INPUT;


CREATE OR REPLACE FUNCTION
msar.update_pk_sequence_to_latest(sch_name text, tab_name text, col_name text) RETURNS text AS $$/*
Update the primary key sequence to the maximum of the primary key column, plus one.

Args:
  sch_name: The schema where the table whose primary key sequence we'll update lives.
  tab_name: The table whose primary key sequence we'll update.
  col_name: The name of the primary key column.
*/
DECLARE qualified_tab_name text;
BEGIN
  qualified_tab_name := msar.get_fully_qualified_object_name(sch_name, tab_name);
  RETURN __msar.update_pk_sequence_to_latest(qualified_tab_name, quote_ident(col_name));
END;
$$ LANGUAGE plpgsql RETURNS NULL ON NULL INPUT;


-- Drop columns from table -------------------------------------------------------------------------

CREATE OR REPLACE FUNCTION
__msar.drop_columns(tab_name text, col_names variadic text[]) RETURNS text AS $$/*
Drop the given columns from the given table.

Args:
  tab_name: Fully-qualified, quoted table name.
  col_names: The column names to be dropped, quoted.
*/
DECLARE column_drops text;
BEGIN
  SELECT string_agg(format('DROP COLUMN %s', col), ', ')
  FROM unnest(col_names) AS col
  INTO column_drops;
  RETURN __msar.exec_ddl('ALTER TABLE %s %s', tab_name, column_drops);
END;
$$ LANGUAGE plpgsql RETURNS NULL ON NULL INPUT;


CREATE OR REPLACE FUNCTION
msar.drop_columns(tab_id oid, col_ids variadic integer[]) RETURNS text AS $$/*
Drop the given columns from the given table.

Args:
  tab_id: OID of the table whose columns we'll drop.
  col_ids: The attnums of the columns to drop.
*/
DECLARE col_names text[];
BEGIN
  SELECT array_agg(quote_ident(attname))
  FROM pg_attribute
  WHERE attrelid=tab_id AND ARRAY[attnum::integer] <@ col_ids
  INTO col_names;
  RETURN __msar.drop_columns(__msar.get_relation_name(tab_id), variadic col_names);
END;
$$ LANGUAGE plpgsql RETURNS NULL ON NULL INPUT;


CREATE OR REPLACE FUNCTION
msar.drop_columns(sch_name text, tab_name text, col_names variadic text[]) RETURNS text AS $$/*
Drop the given columns from the given table.

Args:
  sch_name: The schema where the table whose columns we'll drop lives, unquoted.
  tab_name: The table whose columns we'll drop, unquoted and unqualified.
  col_names: The columns to drop, unquoted.
*/
DECLARE prepared_col_names text[];
DECLARE fully_qualified_tab_name text;
BEGIN
  SELECT array_agg(quote_ident(col)) FROM unnest(col_names) AS col INTO prepared_col_names;
  fully_qualified_tab_name := msar.get_fully_qualified_object_name(sch_name, tab_name);
  RETURN __msar.drop_columns(fully_qualified_tab_name, variadic prepared_col_names);
END;
$$ LANGUAGE plpgsql RETURNS NULL ON NULL INPUT;


-- Column creation definition type -----------------------------------------------------------------

DROP TYPE IF EXISTS __msar.col_def CASCADE;
CREATE TYPE __msar.col_def AS (
  name_ text, -- The name of the column to create, quoted.
  type_ text, -- The type of the column to create, fully specced with arguments.
  not_null boolean, -- A boolean to describe whether the column is nullable or not.
  default_ text -- Text SQL giving the default value for the column.
);


CREATE OR REPLACE FUNCTION
msar.get_fresh_copy_name(tab_id oid, col_id smallint) RETURNS text AS $$/*
This function generates a name to be used for a duplicated column.

Given an original column name 'abc', the resulting copies will be named 'abc <n>', where <n> is
minimal (at least 1) subject to the restriction that 'abc <n>' is not already a column of the table
given.

Args:
  tab_id: the table for which we'll generate a column name.
  col_id: the original column whose name we'll use as the prefix in our copied column name.
*/
DECLARE
  original_col_name text;
  idx integer := 1;
BEGIN
  original_col_name := attname FROM pg_attribute WHERE attrelid=tab_id AND attnum=col_id;
  WHILE format('%s %s', original_col_name, idx) IN (
    SELECT attname FROM pg_attribute WHERE attrelid=tab_id
  ) LOOP
    idx = idx + 1;
  END LOOP;
  RETURN format('%s %s', original_col_name, idx);
END;
$$ LANGUAGE plpgsql RETURNS NULL ON NULL INPUT;


<<<<<<< HEAD
CREATE OR REPLACE FUNCTION msar.get_col_defs(
    tab_id oid,
    col_ids smallint[],
    new_names text[],
    copy_defaults boolean
)
  RETURNS __msar.col_def[] AS $$/*
Get an array of __msar.col_def from given columns in a table.
=======
CREATE OR REPLACE FUNCTION
msar.get_duplicate_col_create_defs(
  tab_id oid, col_ids smallint[], new_names text[], copy_defaults boolean
) RETURNS __msar.col_create_def[] AS $$/*
Get an array of __msar.col_create_def from given columns in a table.
>>>>>>> 4d4fcbe8

Args:
  tab_id: The OID of the table containing the column whose definition we want.
  col_id: The attnum of the column whose definition we want.
  new_names: The desired names of the column defs. Must be in same order as col_ids, and same
    length.
  copy_defaults: Whether or not we should copy the defaults
*/
SELECT array_agg(
  (
    -- build a name for the duplicate column
    quote_ident(COALESCE(new_name, msar.get_fresh_copy_name(tab_id, pg_columns.attnum))),
    -- build text specifying the type of the duplicate column
    format_type(atttypid, atttypmod),
    -- set the duplicate column to be nullable, since it will initially be empty
    false,
    -- set set the default value for the duplicate column if specified
    CASE WHEN copy_defaults THEN pg_get_expr(adbin, tab_id) END
  )::__msar.col_def
)
FROM pg_attribute AS pg_columns
  JOIN unnest(col_ids, new_names) AS columns_to_copy(col_id, new_name)
    ON pg_columns.attnum=columns_to_copy.col_id
  LEFT JOIN pg_attrdef AS pg_column_defaults
    ON pg_column_defaults.adnum=pg_columns.attnum AND pg_columns.attrelid=pg_column_defaults.adrelid
WHERE pg_columns.attrelid=tab_id;
$$ LANGUAGE sql RETURNS NULL ON NULL INPUT;


-- Add columns to table ----------------------------------------------------------------------------


CREATE OR REPLACE FUNCTION
msar.build_type_text(typ_jsonb jsonb) RETURNS text AS $$/*
Turns the given type-describing JSON into a proper string defining a type with arguments

The input JSON should be of the form
  {
    "id": <integer>
    "schema": <str>,
    "name": <str>,
    "modifier": <integer>,
    "options": {
      "length": <integer>,
      "precision": <integer>,
      "scale": <integer>
      "fields": <str>,
      "array": <boolean>
    }
  }
*/
SELECT COALESCE(
  format_type(typ.id, typ.modifier),
  COALESCE(
    msar.get_fully_qualified_object_name(typ.schema, typ.name),
    typ.name,
    'text'
  )::regtype::text || COALESCE(
    '(' || topts.length || ')',
    ' ' || topts.fields || ' (' || topts.precision || ')',
    ' ' || topts.fields,
    '(' || topts.precision || ', ' || topts.scale || ')',
    '(' || topts.precision || ')',
    ''
  ) || CASE WHEN topts.array_ THEN '[]' ELSE '' END
)
FROM
  jsonb_to_record(typ_jsonb)
    AS typ(id oid, schema text, name text, modifier integer, options jsonb),
  jsonb_to_record(typ_jsonb -> 'options')
    AS topts(length integer, precision integer, scale integer, fields text, array_ boolean);
$$ LANGUAGE SQL;


CREATE OR REPLACE FUNCTION __msar.build_col_def_text(col __msar.col_def) RETURNS text AS $$/*
*/
SELECT CASE
  WHEN col.not_null AND col.default_ IS NULL THEN
    format('%s %s NOT NULL', col.name_, col.type_)
  WHEN col.not_null AND col.default_ IS NOT NULL THEN
    format('%s %s NOT NULL DEFAULT %s', col.name_, col.type_, col.default_)
  WHEN col.default_ IS NOT NULL THEN
    format('%s %s DEFAULT %s', col.name_, col.type_, col.default_)
  ELSE
    format('%s %s', col.name_, col.type_)
END;
$$ LANGUAGE SQL;


CREATE OR REPLACE FUNCTION
msar.process_col_create_arr(tab_id oid, col_create_arr jsonb, raw_default boolean)
  RETURNS __msar.col_def[] AS $$/*
Create a __msar.col_def from a JSON array of column creation defining JSON blobs.

Args:
  tab_id: The OID of the table where we'll create the columns
  col_create_arr: A jsonb array defining a column creation (must have "type" key; "name",
                  "not_null", and "default" keys optional).

The col_create_arr should have the form:
[
  {
    "name": <str> (optional),
    "type": {
      "name": <str>,
      "options": <obj> (optional),
    },
    "not_null": <bool> (optional; default false),
    "default": <any> (optional)
  },
  {
    ...
  }
]
For more info on the type.options object, see the msar.build_type_text function.
*/
WITH attnum_cte AS (
  SELECT MAX(attnum) AS m_attnum FROM pg_attribute WHERE attrelid=tab_id
), col_create_cte AS (
  SELECT (
    COALESCE(
      quote_ident(col_create_obj ->> 'name'),
      quote_ident('Column ' || (attnum_cte.m_attnum + ROW_NUMBER() OVER ()))
    ),
    msar.build_type_text(col_create_obj -> 'type'),
    col_create_obj ->> 'not_null',
    CASE
      WHEN raw_default THEN
        col_create_obj ->> 'default'
      ELSE
        format('%L', col_create_obj ->> 'default')
      END
  )::__msar.col_def AS col_defs
  FROM attnum_cte, jsonb_array_elements(col_create_arr) as col_create_obj
)
SELECT array_agg(col_defs) FROM col_create_cte;
$$ LANGUAGE SQL RETURNS NULL ON NULL INPUT;


CREATE OR REPLACE FUNCTION
__msar.add_columns(tab_name text, col_defs variadic __msar.col_def[]) RETURNS text AS $$/*
Add the given columns to the given table.

Args:
  tab_name: Fully-qualified, quoted table name.
  col_defs: The columns to be added.
*/
WITH ca_cte AS (
  SELECT string_agg(
    'ADD COLUMN ' || __msar.build_col_def_text(col),
      ', '
    ) AS col_additions
  FROM unnest(col_defs) AS col
)
SELECT __msar.exec_ddl('ALTER TABLE %s %s', tab_name, col_additions) FROM ca_cte;
$$ LANGUAGE SQL RETURNS NULL ON NULL INPUT;


CREATE OR REPLACE FUNCTION
msar.add_columns(tab_id oid, col_defs jsonb, raw_default boolean DEFAULT false)
  RETURNS smallint[] AS $$/*
Add columns to a table.

Args:
  tab_id: The OID of the table to which we'll add columns.
  col_defs: a JSONB array defining columns to add. See msar.process_col_create_arr for details.
  raw_default: Whether to treat defaults as raw SQL. DANGER!
*/
DECLARE
  col_create_defs __msar.col_def[];
BEGIN
  col_create_defs := msar.process_col_create_arr(tab_id, col_defs, raw_default);
  PERFORM __msar.add_columns(__msar.get_relation_name(tab_id), variadic col_create_defs);
  RETURN array_agg(attnum)
    FROM (SELECT * FROM pg_attribute WHERE attrelid=tab_id) L
    INNER JOIN unnest(col_create_defs) R
    ON quote_ident(L.attname) = R.name_;
END;
$$ LANGUAGE plpgsql RETURNS NULL ON NULL INPUT;


CREATE OR REPLACE FUNCTION
msar.add_columns(sch_name text, tab_name text, col_defs jsonb, raw_default boolean)
  RETURNS smallint[] AS $$/*
Add columns to a table.

Args:
  sch_name: unquoted schema name of the table to which we'll add columns.
  tab_name: unquoted, unqualified name of the table to which we'll add columns.
  col_defs: a JSONB array defining columns to add. See msar.process_col_create_arr for details.
  raw_default: Whether to treat defaults as raw SQL. DANGER!
*/
SELECT msar.add_columns(msar.get_relation_oid(sch_name, tab_name), col_defs, raw_default);
$$ LANGUAGE SQL RETURNS NULL ON NULL INPUT;


----------------------------------------------------------------------------------------------------
----------------------------------------------------------------------------------------------------
-- MATHESAR ADD CONSTRAINTS FUNCTIONS
--
-- Add constraints to tables and (for NOT NULL) columns.
----------------------------------------------------------------------------------------------------
----------------------------------------------------------------------------------------------------


-- Constraint creation definition type -------------------------------------------------------------

DROP TYPE IF EXISTS __msar.con_def CASCADE;
CREATE TYPE __msar.con_def AS (
/*
This should be used in the context of a single ALTER TABLE command. So, no need to reference the
constrained table's OID.
*/
  name_ text, -- The name of the constraint to create, qualified and quoted.
  type_ "char", -- The type of constraint to create, as a "char". See pg_constraint.contype
  col_names text[], -- The columns for the constraint, quoted.
  deferrable_ boolean, -- Whether or not the constraint is deferrable.
  fk_rel_name text, -- The foreign table for an fkey, qualified and quoted.
  fk_col_names text[], -- The foreign table's columns for an fkey, quoted.
  fk_upd_action "char", -- Action taken when fk referent is updated. See pg_constraint.confupdtype.
  fk_del_action "char", -- Action taken when fk referent is deleted. See pg_constraint.confdeltype.
  fk_match_type "char", -- The match type of the fk constraint. See pg_constraint.confmatchtype.
  expression text -- Text SQL giving the expression for the constraint (if applicable).
);


CREATE OR REPLACE FUNCTION msar.get_fkey_action_from_char("char") RETURNS text AS $$/*
Map the "char" from pg_constraint to the update or delete action string.
*/
SELECT CASE
  WHEN $1 = 'a' THEN 'NO ACTION'
  WHEN $1 = 'r' THEN 'RESTRICT'
  WHEN $1 = 'c' THEN 'CASCADE'
  WHEN $1 = 'n' THEN 'SET NULL'
  WHEN $1 = 'd' THEN 'SET DEFAULT'
END;
$$ LANGUAGE SQL RETURNS NULL ON NULL INPUT;


CREATE OR REPLACE FUNCTION msar.get_fkey_match_type_from_char("char") RETURNS text AS $$/*
Convert a char to its proper string describing the match type.

NOTE: Since 'PARTIAL' is not implemented (and throws an error), we don't use it here.
*/
SELECT CASE
  WHEN $1 = 'f' THEN 'FULL'
  WHEN $1 = 's' THEN 'SIMPLE'
END;
$$ LANGUAGE SQL RETURNS NULL ON NULL INPUT;


CREATE OR REPLACE FUNCTION __msar.build_con_def_text(con __msar.con_def) RETURNS text AS $$/*
*/
SELECT CASE
    WHEN con.type_ = 'u' THEN
      format(
        '%sUNIQUE %s',
        'CONSTRAINT ' || con.name_ || ' ',
        __msar.build_text_tuple(con.col_names)
      )
    WHEN con.type_ = 'p' THEN
      format(
        '%sPRIMARY KEY %s',
        'CONSTRAINT ' || con.name_ || ' ',
        __msar.build_text_tuple(con.col_names)
      )
    WHEN con.type_ = 'f' THEN
      format(
        '%sFOREIGN KEY %s REFERENCES %s%s%s%s%s',
        'CONSTRAINT ' || con.name_ || ' ',
        __msar.build_text_tuple(con.col_names),
        con.fk_rel_name,
        __msar.build_text_tuple(con.fk_col_names),
        ' MATCH ' || msar.get_fkey_match_type_from_char(con.fk_match_type),
        ' ON DELETE ' || msar.get_fkey_action_from_char(con.fk_del_action),
        ' ON UPDATE ' || msar.get_fkey_action_from_char(con.fk_upd_action)
      )
    ELSE
      NULL
  END
  || CASE WHEN con.deferrable_ THEN 'DEFERRABLE' ELSE '' END;
$$ LANGUAGE SQL RETURNS NULL ON NULL INPUT;


CREATE OR REPLACE FUNCTION
msar.process_con_create_arr(tab_id oid, con_create_arr jsonb)
  RETURNS __msar.con_def[] AS $$/*
Create an array of  __msar.con_def from a JSON array of constraint creation defining JSON.

Args:
  tab_id: The OID of the table where we'll create the constraints.
  con_create_arr: A jsonb array defining a constraint creation (must have "type" key; "name",
                  "not_null", and "default" keys optional).


The con_create_arr should have the form:
[
  {
    "name": <str> (optional),
    "type": <str>,
    "columns": [<int:str>, <int:str>, ...],
    "deferrable": <bool>,
    "fkey_relation_id": <int> (optional),
    "fkey_relation_schema": <str> (optional),
    "fkey_relation_name": <str> (optional),
    "fkey_columns": [<int:str>, <int:str>, ...] (optional),
    "fkey_update_action": <str> (optional),
    "fkey_delete_action": <str> (optional),
    "fkey_match_type": <str> (optional),
  },
  {
    ...
  }
]
If the constraint type is "f", then we require
- fkey_relation_id or (fkey_relation_schema and fkey_relation_name).

Numeric IDs are preferred over textual ones where both are accepted.
*/
SELECT array_agg(
  (
    quote_ident(con_create_obj ->> 'name'),
    con_create_obj ->> 'type',
    msar.get_column_names(tab_id, con_create_obj -> 'columns'),
    con_create_obj ->> 'deferrable',
    COALESCE(
      __msar.get_relation_name((con_create_obj -> 'fkey_relation_id')::integer::oid),
      msar.get_fully_qualified_object_name(
        con_create_obj ->> 'fkey_relation_schema', con_create_obj ->> 'fkey_relation_name'
      )
    ),
    msar.get_column_names(
      COALESCE(
        (con_create_obj -> 'fkey_relation_id')::integer::oid,
        msar.get_relation_oid(
          con_create_obj ->> 'fkey_relation_schema', con_create_obj ->> 'fkey_relation_name'
        )
      ),
      con_create_obj -> 'fkey_columns'
    ),
    con_create_obj ->> 'fkey_update_action',
    con_create_obj ->> 'fkey_delete_action',
    con_create_obj ->> 'fkey_match_type',
    null -- not yet implemented
  )::__msar.con_def
) FROM jsonb_array_elements(con_create_arr) AS x(con_create_obj);
$$ LANGUAGE SQL RETURNS NULL ON NULL INPUT;


CREATE OR REPLACE FUNCTION
__msar.add_constraints(tab_name text, con_defs variadic __msar.con_def[])
  RETURNS TEXT AS $$/*
Add the given constraints to the given table.

Args:
  tab_name: Fully-qualified, quoted table name.
  con_defs: The constraints to be added.
*/
WITH con_cte AS (
  SELECT string_agg('ADD ' || __msar.build_con_def_text(con), ', ') as con_additions
  FROM unnest(con_defs) as con
)
SELECT __msar.exec_ddl('ALTER TABLE %s %s', tab_name, con_additions) FROM con_cte;
$$ LANGUAGE SQL RETURNS NULL ON NULL INPUT;


CREATE OR REPLACE FUNCTION
msar.add_constraints(tab_id oid, con_defs jsonb) RETURNS oid[] AS $$/*
Add constraints to a table.

Args:
  tab_id: The OID of the table to which we'll add constraints.
  col_defs: a JSONB array defining constraints to add. See msar.process_con_create_arr for details.
*/
DECLARE
  con_create_defs __msar.con_def[];
BEGIN
  con_create_defs := msar.process_con_create_arr(tab_id, con_defs);
  PERFORM __msar.add_constraints(__msar.get_relation_name(tab_id), variadic con_create_defs);
  RETURN array_agg(oid) FROM pg_constraint WHERE conrelid=tab_id;
END;
$$ LANGUAGE plpgsql RETURNS NULL ON NULL INPUT;


CREATE OR REPLACE FUNCTION
msar.add_constraints(sch_name text, tab_name text, con_defs jsonb)
  RETURNS oid[] AS $$/*
Add constraints to a table.

Args:
  sch_name: unquoted schema name of the table to which we'll add constraints.
  tab_name: unquoted, unqualified name of the table to which we'll add constraints.
  con_defs: a JSONB array defining constraints to add. See msar.process_con_create_arr for details.
*/
SELECT msar.add_constraints(msar.get_relation_oid(sch_name, tab_name), con_defs);
$$ LANGUAGE SQL RETURNS NULL ON NULL INPUT;


DROP TYPE IF EXISTS __msar.not_null_def CASCADE;
CREATE TYPE __msar.not_null_def AS (
  col_name text, -- The column to be modified, quoted.
  not_null boolean -- The value to set for null or not null.
);


CREATE OR REPLACE FUNCTION
__msar.set_not_nulls(tab_name text, not_null_defs __msar.not_null_def[]) RETURNS TEXT AS $$/*
Set or drop not null constraints on columns
*/
WITH not_null_cte AS (
  SELECT string_agg(
    CASE
      WHEN not_null_def.not_null=true THEN format('ALTER %s SET NOT NULL', not_null_def.col_name)
      WHEN not_null_def.not_null=false THEN format ('ALTER %s DROP NOT NULL', not_null_def.col_name)
    END,
    ', '
  ) AS not_nulls
  FROM unnest(not_null_defs) as not_null_def
)
SELECT __msar.exec_ddl('ALTER TABLE %s %s', tab_name, not_nulls) FROM not_null_cte;
$$ LANGUAGE SQL RETURNS NULL ON NULL INPUT;


CREATE OR REPLACE FUNCTION
msar.copy_constraint(con_id oid, from_col_id smallint, to_col_id smallint)
  RETURNS oid[] AS $$/*
Copy a single constraint associated with a column.

Given a column with attnum 3 involved in the original constraint, and a column with attnum 4 to be
involved in the constraint copy, and other columns 1 and 2 involved in the constraint, suppose the
original constraint had conkey [1, 2, 3]. The copy constraint should then have conkey [1, 2, 4].

For now, this is only implemented for unique constraints.

Args:
  con_id: The oid of the constraint we'll copy.
  from_col_id: The column ID to be removed from the original's conkey in the copy.
  to_col_id: The column ID to be added to the original's conkey in the copy.
*/
WITH
  con_cte AS (SELECT * FROM pg_constraint WHERE oid=con_id AND contype='u'),
  con_def_cte AS (
    SELECT jsonb_agg(
      jsonb_build_object(
        'name', null,
        'type', con_cte.contype,
        'columns', array_replace(con_cte.conkey, from_col_id, to_col_id)
      )
    ) AS con_def FROM con_cte
  )
SELECT msar.add_constraints(con_cte.conrelid, con_def_cte.con_def) FROM con_cte, con_def_cte;
$$ LANGUAGE sql RETURNS NULL ON NULL INPUT;


CREATE OR REPLACE FUNCTION
msar.copy_column(
  tab_id oid, col_id smallint, copy_name text, copy_data boolean, copy_constraints boolean
) RETURNS smallint AS $$/*
Copy a column of a table
*/
DECLARE
  col_defs __msar.col_def[];
  tab_name text;
  col_name text;
  created_col_id smallint;
  col_not_null boolean;
BEGIN
<<<<<<< HEAD
  col_defs := msar.get_col_defs(
=======
  col_create_defs := msar.get_duplicate_col_create_defs(
>>>>>>> 4d4fcbe8
    tab_id, ARRAY[col_id], ARRAY[copy_name], copy_data
  );
  tab_name := __msar.get_relation_name(tab_id);
  col_name := msar.get_column_name(tab_id, col_id);
  PERFORM __msar.add_columns(tab_name, VARIADIC col_defs);
  created_col_id := attnum
    FROM pg_attribute
    WHERE attrelid=tab_id AND quote_ident(attname)=col_defs[1].name_;
  IF copy_data THEN
    PERFORM __msar.exec_ddl(
      'UPDATE %s SET %s=%s',
      tab_name, col_defs[1].name_, msar.get_column_name(tab_id, col_id)
    );
  END IF;
  IF copy_constraints THEN
    PERFORM msar.copy_constraint(oid, col_id, created_col_id)
    FROM pg_constraint
    WHERE conrelid=tab_id AND ARRAY[col_id] <@ conkey;
    PERFORM __msar.set_not_nulls(
      tab_name, ARRAY[(col_defs[1].name_, attnotnull)::__msar.not_null_def]
    )
    FROM pg_attribute WHERE attrelid=tab_id AND attnum=col_id;
  END IF;
  RETURN created_col_id;
END;
$$ LANGUAGE plpgsql;


----------------------------------------------------------------------------------------------------
----------------------------------------------------------------------------------------------------
-- MATHESAR DROP TABLE FUNCTIONS
--
-- Drop a table.
----------------------------------------------------------------------------------------------------
----------------------------------------------------------------------------------------------------

-- Drop table --------------------------------------------------------------------------------------

CREATE OR REPLACE FUNCTION
__msar.drop_table(tab_name text, cascade_ boolean, if_exists boolean) RETURNS text AS $$/*
Drop a table, returning the command executed.

Args:
  tab_name: The qualified, quoted name of the table we will drop.
  cascade_: Whether to add CASCADE.
  if_exists_: Whether to ignore an error if the table doesn't exist
*/
DECLARE
  cmd_template TEXT;
BEGIN
  IF if_exists
  THEN
    cmd_template := 'DROP TABLE IF EXISTS %s';
  ELSE
    cmd_template := 'DROP TABLE %s';
  END IF;
  IF cascade_
  THEN
    cmd_template = cmd_template || ' CASCADE';
  END IF;
  RETURN __msar.exec_ddl(cmd_template, tab_name);
END;
$$ LANGUAGE plpgsql RETURNS NULL ON NULL INPUT;


CREATE OR REPLACE FUNCTION
msar.drop_table(tab_id oid, cascade_ boolean, if_exists boolean) RETURNS text AS $$/*
Drop a table, returning the command executed.

Args:
  tab_id: The OID of the table to drop
  cascade_: Whether to drop dependent objects.
  if_exists_: Whether to ignore an error if the table doesn't exist
*/
BEGIN
  RETURN __msar.drop_table(__msar.get_relation_name(tab_id), cascade_, if_exists);
END;
$$ LANGUAGE plpgsql RETURNS NULL ON NULL INPUT;


CREATE OR REPLACE FUNCTION
msar.drop_table(sch_name text, tab_name text, cascade_ boolean, if_exists boolean)
  RETURNS text AS $$/*
Drop a table, returning the command executed.

Args:
  sch_name: The schema of the table to drop.
  tab_name: The name of the table to drop.
  cascade_: Whether to drop dependent objects.
  if_exists_: Whether to ignore an error if the table doesn't exist
*/
DECLARE qualified_tab_name text;
BEGIN
  qualified_tab_name := msar.get_fully_qualified_object_name(sch_name, tab_name);
  RETURN __msar.drop_table(qualified_tab_name, cascade_, if_exists);
END;
$$ LANGUAGE plpgsql RETURNS NULL ON NULL INPUT;


----------------------------------------------------------------------------------------------------
----------------------------------------------------------------------------------------------------
-- MATHESAR DROP CONSTRAINT FUNCTIONS
--
-- Drop a constraint.
----------------------------------------------------------------------------------------------------
----------------------------------------------------------------------------------------------------

-- Drop constraint ---------------------------------------------------------------------------------


CREATE OR REPLACE FUNCTION
__msar.drop_constraint(tab_name text, con_name text) RETURNS text AS $$/*
Drop a constraint, returning the command executed.

Args:
  tab_name: A qualified & quoted name of the table that has the constraint to be dropped.
  con_name: Name of the constraint to drop, properly quoted.
*/
BEGIN
  RETURN __msar.exec_ddl(
    'ALTER TABLE %s DROP CONSTRAINT %s', tab_name, con_name
  );
END;
$$ LANGUAGE plpgsql RETURNS NULL ON NULL INPUT;


CREATE OR REPLACE FUNCTION
msar.drop_constraint(sch_name text, tab_name text, con_name text) RETURNS text AS $$/*
Drop a constraint, returning the command executed.

Args:
  sch_name: The name of the schema where the table with constraint to be dropped resides, unquoted.
  tab_name: The name of the table that has the constraint to be dropped, unquoted.
  con_name: Name of the constraint to drop, unquoted.
*/
BEGIN
  RETURN __msar.drop_constraint(
    msar.get_fully_qualified_object_name(sch_name, tab_name), quote_ident(con_name)
  );
END;
$$ LANGUAGE plpgsql RETURNS NULL ON NULL INPUT;


CREATE OR REPLACE FUNCTION
msar.drop_constraint(tab_id oid, con_id oid) RETURNS TEXT AS $$/*
Drop a constraint, returning the command executed.

Args:
  tab_id: OID of the table that has the constraint to be dropped.
  con_id: OID of the constraint to be dropped.
*/
BEGIN
  RETURN __msar.drop_constraint(
    __msar.get_relation_name(tab_id), msar.get_constraint_name(con_id)
  );
END;
$$ LANGUAGE plpgsql RETURNS NULL ON NULL INPUT;


-- Create Mathesar table function

CREATE OR REPLACE FUNCTION
__msar.add_table(tab_name text, col_defs __msar.col_def[], con_defs __msar.con_def[])
  RETURNS text AS $$/*
*/
WITH col_cte AS (
  SELECT string_agg(__msar.build_col_def_text(col), ', ') AS table_columns
  FROM unnest(col_defs) AS col
), con_cte AS (
  SELECT string_agg(__msar.build_con_def_text(con), ', ') AS table_constraints
  FROM unnest(con_defs) as con
)
SELECT __msar.exec_ddl('CREATE TABLE %s (%s) %s', tab_name, table_columns, table_constraints)
FROM col_cte, con_cte;
$$ LANGUAGE SQL RETURNS NULL ON NULL INPUT;<|MERGE_RESOLUTION|>--- conflicted
+++ resolved
@@ -767,22 +767,11 @@
 $$ LANGUAGE plpgsql RETURNS NULL ON NULL INPUT;
 
 
-<<<<<<< HEAD
-CREATE OR REPLACE FUNCTION msar.get_col_defs(
-    tab_id oid,
-    col_ids smallint[],
-    new_names text[],
-    copy_defaults boolean
-)
-  RETURNS __msar.col_def[] AS $$/*
+CREATE OR REPLACE FUNCTION
+msar.get_duplicate_col_defs(
+  tab_id oid, col_ids smallint[], new_names text[], copy_defaults boolean
+) RETURNS __msar.col_def[] AS $$/*
 Get an array of __msar.col_def from given columns in a table.
-=======
-CREATE OR REPLACE FUNCTION
-msar.get_duplicate_col_create_defs(
-  tab_id oid, col_ids smallint[], new_names text[], copy_defaults boolean
-) RETURNS __msar.col_create_def[] AS $$/*
-Get an array of __msar.col_create_def from given columns in a table.
->>>>>>> 4d4fcbe8
 
 Args:
   tab_id: The OID of the table containing the column whose definition we want.
@@ -1250,11 +1239,7 @@
   created_col_id smallint;
   col_not_null boolean;
 BEGIN
-<<<<<<< HEAD
-  col_defs := msar.get_col_defs(
-=======
-  col_create_defs := msar.get_duplicate_col_create_defs(
->>>>>>> 4d4fcbe8
+  col_defs := msar.get_duplicate_col_defs(
     tab_id, ARRAY[col_id], ARRAY[copy_name], copy_data
   );
   tab_name := __msar.get_relation_name(tab_id);
