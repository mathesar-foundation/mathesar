SELECT msar.drop_all_msar_objects(
  schemas_to_remove => ARRAY['msar', '__msar', 'mathesar_types', 'mathesar_inference_schema', 'msar_views'],
  remove_custom_types => false,
  strict => false
);

CREATE SCHEMA IF NOT EXISTS __msar;
CREATE SCHEMA IF NOT EXISTS msar;

----------------------------------------------------------------------------------------------------
----------------------------------------------------------------------------------------------------
-- HELPER FUNCTIONS
--
-- Low-level utils functions used by other functions.
----------------------------------------------------------------------------------------------------
----------------------------------------------------------------------------------------------------


CREATE OR REPLACE FUNCTION msar.mathesar_system_schemas() RETURNS text[] AS $$/*
Return a text array of the Mathesar System schemas.

Update this function whenever the list changes.
*/
SELECT ARRAY['msar', '__msar', 'mathesar_types']
$$ LANGUAGE SQL STABLE;


CREATE OR REPLACE FUNCTION msar.extract_smallints(v jsonb) RETURNS smallint[] AS $$/*
From the supplied JSONB value, extract all top-level JSONB array elements which can be successfully
cast to PostgreSQL smallint values. Return the resulting array of smallint values.

If the supplied jsonb value is not an array, this function will return an empty array.

If any jsonb array element cannot be cast to a smallint, it will be silently ignored.

This function does not raise any exceptions. It will always return an array.

This function should not be used on large arrays. It will be slow due to the performance
limitations[1] of EXCEPTION blocks.

[1]: https://www.postgresql.org/docs/current/plpgsql-control-structures.html#PLPGSQL-ERROR-TRAPPING

Args:
  v: any JSONB value.
*/
DECLARE
  result smallint[];
  element jsonb;
BEGIN
  FOR element IN SELECT jsonb_array_elements(v)
  LOOP
    BEGIN
      result := result || (element::smallint);
    EXCEPTION
      -- Ignore any elements that can't be cast to smallint.
      WHEN others THEN
        CONTINUE;
    END;
  END LOOP;
  RETURN result;
EXCEPTION
  WHEN others THEN
    RETURN '{}'::smallint[]; -- Return an empty array if the input is not an array.
END;
$$ LANGUAGE plpgsql IMMUTABLE RETURNS NULL ON NULL INPUT PARALLEL SAFE;


CREATE OR REPLACE FUNCTION msar.get_unique_local_identifier(
  existing_identifiers text[],
  base_identifier text
) RETURNS text AS $$/*
  This function generates a unique identifier based on a given base identifier and list
  of existing identifiers.

  If the base identifier already exists in the provided array of existing identifiers,
  it appends a counter to ensure uniqueness, else it returns the base identifier.
*/
DECLARE
  unique_identifier text;
  counter integer := 0;
BEGIN
  unique_identifier := base_identifier;

  WHILE unique_identifier = ANY(existing_identifiers) LOOP
    counter := counter + 1;
    unique_identifier := format('%s %s', base_identifier, counter);
  END LOOP;

  RETURN unique_identifier;
END;
$$ LANGUAGE plpgsql IMMUTABLE RETURNS NULL ON NULL INPUT;


----------------------------------------------------------------------------------------------------
----------------------------------------------------------------------------------------------------
-- GENERAL DDL FUNCTIONS
--
-- Functions in this section are quite general, and are the basis of the others.
----------------------------------------------------------------------------------------------------
----------------------------------------------------------------------------------------------------


CREATE OR REPLACE FUNCTION
__msar.exec_ddl(command text) RETURNS text AS $$/*
Execute the given command, returning the command executed.

Not useful for SELECTing from tables. Most useful when you're performing DDL.

Args:
  command: Raw string that will be executed as a command.
*/
BEGIN
  EXECUTE command;
  RETURN command;
END;
$$ LANGUAGE plpgsql RETURNS NULL ON NULL INPUT;


CREATE OR REPLACE FUNCTION
__msar.exec_ddl(command_template text, arguments variadic anyarray) RETURNS text AS $$/*
Execute a templated command, returning the command executed.

The template is given in the first argument, and all further arguments are used to fill in the
template. Not useful for SELECTing from tables. Most useful when you're performing DDL.

Args:
  command_template: Raw string that will be executed as a command.
  arguments: arguments that will be used to fill in the template.
*/
DECLARE formatted_command TEXT;
BEGIN
  formatted_command := format(command_template, VARIADIC arguments);
  RETURN __msar.exec_ddl(formatted_command);
END;
$$ LANGUAGE plpgsql RETURNS NULL ON NULL INPUT;


CREATE OR REPLACE FUNCTION
__msar.build_text_tuple(text[]) RETURNS text AS $$
SELECT '(' || string_agg(col, ', ') || ')' FROM unnest($1) x(col);
$$ LANGUAGE sql RETURNS NULL ON NULL INPUT;


----------------------------------------------------------------------------------------------------
----------------------------------------------------------------------------------------------------
-- GENERAL DQL FUNCTIONS
--
-- Functions in this section are quite general, and are the basis of the others.
----------------------------------------------------------------------------------------------------
----------------------------------------------------------------------------------------------------


CREATE OR REPLACE FUNCTION
__msar.exec_dql(command text) RETURNS jsonb AS $$/*
Execute the given command, returning a JSON object describing the records in the following form:
[
  {"id": 1, "col1_name": "value1", "col2_name": "value2"},
  {"id": 2, "col1_name": "value1", "col2_name": "value2"},
  {"id": 3, "col1_name": "value1", "col2_name": "value2"},
  ...
]

Useful for SELECTing from tables. Most useful when you're performing DQL.

Note that you must include the primary key column(`id` in case of a Mathesar table) in the
command_template if you want the returned records to be uniquely identifiable.

Args:
  command: Raw string that will be executed as a command.
*/
DECLARE
  records jsonb;
BEGIN
  EXECUTE 'WITH cte AS (' || command || ')
  SELECT jsonb_agg(row_to_json(cte.*)) FROM cte' INTO records;
  RETURN records;
END;
$$ LANGUAGE plpgsql RETURNS NULL ON NULL INPUT;


CREATE OR REPLACE FUNCTION
__msar.exec_dql(command_template text, arguments variadic anyarray) RETURNS jsonb AS $$/*
Execute a templated command, returning a JSON object describing the records in the following form:
[
  {"id": 1, "col1_name": "value1", "col2_name": "value2"},
  {"id": 2, "col1_name": "value1", "col2_name": "value2"},
  {"id": 3, "col1_name": "value1", "col2_name": "value2"},
  ...
]

The template is given in the first argument, and all further arguments are used to fill in the
template. Useful for SELECTing from tables. Most useful when you're performing DQL.

Note that you must include the primary key column(`id` in case of a Mathesar table) in the
command_template if you want the returned records to be uniquely identifiable.

Args:
  command_template: Raw string that will be executed as a command.
  arguments: arguments that will be used to fill in the template.
*/
DECLARE formatted_command TEXT;
BEGIN
  formatted_command := format(command_template, VARIADIC arguments);
  RETURN __msar.exec_dql(formatted_command);
END;
$$ LANGUAGE plpgsql RETURNS NULL ON NULL INPUT;


----------------------------------------------------------------------------------------------------
----------------------------------------------------------------------------------------------------
-- INFO FUNCTIONS
--
-- Functions in this section get information about a given schema, table or column.
----------------------------------------------------------------------------------------------------
----------------------------------------------------------------------------------------------------

CREATE OR REPLACE FUNCTION msar.col_description(tab_id oid, col_id integer) RETURNS text AS $$/*
Transparent wrapper for col_description. Putting it in the `msar` namespace helps route all DB calls
from Python through a single Python module.
*/
  BEGIN
    RETURN col_description(tab_id, col_id);
  END
$$ LANGUAGE plpgsql;


CREATE OR REPLACE FUNCTION msar.obj_description(obj_id oid, catalog_name text) RETURNS text AS $$/*
Transparent wrapper for obj_description. Putting it in the `msar` namespace helps route all DB calls
from Python through a single Python module.
*/
  BEGIN
    RETURN obj_description(obj_id, catalog_name);
  END
$$ LANGUAGE plpgsql;


CREATE OR REPLACE FUNCTION __msar.jsonb_key_exists(data jsonb, key text) RETURNS boolean AS $$/*
Wraps the `?` jsonb operator for improved readability.
*/
  BEGIN
    RETURN data ? key;
  END;
$$ LANGUAGE plpgsql;


CREATE OR REPLACE FUNCTION msar.get_schema_oid(sch_name text) RETURNS oid AS $$/*
Return the OID of a schema, or NULL if the schema does not exist.

Args :
  sch_name: The name of the schema, UNQUOTED.
*/
SELECT oid FROM pg_namespace WHERE nspname=sch_name;
$$ LANGUAGE SQL RETURNS NULL ON NULL INPUT;


CREATE OR REPLACE FUNCTION msar.get_schema_name(sch_id oid) RETURNS TEXT AS $$/*
Return the UNQUOTED name for a given schema.

Raises an exception if the schema is not found.

Args:
  sch_id: The OID of the schema.
*/
DECLARE sch_name text;
BEGIN
  SELECT nspname INTO sch_name FROM pg_namespace WHERE oid=sch_id;

  IF sch_name IS NULL THEN
    RAISE EXCEPTION 'No schema with OID % exists.', sch_id
    USING ERRCODE = '3F000'; -- invalid_schema_name
  END IF;

  RETURN sch_name;
END;
$$ LANGUAGE plpgsql;


CREATE OR REPLACE FUNCTION
__msar.build_qualified_name_sql(sch_name text, obj_name text) RETURNS text AS $$/*
Return the fully-qualified, properly quoted, name for a given database object (e.g., table).

Args:
  sch_name: The schema of the object, unquoted.
  obj_name: The name of the object, unqualified and unquoted.
*/
BEGIN
  RETURN  format('%I.%I', sch_name, obj_name);
END;
$$ LANGUAGE plpgsql RETURNS NULL ON NULL INPUT;


CREATE OR REPLACE FUNCTION
__msar.get_qualified_relation_name(rel_id oid) RETURNS text AS $$/*
Return the name for a given relation (e.g., table), qualified or quoted as appropriate.

In cases where the relation is already included in the search path, the returned name will not be
fully-qualified.

The relation *must* be in the pg_class table to use this function.

Args:
  rel_id: The OID of the relation.
*/
BEGIN
  RETURN rel_id::regclass::text;
END;
$$ LANGUAGE plpgsql RETURNS NULL ON NULL INPUT;


CREATE OR REPLACE FUNCTION
__msar.get_qualified_relation_name_or_null(rel_id oid) RETURNS text AS $$/*
Return the name for a given relation (e.g., table), qualified or quoted as appropriate.

In cases where the relation is already included in the search path, the returned name will not be
fully-qualified.

The relation *must* be in the pg_class table to use this function. This function will return NULL if
no corresponding relation can be found.

Args:
  rel_id: The OID of the relation.
*/
SELECT CASE
  WHEN EXISTS (SELECT oid FROM pg_catalog.pg_class WHERE oid=rel_id) THEN rel_id::regclass::text
END
$$ LANGUAGE SQL RETURNS NULL ON NULL INPUT;


CREATE OR REPLACE FUNCTION msar.get_relation_name(rel_oid oid) RETURNS TEXT AS $$/*
Return the UNQUOTED name of a given relation (e.g., table).

If the relation does not exist, an exception will be raised.

Args:
  rel_oid: The OID of the relation.
*/
DECLARE rel_name text;
BEGIN
  SELECT relname INTO rel_name FROM pg_class WHERE oid=rel_oid;

  IF rel_name IS NULL THEN
    RAISE EXCEPTION 'Relation with OID % does not exist', rel_oid
    USING ERRCODE = '42P01'; -- undefined_table
  END IF;

  RETURN rel_name;
END;
$$ LANGUAGE plpgsql RETURNS NULL ON NULL INPUT;


CREATE OR REPLACE FUNCTION msar.get_relation_schema_name(rel_oid oid) RETURNS TEXT AS $$/*
Return the UNQUOTED name of the schema which contains a given relation (e.g., table).

If the relation does not exist, an exception will be raised.

Args:
  rel_oid: The OID of the relation.
*/
DECLARE sch_name text;
BEGIN
  SELECT n.nspname INTO sch_name
  FROM pg_catalog.pg_class c
  JOIN pg_catalog.pg_namespace n ON n.oid = c.relnamespace
  WHERE c.oid = rel_oid;

  IF sch_name IS NULL THEN
    RAISE EXCEPTION 'Relation with OID % does not exist', rel_oid
    USING ERRCODE = '42P01'; -- undefined_table
  END IF;

  RETURN sch_name;
END;
$$ LANGUAGE plpgsql RETURNS NULL ON NULL INPUT;


CREATE OR REPLACE FUNCTION msar.get_relation_namespace_oid(rel_id oid) RETURNS oid AS $$/*
Get the OID of the namespace containing the given relation.

Most useful for getting the OID of the schema of a given table.

Args:
  rel_id: The OID of the relation whose namespace we want to find.
*/
SELECT relnamespace FROM pg_class WHERE oid=rel_id;
$$ LANGUAGE SQL RETURNS NULL ON NULL INPUT;



CREATE OR REPLACE FUNCTION
msar.get_column_name(rel_id oid, col_id integer) RETURNS text AS $$/*
Return the UNQUOTED name for a given column in a given relation (e.g., table).

More precisely, this function returns the name of attributes of any relation appearing in the
pg_class catalog table (so you could find attributes of indices with this function).

Args:
  rel_id:  The OID of the relation.
  col_id:  The attnum of the column in the relation.
*/
SELECT attname::text FROM pg_attribute WHERE attrelid=rel_id AND attnum=col_id;
$$ LANGUAGE sql RETURNS NULL ON NULL INPUT;


CREATE OR REPLACE FUNCTION
msar.get_column_name(rel_id oid, col_name text) RETURNS text AS $$/*
Return the UNQUOTED name for a given column in a given relation (e.g., table).

More precisely, this function returns the unquoted name of attributes of any relation appearing in the
pg_class catalog table (so you could find attributes of indices with this function). If the given
col_name is not in the relation, we return null.

This has the effect of both quoting and preparing the given col_name, and also validating that it
exists.

Args:
  rel_id:  The OID of the relation.
  col_name:  The unquoted name of the column in the relation.
*/
SELECT attname::text FROM pg_attribute WHERE attrelid=rel_id AND attname=col_name;
$$ LANGUAGE sql RETURNS NULL ON NULL INPUT;


CREATE OR REPLACE FUNCTION
msar.get_column_names(rel_id oid, columns jsonb) RETURNS text[] AS $$/*
Return the QUOTED names for given columns in a given relation (e.g., table).

- If the rel_id is given as 0, the assumption is that this is a new table, so we just apply normal
quoting rules to a column without validating anything further.
- If the rel_id is given as nonzero, and a column is given as text, then we validate that
  the column name exists in the table, and use that.
- If the rel_id is given as nonzero, and the column is given as a number, then we look the column up
  by attnum and use that name.

The columns jsonb can have a mix of numerical IDs and column names. The reason for this is that we
may be adding a column algorithmically, and this saves having to modify the column adding logic
based on the IDs passed by the user for given columns.

Args:
  rel_id:  The OID of the relation.
  columns:  A JSONB array of the unquoted names or IDs (can be mixed) of the columns.
*/
SELECT array_agg(
  CASE
    WHEN rel_id=0 THEN quote_ident(col #>> '{}')
    WHEN jsonb_typeof(col)='number' THEN quote_ident(msar.get_column_name(rel_id, col::integer))
    WHEN jsonb_typeof(col)='string' THEN quote_ident(msar.get_column_name(rel_id, col #>> '{}'))
  END
)
FROM jsonb_array_elements(columns) AS x(col);
$$ LANGUAGE sql RETURNS NULL ON NULL INPUT;


CREATE OR REPLACE FUNCTION msar.get_attnum(rel_id oid, att_name text) RETURNS smallint AS $$/*
Get the attnum for a given attribute in the relation. Returns null if no such attribute exists.

Usually, this will be used to get the attnum for a column of a table.

Args:
  rel_id: The relation where we'll look for the attribute.
  att_name: The name of the attribute, unquoted.
*/
SELECT attnum FROM pg_attribute WHERE attrelid=rel_id AND attname=att_name;
$$ LANGUAGE SQL RETURNS NULL ON NULL INPUT;


CREATE OR REPLACE FUNCTION
msar.is_pkey_col(rel_id oid, col_id integer) RETURNS boolean AS $$/*
Return whether the given column is in the primary key of the given relation (e.g., table).

Args:
  rel_id:  The OID of the relation.
  col_id:  The attnum of the column in the relation.
*/
SELECT EXISTS (
  SELECT 1 FROM pg_constraint WHERE
    ARRAY[col_id::smallint] <@ conkey AND conrelid=rel_id AND contype='p'
);
$$ LANGUAGE SQL STABLE RETURNS NULL ON NULL INPUT;


CREATE OR REPLACE FUNCTION
msar.get_selectable_pkey_attnum(rel_id regclass) RETURNS smallint AS $$/*
Get the attnum of the single-column primary key for a relation if it has one. If not, return null.

The attnum will only be returned if the current user has SELECT on that column.

TODO: resolve potential code duplication between this function and `get_pk_column`.

Args:
  rel_id:  The OID of the relation.
*/
SELECT conkey[1] FROM pg_constraint
WHERE
  conrelid = rel_id
  AND cardinality(conkey) = 1
  AND contype='p'
  AND has_column_privilege(rel_id, conkey[1], 'SELECT');
$$ LANGUAGE SQL STABLE RETURNS NULL ON NULL INPUT;


CREATE OR REPLACE FUNCTION
msar.is_default_possibly_dynamic(tab_id oid, col_id integer) RETURNS boolean AS $$/*
Determine whether the default value for the given column is an expression or constant.

If the column default is an expression, then we return 'True', since that could be dynamic. If the
column default is a simple constant, we return 'False'. The check is not very sophisticated, and
errs on the side of returning 'True'. We simply pull apart the pg_node_tree representation of the
expression, and check whether the root node is a known function call type. Note that we do *not*
search any deeper in the tree than the root node. This means we won't notice that some expressions
are actually constant (or at least static), if they have a function call or operator as their root
node.

For example, the following would return 'True', even though they're not dynamic:
  3 + 5
  msar.cast_to_integer('8')

Args:
  tab_id: The OID of the table with the column.
  col_id: The attnum of the column in the table.
*/
SELECT
  -- This is a typical dynamic default like NOW() or CURRENT_DATE
  (split_part(substring(adbin, 2), ' ', 1) IN (('SQLVALUEFUNCTION'), ('FUNCEXPR')))
  OR
  -- This is an identity column `GENERATED {ALWAYS | DEFAULT} AS IDENTITY`
  (attidentity <> '')
  OR
  -- Other generated columns show up here.
  (attgenerated <> '')
FROM pg_attribute LEFT JOIN pg_attrdef ON attrelid=adrelid AND attnum=adnum
WHERE attrelid=tab_id AND attnum=col_id;
$$ LANGUAGE SQL RETURNS NULL ON NULL INPUT;


CREATE OR REPLACE FUNCTION
msar.is_mathesar_id_column(tab_id oid, col_id integer) RETURNS boolean AS $$/*
Determine whether the given column is our default Mathesar ID column.

The column in question is always attnum 1, and is created with the string

  id integer PRIMARY KEY GENERATED BY DEFAULT AS IDENTITY

Args:
  tab_id: The OID of the table whose column we'll check
  col_id: The attnum of the column in question
*/
SELECT col_id=1 AND attname='id' AND atttypid='integer'::regtype::oid AND attidentity <> ''
FROM pg_attribute WHERE attrelid=tab_id AND attnum=col_id;
$$ LANGUAGE SQL RETURNS NULL ON NULL INPUT;


CREATE OR REPLACE FUNCTION
msar.get_cast_function_name(target_type regtype) RETURNS text AS $$/*
Return a string giving the appropriate name of the casting function for the target_type.

Currently set up to duplicate the logic in our python casting function builder. This will be
changed. Given a qualified, potentially capitalized type name, we
- Remove the namespace (schema),
- Replace any white space in the type name with underscores,
- Replace double quotes in the type name (e.g., the "char" type) with '_double_quote_'
- Use the prepped type name in the name `msar.cast_to_%s`.

Args:
  target_type: This should be a type that exists.
*/
DECLARE target_type_prepped text;
BEGIN
  -- TODO: Come up with a way to build these names that is more robust against collisions.
  WITH unqualifier AS (
    SELECT x[array_upper(x, 1)] unqualified_type
    FROM regexp_split_to_array(target_type::text, '\.') x
  ), unspacer AS(
    SELECT replace(unqualified_type, ' ', '_') unspaced_type
    FROM unqualifier
  )
  SELECT replace(unspaced_type, '"', '_double_quote_')
  FROM unspacer
  INTO target_type_prepped;
  RETURN format('msar.cast_to_%s', target_type_prepped);
END;
$$ LANGUAGE plpgsql RETURNS NULL ON NULL INPUT;


CREATE OR REPLACE FUNCTION msar.get_database_name(dat_id oid) RETURNS TEXT AS $$/*
Return the UNQUOTED name of a given database.

If the database does not exist, an exception will be raised.

Args:
  dat_id: The OID of the role.
*/
DECLARE dat_name text;
BEGIN
  SELECT datname INTO dat_name FROM pg_catalog.pg_database WHERE oid=dat_id;

  IF dat_name IS NULL THEN
    RAISE EXCEPTION 'Database with OID % does not exist', dat_id
    USING ERRCODE = '42704'; -- undefined_object
  END IF;

  RETURN dat_name;
END;
$$ LANGUAGE plpgsql STABLE RETURNS NULL ON NULL INPUT;


CREATE OR REPLACE FUNCTION msar.get_role_name(rol_oid oid) RETURNS TEXT AS $$/*
Return the UNQUOTED name of a given role.

If the role does not exist, an exception will be raised.

Args:
  rol_oid: The OID of the role.
*/
DECLARE rol_name text;
BEGIN
  SELECT rolname INTO rol_name FROM pg_catalog.pg_roles WHERE oid=rol_oid;

  IF rol_name IS NULL THEN
    RAISE EXCEPTION 'Role with OID % does not exist', rol_oid
    USING ERRCODE = '42704'; -- undefined_object
  END IF;

  RETURN rol_name;
END;
$$ LANGUAGE plpgsql STABLE RETURNS NULL ON NULL INPUT;


CREATE OR REPLACE FUNCTION msar.get_constraint_type_api_code(contype char) RETURNS TEXT AS $$/*
This function returns a string that represents the constraint type code used to describe
constraints when listing them within the Mathesar API.

PostgreSQL constraint types are documented by the `contype` field here:
https://www.postgresql.org/docs/current/catalog-pg-constraint.html

Notably, we don't include 't' (trigger) because triggers a bit different structurally and we don't
support working with them (yet?) in Mathesar.
*/
SELECT CASE contype
  WHEN 'c' THEN 'check'
  WHEN 'f' THEN 'foreignkey'
  WHEN 'p' THEN 'primary'
  WHEN 'u' THEN 'unique'
  WHEN 'x' THEN 'exclude'
END;
$$ LANGUAGE SQL STABLE RETURNS NULL ON NULL INPUT;


CREATE OR REPLACE FUNCTION msar.constraint_info_table() RETURNS TABLE
(
  oid bigint,
  name text,
  type text,
  columns smallint[],
  referent_table_oid bigint,
  referent_columns smallint[]
)
AS $$/*
Return data describing the constraints set on a given table.

Args:
  tab_id: The OID of the table.
*/
WITH constraints AS (
  SELECT
    oid::bigint AS oid,
    conname AS name,
    msar.get_constraint_type_api_code(contype::char) AS type,
    conkey AS columns,
    confrelid::bigint AS referent_table_oid,
    confkey AS referent_columns
  FROM pg_catalog.pg_constraint
)
SELECT *
FROM constraints
-- Only return constraints with types that we're able to classify
WHERE type IS NOT NULL
$$ LANGUAGE SQL;


CREATE OR REPLACE FUNCTION
msar.get_constraint_name(con_id oid) RETURNS text AS $$/*
Return the UNQUOTED constraint name of the corresponding constraint oid.

Args:
  con_id: The OID of the constraint.
*/
BEGIN
  RETURN conname::text FROM pg_constraint WHERE pg_constraint.oid = con_id;
END;
$$ LANGUAGE plpgsql RETURNS NULL ON NULL INPUT;


CREATE OR REPLACE FUNCTION
msar.get_schema_objects_table(sch_ids regnamespace[])
RETURNS TABLE (obj_id oid, obj_schema text, obj_name text, obj_kind text) AS $$ /*
Return a table with information about most objects in the given schemas.
*/
WITH obj_cte AS (
  (
    SELECT
      oid AS obj_id,
      msar.get_schema_name(pronamespace) AS obj_schema,
      proname AS obj_name,
      CASE prokind
        WHEN 'a' THEN 'AGGREGATE'
        WHEN 'p' THEN 'PROCEDURE'
        ELSE 'FUNCTION'
      END AS obj_kind
    FROM pg_proc
    WHERE pronamespace=ANY(sch_ids)
  ) UNION (
    SELECT
      oid AS obj_id,
      msar.get_schema_name(typnamespace) AS obj_schema,
      typname AS obj_name,
      'TYPE' AS obj_kind
    FROM pg_type
    WHERE typnamespace=ANY(sch_ids)
  ) UNION (
    SELECT
      oid AS obj_id,
      msar.get_schema_name(relnamespace) AS obj_schema,
      relname AS obj_name,
      CASE relkind
        WHEN 'r' THEN 'TABLE'
        WHEN 'p' THEN 'TABLE'
        WHEN 'i' THEN 'INDEX'
        WHEN 'I' THEN 'INDEX'
        WHEN 'S' THEN 'SEQUENCE'
        WHEN 'v' THEN 'VIEW'
        WHEN 'm' THEN 'MATERIALIZED VIEW'
        WHEN 'c' THEN 'TYPE'
        WHEN 'f' THEN 'FOREIGN TABLE'
      END AS obj_kind
    FROM pg_class
    WHERE relnamespace=ANY(sch_ids)
  )
) SELECT DISTINCT obj_id, obj_schema, obj_name, obj_kind FROM obj_cte WHERE obj_kind IS NOT NULL;
$$ LANGUAGE SQL STABLE RETURNS NULL ON NULL INPUT;


CREATE OR REPLACE FUNCTION
msar.get_pk_column(rel_id oid) RETURNS smallint AS $$/*
Return the first column attnum in the primary key of a given relation (e.g., table).

TODO: resolve potential code duplication between this function and `get_selectable_pkey_attnum`.

Args:
  rel_id: The OID of the relation.
*/
SELECT CASE WHEN array_length(conkey, 1) = 1 THEN conkey[1] END
FROM pg_constraint
WHERE contype='p'
AND conrelid=rel_id;
$$ LANGUAGE SQL RETURNS NULL ON NULL INPUT;


CREATE OR REPLACE FUNCTION
msar.get_column_type(rel_id oid, col_id smallint) RETURNS text AS $$/*
Return the type of a given column in a relation.

Args:
  rel_id: The OID of the relation.
  col_id: The attnum of the column in the relation.
*/
SELECT atttypid::regtype
FROM pg_attribute
WHERE attnum = col_id
AND attrelid = rel_id;
$$ LANGUAGE SQL RETURNS NULL ON NULL INPUT;


CREATE OR REPLACE FUNCTION
msar.get_interval_fields(typ_mod integer) RETURNS text AS $$/*
Return the string giving the fields for an interval typmod integer.

This logic is ported from the relevant PostgreSQL source code, reimplemented in SQL. See the
`intervaltypmodout` function at
https://doxygen.postgresql.org/backend_2utils_2adt_2timestamp_8c.html

Args:
  typ_mod: The atttypmod from the pg_attribute table. Should be valid for the interval type.
*/
SELECT CASE (typ_mod >> 16 & 32767)
  WHEN 1 << 2 THEN 'year'
  WHEN 1 << 1 THEN 'month'
  WHEN 1 << 3 THEN 'day'
  WHEN 1 << 10 THEN 'hour'
  WHEN 1 << 11 THEN 'minute'
  WHEN 1 << 12 THEN 'second'
  WHEN (1 << 2) | (1 << 1) THEN 'year to month'
  WHEN (1 << 3) | (1 << 10) THEN 'day to hour'
  WHEN (1 << 3) | (1 << 10) | (1 << 11) THEN 'day to minute'
  WHEN (1 << 3) | (1 << 10) | (1 << 11) | (1 << 12) THEN 'day to second'
  WHEN (1 << 10) | (1 << 11) THEN 'hour to minute'
  WHEN (1 << 10) | (1 << 11) | (1 << 12) THEN 'hour to second'
  WHEN (1 << 11) | (1 << 12) THEN 'minute to second'
END;
$$ LANGUAGE SQL RETURNS NULL ON NULL INPUT;


CREATE OR REPLACE FUNCTION
msar.get_type_options(typ_id regtype, typ_mod integer, typ_ndims integer) RETURNS jsonb AS $$/*
Return the type options calculated from a type, typmod pair.

This function uses a number of hard-coded constants. The form of the returned object is determined
by the input type, but the keys will be a subset of:
  precision: the precision of a numeric or interval type. See PostgreSQL docs for details.
  scale: the scale of a numeric type
  fields: See PostgreSQL documentation of the `interval` type.
  length: Applies to "text" types where the user can specify the length.
  item_type: Gives the type of array members for array-types

Args:
  typ_id: an OID or valid type representing string will work here.
  typ_mod: The integer corresponding to the type options; see pg_attribute catalog table.
  typ_ndims: Used to determine whether the type is actually an array without an extra join.
*/
SELECT nullif(
  CASE
    WHEN typ_id = ANY('{numeric, _numeric}'::regtype[]) THEN
      jsonb_build_object(
        -- This calculation is modified from the relevant PostgreSQL source code. See the function
        -- numeric_typmod_precision(int32) at
        -- https://doxygen.postgresql.org/backend_2utils_2adt_2numeric_8c.html
        'precision', ((nullif(typ_mod, -1) - 4) >> 16) & 65535,
        -- This calculation is from numeric_typmod_scale(int32) at the same location
        'scale', (((nullif(typ_mod, -1) - 4) & 2047) # 1024) - 1024
      )
    WHEN typ_id = ANY('{interval, _interval}'::regtype[]) THEN
      jsonb_build_object(
        'precision', nullif(typ_mod & 65535, 65535),
        'fields', msar.get_interval_fields(typ_mod)
      )
    WHEN typ_id = ANY('{bpchar, _bpchar, varchar, _varchar}'::regtype[]) THEN
      -- For char and varchar types, the typemod is equal to 4 more than the set length.
      jsonb_build_object('length', nullif(typ_mod, -1) - 4)
    WHEN typ_id = ANY(
      '{bit, varbit, time, timetz, timestamp, timestamptz}'::regtype[]
      || '{_bit, _varbit, _time, _timetz, _timestamp, _timestamptz}'::regtype[]
    ) THEN
      -- For all these types, the typmod is equal to the precision.
      jsonb_build_object(
        'precision', nullif(typ_mod, -1)
      )
    ELSE jsonb_build_object()
  END
  || CASE
    WHEN typ_ndims>0 THEN
      -- This string wrangling is debatably dubious, but avoids a slow join.
      jsonb_build_object('item_type', rtrim(typ_id::regtype::text, '[]'))
    ELSE '{}'
  END,
  '{}'
)
$$ LANGUAGE SQL RETURNS NULL ON NULL INPUT;


CREATE OR REPLACE FUNCTION msar.has_dependents(rel_id oid, att_id smallint) RETURNS boolean AS $$/*
Return a boolean according to whether the column identified by the given oid, attnum pair is
referenced (i.e., would dropping that column require CASCADE?).

Args:
  rel_id: The relation of the attribute.
  att_id: The attnum of the attribute in the relation.
*/
SELECT EXISTS (
  SELECT 1 FROM pg_depend WHERE refobjid=rel_id AND refobjsubid=att_id AND deptype='n'
);
$$ LANGUAGE SQL RETURNS NULL ON NULL INPUT;


CREATE OR REPLACE FUNCTION msar.get_fkey_map_table(tab_id oid)
  RETURNS TABLE (target_oid oid, conkey smallint, confkey smallint)
AS $$/*
Generate a table mapping foreign key values from refererrer to referent tables.

Given an input table (identified by OID), we return a table with each row representing a foreign key
constraint on that table. We return only single-column foreign keys, and only one per foreign key
column.

Args:
  tab_id: The OID of the table containing the foreign key columns to map.
*/
SELECT DISTINCT ON (conkey) pgc.confrelid AS target_oid, x.conkey AS conkey, y.confkey AS confkey
FROM pg_constraint pgc, LATERAL unnest(conkey) x(conkey), LATERAL unnest(confkey) y(confkey)
WHERE
  pgc.conrelid = tab_id
  AND pgc.contype='f'
  AND cardinality(pgc.confkey) = 1
  AND has_column_privilege(tab_id, x.conkey, 'SELECT')
  AND has_column_privilege(pgc.confrelid, y.confkey, 'SELECT')
ORDER BY conkey, target_oid, confkey;
$$ LANGUAGE SQL STABLE RETURNS NULL ON NULL INPUT;


CREATE OR REPLACE FUNCTION
msar.list_column_privileges_for_current_role(tab_id regclass, attnum smallint) RETURNS jsonb AS $$/*
Return a JSONB array of all privileges current_user holds on the passed table.
*/
SELECT coalesce(jsonb_agg(privilege), '[]'::jsonb)
FROM
  unnest(ARRAY['SELECT', 'INSERT', 'UPDATE', 'REFERENCES']) AS x(privilege),
  pg_catalog.has_column_privilege(tab_id, attnum, privilege) as has_privilege
WHERE has_privilege;
$$ LANGUAGE SQL STABLE RETURNS NULL ON NULL INPUT;


CREATE OR REPLACE FUNCTION
msar.describe_column_default(tab_id regclass, col_id smallint) RETURNS jsonb AS $$/*
Return a JSONB object describing the default (if any) of the given column in the given table.

The returned JSON will have the form:
  {
    "value": <any>,
    "is_dynamic": <bool>,
  }

If the default is possibly dynamic, i.e., if "is_dynamic" is true, then "value" will be a text SQL
expression that generates the default value if evaluated. If it is not dynamic, then "value" is the
actual default value.
*/
DECLARE
  def_expr text;
  def_json jsonb;
BEGIN
def_expr = CASE
  WHEN attidentity='' THEN pg_catalog.pg_get_expr(adbin, tab_id)
  ELSE 'identity'
END
FROM pg_catalog.pg_attribute LEFT JOIN pg_catalog.pg_attrdef ON attrelid=adrelid AND attnum=adnum
WHERE attrelid=tab_id AND attnum=col_id;
IF def_expr IS NULL THEN
  RETURN NULL;
ELSIF msar.is_default_possibly_dynamic(tab_id, col_id) THEN
  EXECUTE format(
    'SELECT jsonb_build_object(''value'', %L, ''is_dynamic'', true)', def_expr
  ) INTO def_json;
ELSE
  EXECUTE format(
    'SELECT jsonb_build_object(''value'', msar.format_data(%s), ''is_dynamic'', false)', def_expr
  ) INTO def_json;
END IF;
RETURN def_json;
END;
$$ LANGUAGE plpgsql RETURNS NULL ON NULL INPUT;


CREATE OR REPLACE FUNCTION msar.column_info_table(tab_id regclass) RETURNS TABLE
(
  id smallint, -- The OID of the column.
  name name, -- Name of the column.
  type text, -- The type of the column for the table.
  type_options jsonb, -- type_options for the column(if any).
  nullable boolean, -- is the column nullable.
  primary_key boolean, -- whether the column has primary key constraint. 
  "default" jsonb, -- the default for the column(if any).
  has_dependents boolean, -- is the column referenced by others.
  description text, -- The description of the column on the database.
  current_role_priv jsonb -- Privileges of the current role on the column.
) AS $$
SELECT
  attnum AS id,
  attname AS name,
  CASE WHEN attndims>0 THEN '_array' ELSE atttypid::regtype::text END AS type,
  msar.get_type_options(atttypid, atttypmod, attndims) AS type_options,
  NOT attnotnull AS nullable,
  COALESCE(pgi.indisprimary, false) AS primary_key,
  msar.describe_column_default(tab_id, attnum) AS default,
  msar.has_dependents(tab_id, attnum) AS has_dependents,
  msar.col_description(tab_id, attnum) AS description,
  msar.list_column_privileges_for_current_role(tab_id, attnum) AS current_role_priv
FROM pg_catalog.pg_attribute pga
  LEFT JOIN pg_index pgi ON pga.attrelid=pgi.indrelid AND pga.attnum=ANY(pgi.indkey)
WHERE pga.attrelid=tab_id AND pga.attnum > 0 and NOT attisdropped;
$$ LANGUAGE SQL STABLE RETURNS NULL ON NULL INPUT;


CREATE OR REPLACE FUNCTION msar.get_column_info(tab_id regclass) RETURNS jsonb AS $$/*
Given a table identifier, return an array of objects describing the columns of the table.

Each returned JSON object in the array will have the form:
  {
    "id": <int>,
    "name": <str>,
    "type": <str>,
    "type_options": <obj>,
    "nullable": <bool>,
    "primary_key": <bool>,
    "default": {"value": <str>, "is_dynamic": <bool>},
    "has_dependents": <bool>,
    "description": <str>,
    "current_role_priv": [<str>, <str>, ...]
  }

The `type_options` object is described in the docstring of `msar.get_type_options`. The `default`
object has the keys:
  value: A string giving the value (as an SQL expression) of the default.
  is_dynamic: A boolean giving whether the default is (likely to be) dynamic.
*/
SELECT coalesce(jsonb_agg(column_data), '[]'::jsonb)
FROM msar.column_info_table(tab_id) AS column_data;
$$ LANGUAGE SQL RETURNS NULL ON NULL INPUT;


CREATE OR REPLACE FUNCTION
msar.list_table_privileges_for_current_role(tab_id regclass) RETURNS jsonb AS $$/*
Return a JSONB array of all privileges current_user holds on the passed table.
*/
SELECT coalesce(jsonb_agg(privilege), '[]'::jsonb)
FROM
  unnest(
    ARRAY['SELECT', 'INSERT', 'UPDATE', 'DELETE', 'TRUNCATE', 'REFERENCES', 'TRIGGER']
  ) AS x(privilege),
  pg_catalog.has_table_privilege(tab_id, privilege) as has_privilege
WHERE has_privilege;
$$ LANGUAGE SQL STABLE RETURNS NULL ON NULL INPUT;


CREATE OR REPLACE FUNCTION msar.table_info_table() RETURNS TABLE
(
  oid bigint, -- The OID of the table.
  name name, -- Name of the table.
  schema bigint, -- The OID of the schema for the table.
  description text, -- The description of the table on the database.
  owner_oid bigint, -- The owner of the table.
  current_role_priv jsonb, -- Privileges of the current role on the table.
  current_role_owns boolean -- Whether the current role owns the table.
) AS $$
SELECT
  oid::bigint AS oid,
  relname AS name,
  relnamespace::bigint AS schema,
  msar.obj_description(oid, 'pg_class') AS description,
  relowner::bigint AS owner_oid,
  msar.list_table_privileges_for_current_role(oid) AS current_role_priv,
  pg_catalog.pg_has_role(relowner, 'USAGE') AS current_role_owns
FROM pg_catalog.pg_class
WHERE relkind = 'r';
$$ LANGUAGE SQL STABLE;


CREATE OR REPLACE FUNCTION msar.get_table(tab_id regclass) RETURNS jsonb AS $$/*
Given a table identifier, return a JSON object describing the table.

Each returned JSON object will have the form:
  {
    "oid": <int>,
    "name": <str>,
    "schema": <int>,
    "description": <str>,
    "owner_oid": <int>,
    "current_role_priv": [<str>],
    "current_role_owns": <bool>
  }

Args:
  tab_id: The OID or name of the table.
*/
SELECT to_jsonb(table_data)
FROM msar.table_info_table() AS table_data
WHERE table_data.oid = tab_id;
$$ LANGUAGE SQL RETURNS NULL ON NULL INPUT;


CREATE OR REPLACE FUNCTION msar.get_table_info(sch_id regnamespace) RETURNS jsonb AS $$/*
Given a schema identifier, return an array of objects describing the tables of the schema.

Each returned JSON object in the array will have the form:
  {
    "oid": <int>,
    "name": <str>,
    "schema": <int>,
    "description": <str>,
    "owner_oid": <int>,
    "current_role_priv": [<str>],
    "current_role_owns": <bool>
  }

Args:
  sch_id: The OID or name of the schema.
*/
SELECT coalesce(jsonb_agg(table_data),'[]'::jsonb)
FROM msar.table_info_table() AS table_data
WHERE table_data.schema = sch_id;
$$ LANGUAGE SQL RETURNS NULL ON NULL INPUT;


CREATE OR REPLACE FUNCTION
msar.list_schema_privileges_for_current_role(sch_id regnamespace) RETURNS jsonb AS $$/*
Return a JSONB array of all privileges current_user holds on the passed schema.
*/
SELECT coalesce(jsonb_agg(privilege), '[]'::jsonb)
FROM
  unnest(
    ARRAY['USAGE', 'CREATE']
  ) AS x(privilege),
  pg_catalog.has_schema_privilege(sch_id, privilege) as has_privilege
WHERE has_privilege;
$$ LANGUAGE SQL STABLE RETURNS NULL ON NULL INPUT;


CREATE OR REPLACE FUNCTION
msar.get_object_counts() RETURNS jsonb AS $$/*
Return a JSON object with counts of some objects in the database.

We exclude the mathesar-system schemas.

The objects counted are:
- total schemas, excluding Mathesar internal schemas
- total tables in the included schemas
- total rows of tables included
*/
SELECT jsonb_build_object(
  'schema_count', COUNT(DISTINCT pgn.oid),
  'table_count', COUNT(pgc.oid),
  'record_count', SUM(pgc.reltuples)
)
FROM pg_catalog.pg_namespace pgn
LEFT JOIN pg_catalog.pg_class pgc ON pgc.relnamespace = pgn.oid AND pgc.relkind = 'r'
WHERE pgn.nspname <> 'information_schema'
AND NOT (pgn.nspname = ANY(msar.mathesar_system_schemas()))
AND pgn.nspname NOT LIKE 'pg_%';
$$ LANGUAGE SQL STABLE;


CREATE OR REPLACE FUNCTION msar.schema_info_table() RETURNS TABLE
(
  oid bigint, -- The OID of the schema.
  name name, -- Name of the role.
  description text, -- The description of the schema on the database.
  owner_oid bigint, -- The owner of the schema.
  current_role_priv jsonb, -- Privileges of the current role on the schema.
  current_role_owns boolean, -- Whether the current role owns the schema.
  table_count integer -- The number of tables in the schema.
) AS $$
SELECT
  s.oid::bigint AS oid,
  s.nspname AS name,
  pg_catalog.obj_description(s.oid) AS description,
  s.nspowner::bigint AS owner_oid,
  msar.list_schema_privileges_for_current_role(s.oid) AS current_role_priv,
  pg_catalog.pg_has_role(s.nspowner, 'USAGE') AS current_role_owns,
  COALESCE(count(c.oid), 0) AS table_count
FROM pg_catalog.pg_namespace s
LEFT JOIN pg_catalog.pg_class c ON c.relnamespace = s.oid AND c.relkind = 'r'
GROUP BY
  s.oid,
  s.nspname,
  s.nspowner
ORDER BY s.nspname;
-- Filter on relkind so that we only count tables. This must be done in the ON clause so that
-- we still get a row for schemas with no tables.
$$ LANGUAGE SQL STABLE;


CREATE OR REPLACE FUNCTION msar.list_schemas() RETURNS jsonb AS $$/*
Return a json array of objects describing the user-defined schemas in the database.

PostgreSQL system schemas are ignored.

Internal Mathesar-specifc schemas are INCLUDED. These should be filtered out by the caller. This
behavior is to avoid tight coupling between this function and other SQL files that might need to
define additional Mathesar-specific schemas as our codebase grows.

Each returned JSON object in the array will have the form:
  {
    "oid": <int>
    "name": <str>
    "description": <str|null>
    "owner_oid": <int>,
    "current_role_priv": [<str>],
    "current_role_owns": <bool>,
    "table_count": <int>
  }
*/
SELECT jsonb_agg(schema_data)
FROM msar.schema_info_table() AS schema_data
WHERE schema_data.name <> 'information_schema'
AND schema_data.name NOT LIKE 'pg_%';
$$ LANGUAGE SQL STABLE;


CREATE OR REPLACE FUNCTION msar.get_schema(sch_id regnamespace) RETURNS jsonb AS $$/*
Return a json object describing the user-defined schema in the database.

Each returned JSON object will have the form:
  {
    "oid": <int>
    "name": <str>
    "description": <str|null>
    "owner_oid": <int>,
    "current_role_priv": [<str>],
    "current_role_owns": <bool>,
    "table_count": <int>
  }
*/
SELECT to_jsonb(schema_data)
FROM msar.schema_info_table() AS schema_data
WHERE schema_data.oid = sch_id;
$$ LANGUAGE SQL STABLE;


CREATE OR REPLACE FUNCTION msar.list_schema_privileges(sch_id regnamespace) RETURNS jsonb AS $$/*
Given a schema, returns a json array of objects with direct, non-default schema privileges

Each returned JSON object in the array has the form:
  {
    "role_oid": <int>,
    "direct" [<str>]
  }
*/
WITH priv_cte AS (
  SELECT
    jsonb_build_object(
      'role_oid', pgr.oid::bigint,
      'direct',  jsonb_agg(acl.privilege_type)
    ) AS p
  FROM
    pg_catalog.pg_roles AS pgr,
    pg_catalog.pg_namespace AS pgn,
    aclexplode(COALESCE(pgn.nspacl, acldefault('n', pgn.nspowner))) AS acl
  WHERE pgn.oid = sch_id AND pgr.oid = acl.grantee AND pgr.rolname NOT LIKE 'pg_%'
  GROUP BY pgr.oid, pgn.oid
)
SELECT COALESCE(jsonb_agg(priv_cte.p), '[]'::jsonb) FROM priv_cte;
$$ LANGUAGE SQL STABLE RETURNS NULL ON NULL INPUT;


CREATE OR REPLACE FUNCTION msar.role_info_table() RETURNS TABLE
(
  oid bigint, -- The OID of the role.
  name name, -- Name of the role.
  super boolean, -- Whether the role has SUPERUSER status.
  inherits boolean, -- Whether the role has INHERIT attribute.
  create_role boolean, -- Whether the role has CREATEROLE attribute.
  create_db boolean, -- Whether the role has CREATEDB attribute.
  login boolean, -- Whether the role has LOGIN attribute.
  description text, -- A description of the role
  members jsonb -- The member roles that *directly* inherit the role.
) AS $$/*
Returns a table describing all the roles present on the database server.
*/
WITH rolemembers as (
  SELECT
    pgr.oid AS oid,
    jsonb_agg(
      jsonb_build_object(
        'oid', pgm.member::bigint,
        'admin', pgm.admin_option
      )
    ) AS members
    FROM pg_catalog.pg_roles pgr
      INNER JOIN pg_catalog.pg_auth_members pgm ON pgr.oid=pgm.roleid
    GROUP BY pgr.oid
)
SELECT
  r.oid::bigint AS oid,
  r.rolname AS name,
  r.rolsuper AS super,
  r.rolinherit AS inherits,
  r.rolcreaterole AS create_role,
  r.rolcreatedb AS create_db,
  r.rolcanlogin AS login,
  pg_catalog.shobj_description(r.oid, 'pg_authid') AS description,
  rolemembers.members AS members
FROM pg_catalog.pg_roles r
LEFT OUTER JOIN rolemembers ON r.oid = rolemembers.oid;
$$ LANGUAGE SQL STABLE;


CREATE OR REPLACE FUNCTION msar.list_roles() RETURNS jsonb AS $$/*
Return a json array of objects with the list of roles in a database server,
excluding pg system roles.

Each returned JSON object in the array has the form:
  {
    "oid": <int>
    "name": <str>
    "super": <bool>
    "inherits": <bool>
    "create_role": <bool>
    "create_db": <bool>
    "login": <bool>
    "description": <str|null>
    "members": <[
        { "oid": <int>, "admin": <bool> }
      ]|null>
  }
*/
SELECT jsonb_agg(role_data)
FROM msar.role_info_table() AS role_data
WHERE role_data.name NOT LIKE 'pg_%';
$$ LANGUAGE SQL STABLE;


CREATE OR REPLACE FUNCTION msar.get_role(rolename text) RETURNS jsonb AS $$/*
Given a rolename, return a JSON object describing the role in a database server.

The returned JSON object has the form:
  {
    "oid": <int>
    "name": <str>
    "super": <bool>
    "inherits": <bool>
    "create_role": <bool>
    "create_db": <bool>
    "login": <bool>
    "description": <str|null>
    "members": <[
        { "oid": <int>, "admin": <bool> }
      ]|null>
  }
*/
SELECT to_jsonb(role_data)
FROM msar.role_info_table() AS role_data
WHERE role_data.name = rolename;
$$ LANGUAGE SQL STABLE;


CREATE OR REPLACE FUNCTION
msar.build_grant_membership_expr(parent_rol_id regrole, g_roles oid[]) RETURNS TEXT AS $$
SELECT string_agg(
  format(
    'GRANT %1$I TO %2$I',
    msar.get_role_name(parent_rol_id),
    msar.get_role_name(rol_id)
  ),
  E';\n'
) || E';\n'
FROM unnest(g_roles) as x(rol_id);
$$ LANGUAGE SQL STABLE RETURNS NULL ON NULL INPUT;


CREATE OR REPLACE FUNCTION
msar.build_revoke_membership_expr(parent_rol_id regrole, r_roles oid[]) RETURNS TEXT AS $$
SELECT string_agg(
  format(
    'REVOKE %1$I FROM %2$I',
    msar.get_role_name(parent_rol_id),
    msar.get_role_name(rol_id)
  ),
  E';\n'
) || E';\n'
FROM unnest(r_roles) as x(rol_id);
$$ LANGUAGE SQL STABLE RETURNS NULL ON NULL INPUT;


CREATE OR REPLACE FUNCTION msar.set_members_to_role(parent_rol_id regrole, members oid[]) RETURNS jsonb AS $$/*
Grant/Revoke direct membership to/from roles.

Returns a json object describing the updated information of the parent role.

  {
    "oid": <int>
    "name": <str>
    "super": <bool>
    "inherits": <bool>
    "create_role": <bool>
    "create_db": <bool>
    "login": <bool>
    "description": <str|null>
    "members": <[
        { "oid": <int>, "admin": <bool> }
      ]|null>
  }

Args:
  parent_rol_id: The OID of role whose membership will be granted/revoked to/from other roles.
  members: An array of role OID(s) whom we want to grant direct membership of the parent role.
           Only the OID(s) present in the array will be granted membership of parent role,
           Membership will be revoked for existing members not present in this array.
*/
DECLARE
  parent_role_name text := msar.get_role_name(parent_rol_id);
  parent_role_info jsonb := msar.get_role(parent_role_name);
  all_members_array bigint[];
  revoke_members_array bigint[];
  set_members_expr text;
BEGIN
  -- Get all the members of parent_role.
  SELECT array_agg(x.oid)
    FROM jsonb_to_recordset(
      CASE WHEN parent_role_info ->> 'members' IS NOT NULL
      THEN parent_role_info -> 'members'
      ELSE NULL END
    ) AS x(oid oid, admin boolean)
  INTO all_members_array;
  -- Find all the roles whose membership we want to revoke.
  SELECT ARRAY(
    SELECT unnest(all_members_array)
    EXCEPT
    SELECT unnest(members)
  ) INTO revoke_members_array;
  -- REVOKE/GRANT membership for parent_role.
  set_members_expr := concat_ws(
    E'\n',
    msar.build_revoke_membership_expr(parent_rol_id, revoke_members_array),
    msar.build_grant_membership_expr(parent_rol_id, members)
  );
  EXECUTE set_members_expr;
  -- Return the updated parent_role info including membership details.
  RETURN msar.get_role(parent_role_name);
END;
$$ LANGUAGE plpgsql RETURNS NULL ON NULL INPUT;


CREATE OR REPLACE FUNCTION
msar.get_current_role() RETURNS jsonb AS $$/*
Returns a JSON object describing the current_role and the parent role(s) whose
privileges are immediately available to current_role without doing SET ROLE.
*/
SELECT jsonb_build_object(
  'current_role', msar.get_role(current_role),
  'parent_roles', COALESCE(array_remove(
    array_agg(
      CASE WHEN pg_has_role(current_role, role_data.name, 'USAGE')
      THEN msar.get_role(role_data.name) END
    ), NULL
  ), ARRAY[]::jsonb[])
)
FROM msar.role_info_table() AS role_data
WHERE role_data.name NOT LIKE 'pg_%'
AND role_data.name != current_role;
$$ LANGUAGE SQL STABLE;


CREATE OR REPLACE FUNCTION msar.list_db_priv() RETURNS jsonb AS $$/*
Given a database name, returns a json array of objects with database privileges for non-inherited roles.

Each returned JSON object in the array has the form:
  {
    "role_oid": <int>,
    "direct" [<str>]
  }
*/
WITH priv_cte AS (
  SELECT
    jsonb_build_object(
      'role_oid', pgr.oid::bigint,
      'direct',  jsonb_agg(acl.privilege_type)
    ) AS p
  FROM
    pg_catalog.pg_roles AS pgr,
    pg_catalog.pg_database AS pgd,
    aclexplode(COALESCE(pgd.datacl, acldefault('d', pgd.datdba))) AS acl
  WHERE pgd.datname = pg_catalog.current_database()
    AND pgr.oid = acl.grantee AND pgr.rolname NOT LIKE 'pg_%'
  GROUP BY pgr.oid, pgd.oid
)
SELECT COALESCE(jsonb_agg(priv_cte.p), '[]'::jsonb) FROM priv_cte;
$$ LANGUAGE SQL STABLE RETURNS NULL ON NULL INPUT;


CREATE OR REPLACE FUNCTION
msar.list_database_privileges_for_current_role(dat_id oid) RETURNS jsonb AS $$/*
Return a JSONB array of all privileges current_user holds on the passed database.
*/
SELECT coalesce(jsonb_agg(privilege), '[]'::jsonb)
FROM
  unnest(
    ARRAY['CONNECT', 'CREATE', 'TEMPORARY']
  ) AS x(privilege),
  pg_catalog.has_database_privilege(dat_id, privilege) as has_privilege
WHERE has_privilege;
$$ LANGUAGE SQL STABLE RETURNS NULL ON NULL INPUT;


CREATE OR REPLACE FUNCTION msar.get_current_database_info() RETURNS jsonb AS $$/*
Return information about the current database.

The returned JSON object has the form:
  {
    "oid": <bigint>,
    "name": <str>,
    "owner_oid": <bigint>,
    "current_role_priv": [<str>],
    "current_role_owner": <bool>
  }
*/
SELECT jsonb_build_object(
  'oid', pgd.oid::bigint,
  'name', pgd.datname,
  'owner_oid', pgd.datdba::bigint,
  'current_role_priv', msar.list_database_privileges_for_current_role(pgd.oid),
  'current_role_owns', pg_catalog.pg_has_role(pgd.datdba, 'USAGE')
) FROM pg_catalog.pg_database AS pgd
WHERE pgd.datname = pg_catalog.current_database();
$$ LANGUAGE SQL STABLE RETURNS NULL ON NULL INPUT;


CREATE OR REPLACE FUNCTION msar.list_table_privileges(tab_id regclass) RETURNS jsonb AS $$/*
Given a table, returns a json array of objects with direct, non-default table privileges.

Each returned JSON object in the array has the form:
  {
    "role_oid": <int>,
    "direct" [<str>]
  }
*/
WITH priv_cte AS (
  SELECT
    jsonb_build_object(
      'role_oid', pgr.oid::bigint,
      'direct',  jsonb_agg(acl.privilege_type)
    ) AS p
  FROM
    pg_catalog.pg_roles AS pgr,
    pg_catalog.pg_class AS pgc,
    aclexplode(COALESCE(pgc.relacl, acldefault('r', pgc.relowner))) AS acl
  WHERE pgc.oid = tab_id AND pgr.oid = acl.grantee AND pgr.rolname NOT LIKE 'pg_%'
  GROUP BY pgr.oid, pgc.oid
)
SELECT COALESCE(jsonb_agg(priv_cte.p), '[]'::jsonb) FROM priv_cte;
$$ LANGUAGE SQL STABLE RETURNS NULL ON NULL INPUT;


----------------------------------------------------------------------------------------------------
----------------------------------------------------------------------------------------------------
-- ROLE MANIPULATION FUNCTIONS
--
-- Functions in this section should always involve creating, granting, or revoking privileges or
-- roles
----------------------------------------------------------------------------------------------------
----------------------------------------------------------------------------------------------------


CREATE OR REPLACE FUNCTION
msar.create_role(rolename text, password_ text, login_ boolean) RETURNS jsonb AS $$/*
Creates a login/non-login role, depending on whether the login_ flag is set.
Only the rolename field is required, the password field is required only if login_ is set to true.

Returns a JSON object describing the created role in the form:
  {
    "oid": <int>
    "name": <str>
    "super": <bool>
    "inherits": <bool>
    "create_role": <bool>
    "create_db": <bool>
    "login": <bool>
    "description": <str|null>
    "members": <[
        { "oid": <int>, "admin": <bool> }
      ]|null>
  }

Args:
  rolename: The name of the role to be created, unquoted.
  password_: The password for the rolename to set, unquoted.
  login_: Specify whether the role to be created could login.
*/
BEGIN
  CASE WHEN login_ THEN
    EXECUTE format('CREATE USER %I WITH PASSWORD %L', rolename, password_);
  ELSE
    EXECUTE format('CREATE ROLE %I', rolename);
  END CASE;
  RETURN msar.get_role(rolename);
END;
$$ LANGUAGE plpgsql;


CREATE OR REPLACE FUNCTION
msar.drop_role(rol_id regrole) RETURNS void AS $$/*
Drop a role.

Note:
- To drop a superuser role, you must be a superuser yourself.
- To drop non-superuser roles, you must have CREATEROLE privilege and have been granted ADMIN OPTION on the role.

Args:
  rol_id: The OID of the role to drop on the database.
*/
BEGIN
  EXECUTE format('DROP ROLE %I', msar.get_role_name(rol_id));
END;
$$ LANGUAGE plpgsql;


CREATE OR REPLACE FUNCTION
msar.build_database_privilege_replace_expr(rol_id regrole, privileges_ jsonb) RETURNS TEXT AS $$
SELECT string_agg(
  format(
    concat(
      CASE WHEN privileges_ ? val THEN 'GRANT' ELSE 'REVOKE' END,
      ' %1$s ON DATABASE %2$I ',
      CASE WHEN privileges_ ? val THEN 'TO' ELSE 'FROM' END,
      ' %3$I'
    ),
    val,
    pg_catalog.current_database(),
    msar.get_role_name(rol_id)
  ),
  E';\n'
) || E';\n'
FROM unnest(ARRAY['CONNECT', 'CREATE', 'TEMPORARY']) as x(val);
$$ LANGUAGE SQL STABLE RETURNS NULL ON NULL INPUT;


CREATE OR REPLACE FUNCTION
msar.replace_database_privileges_for_roles(priv_spec jsonb) RETURNS jsonb AS $$/*
Grant/Revoke privileges for a set of roles on the current database.

Args:
  priv_spec: An array defining the privileges to grant or revoke for each role.

Each object in the priv_spec should have the form:
{role_oid: <int>, privileges: SET<"CONNECT"|"CREATE"|"TEMPORARY">}

Any privilege that exists in the privileges subarray will be granted. Any which is missing will be
revoked.
*/
BEGIN
EXECUTE string_agg(
  msar.build_database_privilege_replace_expr(role_oid, direct),
  E';\n'
) || ';'
FROM jsonb_to_recordset(priv_spec) AS x(role_oid regrole, direct jsonb);
RETURN msar.list_db_priv();
END;
$$ LANGUAGE plpgsql RETURNS NULL ON NULL INPUT;


CREATE OR REPLACE FUNCTION
msar.build_schema_privilege_replace_expr(sch_id regnamespace, rol_id regrole, privileges_ jsonb)
  RETURNS TEXT AS $$
SELECT string_agg(
  format(
    concat(
      CASE WHEN privileges_ ? val THEN 'GRANT' ELSE 'REVOKE' END,
      ' %1$s ON SCHEMA %2$I ',
      CASE WHEN privileges_ ? val THEN 'TO' ELSE 'FROM' END,
      ' %3$I'
    ),
    val,
    msar.get_schema_name(sch_id),
    msar.get_role_name(rol_id)
  ),
  E';\n'
) || E';\n'
FROM unnest(ARRAY['USAGE', 'CREATE']) as x(val);
$$ LANGUAGE SQL STABLE RETURNS NULL ON NULL INPUT;


CREATE OR REPLACE FUNCTION
msar.replace_schema_privileges_for_roles(sch_id regnamespace, priv_spec jsonb) RETURNS jsonb AS $$/*
Grant/Revoke privileges for a set of roles on the given schema.

Args:
  sch_id The OID of the schema for which we're setting privileges for roles.
  priv_spec: An array defining the privileges to grant or revoke for each role.

Each object in the priv_spec should have the form:
{role_oid: <int>, privileges: SET<"USAGE"|"CREATE">}

Any privilege that exists in the privileges subarray will be granted. Any which is missing will be
revoked.
*/
BEGIN
EXECUTE string_agg(
  msar.build_schema_privilege_replace_expr(sch_id, role_oid, direct),
  E';\n'
) || ';'
FROM jsonb_to_recordset(priv_spec) AS x(role_oid regrole, direct jsonb);
RETURN msar.list_schema_privileges(sch_id);
END;
$$ LANGUAGE plpgsql RETURNS NULL ON NULL INPUT;


CREATE OR REPLACE FUNCTION
msar.build_table_privilege_replace_expr(tab_id regclass, rol_id regrole, privileges_ jsonb)
  RETURNS TEXT AS $$
SELECT string_agg(
  format(
    concat(
      CASE WHEN privileges_ ? val THEN 'GRANT' ELSE 'REVOKE' END,
      ' %1$s ON TABLE %2$I.%3$I ',
      CASE WHEN privileges_ ? val THEN 'TO' ELSE 'FROM' END,
      ' %4$I'
    ),
    val,
    msar.get_relation_schema_name(tab_id),
    msar.get_relation_name(tab_id),
    msar.get_role_name(rol_id)
  ),
  E';\n'
) || E';\n'
FROM unnest(ARRAY['INSERT', 'SELECT', 'UPDATE', 'DELETE', 'TRUNCATE', 'REFERENCES', 'TRIGGER']) as x(val);
$$ LANGUAGE SQL STABLE RETURNS NULL ON NULL INPUT;


CREATE OR REPLACE FUNCTION
msar.replace_table_privileges_for_roles(tab_id regclass, priv_spec jsonb) RETURNS jsonb AS $$/*
Grant/Revoke privileges for a set of roles on the given table.

Args:
  tab_id The OID of the table for which we're setting privileges for roles.
  priv_spec: An array defining the privileges to grant or revoke for each role.

Each object in the priv_spec should have the form:
{role_oid: <int>, privileges: SET<"INSERT"|"SELECT"|"UPDATE"|"DELETE"|"TRUNCATE"|"REFERENCES"|"TRIGGER">}

Any privilege that exists in the privileges subarray will be granted. Any which is missing will be
revoked.
*/
BEGIN
EXECUTE string_agg(
  msar.build_table_privilege_replace_expr(tab_id, role_oid, direct),
  E';\n'
) || ';'
FROM jsonb_to_recordset(priv_spec) AS x(role_oid regrole, direct jsonb);
RETURN msar.list_table_privileges(tab_id);
END;
$$ LANGUAGE plpgsql RETURNS NULL ON NULL INPUT;


CREATE OR REPLACE FUNCTION
msar.transfer_database_ownership(new_owner_oid regrole) RETURNS jsonb AS $$/*
Transfers ownership of the current database to a new owner.

Args:
  new_owner_oid: The OID of the role whom we want to be the new owner of the current database.

NOTE: To successfully transfer ownership of a database to a new owner the current user must:
  - Be a Superuser/Owner of the current database.
  - Be a `MEMBER` of the new owning role. i.e. The current role should be able to `SET ROLE`
    to the new owning role.
  - Have `CREATEDB` privilege.
*/
BEGIN
  EXECUTE format(
    'ALTER DATABASE %I OWNER TO %I',
    pg_catalog.current_database(),
    msar.get_role_name(new_owner_oid)
  );
  RETURN msar.get_current_database_info();
END;
$$ LANGUAGE plpgsql RETURNS NULL ON NULL INPUT;


CREATE OR REPLACE FUNCTION
msar.transfer_schema_ownership(sch_id regnamespace, new_owner_oid regrole) RETURNS jsonb AS $$/*
Transfers ownership of a given schema to a new owner.

Args:
  sch_id: The OID of the schema to transfer.
  new_owner_oid: The OID of the role whom we want to be the new owner of the schema.

NOTE: To successfully transfer ownership of a schema to a new owner the current user must:
  - Be a Superuser/Owner of the schema.
  - Be a `MEMBER` of the new owning role. i.e. The current role should be able to `SET ROLE`
    to the new owning role.
  - Have `CREATE` privilege for the database.
*/
BEGIN
  EXECUTE format(
    'ALTER SCHEMA %I OWNER TO %I',
    msar.get_schema_name(sch_id),
    msar.get_role_name(new_owner_oid)
  );
  RETURN msar.get_schema(sch_id);
END;
$$ LANGUAGE plpgsql RETURNS NULL ON NULL INPUT;


CREATE OR REPLACE FUNCTION
msar.transfer_table_ownership(tab_id regclass, new_owner_oid regrole) RETURNS jsonb AS $$/*
Transfers ownership of a given table to a new owner.

Args:
  tab_id: The OID of the table to transfer.
  new_owner_oid: The OID of the role whom we want to be the new owner of the table.

NOTE: To successfully transfer ownership of a table to a new owner the current user must:
  - Be a Superuser/Owner of the table.
  - Be a `MEMBER` of the new owning role. i.e. The current role should be able to `SET ROLE`
    to the new owning role.
  - Have `CREATE` privilege on the table's schema.
*/
BEGIN
  EXECUTE format(
    'ALTER TABLE %I.%I OWNER TO %I',
    msar.get_relation_schema_name(tab_id),
    msar.get_relation_name(tab_id),
    msar.get_role_name(new_owner_oid)
  );
  RETURN msar.get_table(tab_id);
END;
$$ LANGUAGE plpgsql RETURNS NULL ON NULL INPUT;


----------------------------------------------------------------------------------------------------
----------------------------------------------------------------------------------------------------
-- ALTER SCHEMA FUNCTIONS
--
-- Functions in this section should always involve 'ALTER SCHEMA'.
----------------------------------------------------------------------------------------------------
----------------------------------------------------------------------------------------------------

CREATE OR REPLACE FUNCTION msar.rename_schema(sch_id oid, new_sch_name text) RETURNS void AS $$/*
Change a schema's name

Args:
  sch_id: The OID of the schema to rename
  new_sch_name: A new for the schema, UNQUOTED
*/
DECLARE
  old_sch_name text := msar.get_schema_name(sch_id);
BEGIN
  IF old_sch_name = new_sch_name THEN
    -- Return early if the names are the same. This avoids an error from Postgres.
    RETURN;
  END IF;
  EXECUTE format('ALTER SCHEMA %I RENAME TO %I', old_sch_name, new_sch_name);
END;
$$ LANGUAGE plpgsql RETURNS NULL ON NULL INPUT;


CREATE OR REPLACE FUNCTION msar.set_schema_description(
  sch_id oid,
  description text
) RETURNS void AS $$/*
Set the PostgreSQL description (aka COMMENT) of a schema.

Descriptions are removed by passing an empty string or NULL.

Args:
  sch_id: The OID of the schema.
  description: The new description, UNQUOTED
*/
BEGIN
  EXECUTE format('COMMENT ON SCHEMA %I IS %L', msar.get_schema_name(sch_id), description);
END;
$$ LANGUAGE plpgsql;


CREATE OR REPLACE FUNCTION msar.patch_schema(sch_id oid, patch jsonb) RETURNS jsonb AS $$/*
Modify a schema according to the given patch.

Args:
  sch_id: The OID of the schema.
  patch: A JSONB object with the following keys:
    - name: (optional) The new name of the schema
    - description: (optional) The new description of the schema. To remove a description, pass an
      empty string or NULL.

Returns:
  A json object describing the user-defined schema in the database.
*/
BEGIN
  PERFORM msar.rename_schema(sch_id, patch->>'name');
  PERFORM CASE WHEN patch ? 'description'
  THEN msar.set_schema_description(sch_id, patch->>'description') END;
  RETURN msar.get_schema(sch_id);
END;
$$ LANGUAGE plpgsql RETURNS NULL ON NULL INPUT;


----------------------------------------------------------------------------------------------------
----------------------------------------------------------------------------------------------------
-- CREATE SCHEMA FUNCTIONS
--
-- Create a schema.
----------------------------------------------------------------------------------------------------
----------------------------------------------------------------------------------------------------


CREATE OR REPLACE FUNCTION msar.create_schema(
  sch_name text,
  own_id regrole,
  description text DEFAULT ''
) RETURNS jsonb AS $$/*
Create a schema, possibly with a description.

If a schema with the given name already exists, an exception will be raised.

Args:
  sch_name: The name of the schema to be created, UNQUOTED.
  own_id:      (optional) The OID of the role who will own the new schema.
  description: (optional) A description for the schema, UNQUOTED.

Returns:
  A json object describing the user-defined schema in the database.

Note:
  - This function does not support IF NOT EXISTS because it's simpler that way. I originally tried
    to support descriptions and if_not_exists in the same function, but as I discovered more edge cases
    and inconsistencies, it got too complex, and I didn't think we'd have a good enough use case for it.
  - If own_id is NULL, the current role will be the owner of the new schema.
*/
DECLARE schema_oid oid;
BEGIN
  EXECUTE 'CREATE SCHEMA ' || quote_ident(sch_name);
  schema_oid := msar.get_schema_oid(sch_name);
  PERFORM msar.set_schema_description(schema_oid, description);
  IF own_id IS NOT NULL THEN
    PERFORM msar.transfer_schema_ownership(schema_oid, own_id);
  END IF;
  RETURN msar.get_schema(schema_oid);
END;
$$ LANGUAGE plpgsql;


----------------------------------------------------------------------------------------------------
----------------------------------------------------------------------------------------------------
-- DROP DATABASE FUNCTIONS
--
-- Drop a database.
----------------------------------------------------------------------------------------------------
----------------------------------------------------------------------------------------------------


CREATE OR REPLACE FUNCTION
msar.drop_database_query(dat_id oid) RETURNS text AS $$/*
Return the SQL query to drop a database.

If no database exists with the given oid, an exception will be raised.

Args:
  dat_id: The OID of the role to drop.
*/
BEGIN
  RETURN format('DROP DATABASE %I', msar.get_database_name(dat_id));
END;
$$ LANGUAGE plpgsql RETURNS NULL ON NULL INPUT;


----------------------------------------------------------------------------------------------------
----------------------------------------------------------------------------------------------------
-- DROP SCHEMA FUNCTIONS
--
-- Drop a schema.
----------------------------------------------------------------------------------------------------
----------------------------------------------------------------------------------------------------


CREATE OR REPLACE FUNCTION
msar.drop_schemas(sch_ids regnamespace[]) RETURNS void AS $$/*
Safely drop all objects in each schema, then the schemas themselves.

Does not work on the msar schema.

If any passed schema doesn't exist, an exception will be raised. If any object exists in a schema
which isn't passed, but which depends on an object in a passed schema, an exception will be raised.

Args:
  sch_ids: The OIDs of the schemas to drop.
*/
DECLARE
  obj RECORD;
  message text;
  detail text;
  sch regnamespace;
  sch_name text;
  undropped_objects text[];
  drop_success boolean := false;
  drop_failed boolean := false;
BEGIN
  SET client_min_messages = WARNING;
  FOR obj IN
    SELECT obj_id, obj_schema, obj_name, obj_kind
    FROM msar.get_schema_objects_table(sch_ids)
    ORDER BY obj_id DESC  -- Objects more often depend on others of lower OID.
  LOOP
    BEGIN
      EXECUTE format('DROP %s IF EXISTS %I.%I', obj.obj_kind, obj.obj_schema, obj.obj_name);
      drop_success = true;
    EXCEPTION
      WHEN dependent_objects_still_exist THEN
        GET STACKED DIAGNOSTICS
          message = MESSAGE_TEXT,
          detail = PG_EXCEPTION_DETAIL;
        undropped_objects = undropped_objects || message;
        IF detail <> '' THEN
           undropped_objects = undropped_objects || concat('    ', detail);
        END IF;
      drop_failed =  true;
    END;
  END LOOP;
  SET client_min_messages = NOTICE;
  IF drop_failed IS false THEN
    -- We dropped every object that existed in the schemas.
    RAISE NOTICE E'All objects dropped successfully!\n\nDropping schemas...\n\n';
    FOREACH sch IN ARRAY sch_ids
      LOOP
        sch_name = msar.get_schema_name(sch);
        RAISE NOTICE 'Dropping Schema %', sch_name;
        EXECUTE(format('DROP SCHEMA IF EXISTS %I', sch_name));
      END LOOP;
  ELSIF drop_success IS false THEN
    -- We failed to drop anything in the schemas (and failed to drop at least one object).
    RAISE EXCEPTION USING
      MESSAGE = 'Nothing was dropped in this call due to dependent objects.',
      DETAIL = array_to_string(array_remove(undropped_objects, ''), E'\n         '),
      HINT = 'All changes will be reverted.',
      ERRCODE = 'dependent_objects_still_exist';
  ELSE
    -- We did drop some objects, but failed to drop at least one (due to dependencies). Recurse.
    PERFORM msar.drop_schemas(sch_ids);
  END IF;
END;
$$ LANGUAGE plpgsql RETURNS NULL ON NULL INPUT;


----------------------------------------------------------------------------------------------------
----------------------------------------------------------------------------------------------------
-- ALTER TABLE FUNCTIONS
--
-- Functions in this section should always involve 'ALTER TABLE'.
----------------------------------------------------------------------------------------------------
----------------------------------------------------------------------------------------------------


-- Rename table ------------------------------------------------------------------------------------


CREATE OR REPLACE FUNCTION
msar.rename_table(tab_id oid, new_tab_name text) RETURNS void AS $$/*
Change a table's name.

Args:
  tab_id: the OID of the table whose name we want to change
  new_tab_name: unquoted, unqualified table name
*/
DECLARE
  old_tab_name text := msar.get_relation_name(tab_id);
BEGIN
  IF old_tab_name <> new_tab_name THEN
    EXECUTE format(
      'ALTER TABLE %I.%I RENAME TO %I',
      msar.get_relation_schema_name(tab_id),
      old_tab_name,
      new_tab_name
    );
  END IF;
END;
$$ LANGUAGE plpgsql RETURNS NULL ON NULL INPUT;


-- Comment on table --------------------------------------------------------------------------------

CREATE OR REPLACE FUNCTION
msar.comment_on_table(tab_id oid, comment_ text) RETURNS VOID AS $$/*
Change the description of a table.

Args:
  tab_id: The OID of the table whose comment we will change.
  comment_: The new comment.
*/
BEGIN
  EXECUTE format(
    'COMMENT ON TABLE %I.%I IS %L',
    msar.get_relation_schema_name(tab_id),
    msar.get_relation_name(tab_id),
    comment_
  );
END;
$$ LANGUAGE plpgsql;


-- Alter table -------------------------------------------------------------------------------------
CREATE OR REPLACE FUNCTION
msar.alter_table(tab_id oid, tab_alters jsonb) RETURNS text AS $$/*
Alter the name, description, or columns of a table, returning name of the altered table.

Args:
  tab_id: The OID of the table whose columns we'll alter.
  tab_alters: a JSONB describing the alterations to make.

  The tab_alters should have the form:
  {
    "name": <str>,
    "description": <str>
    "columns": <col_alters>,
  }
*/
DECLARE
  new_tab_name text;
  col_alters jsonb;
BEGIN
  new_tab_name := tab_alters->>'name';
  col_alters := tab_alters->'columns';
  PERFORM msar.rename_table(tab_id, new_tab_name);
  PERFORM CASE WHEN tab_alters ? 'description'
  THEN msar.comment_on_table(tab_id, tab_alters->>'description') END;
  PERFORM msar.alter_columns(tab_id, col_alters);
  RETURN __msar.get_qualified_relation_name_or_null(tab_id);
END;
$$ LANGUAGE plpgsql RETURNS NULL ON NULL INPUT;


----------------------------------------------------------------------------------------------------
----------------------------------------------------------------------------------------------------
-- ALTER TABLE FUNCTIONS: Column operations
--
-- Functions in this section should always involve 'ALTER TABLE', and one or more columns
----------------------------------------------------------------------------------------------------
----------------------------------------------------------------------------------------------------


-- Drop columns from table -------------------------------------------------------------------------

CREATE OR REPLACE FUNCTION
msar.drop_columns(tab_id oid, col_ids variadic integer[]) RETURNS void AS $$/*
Drop the given columns from the given table.

Args:
  tab_id: OID of the table whose columns we'll drop.
  col_ids: The attnums of the columns to drop.
*/
BEGIN
  col_ids := array_remove(col_ids, null);
  IF array_length(col_ids, 1) IS NOT NULL THEN
    EXECUTE format(
      'ALTER TABLE %I.%I %s',
      msar.get_relation_schema_name(tab_id),
      msar.get_relation_name(tab_id),
      string_agg(format('DROP COLUMN %I', attname), ', ')
    )
    FROM pg_catalog.pg_attribute AS pga INNER JOIN unnest(col_ids) AS x(col) ON pga.attnum=x.col
    WHERE attrelid=tab_id AND NOT attisdropped;
  END IF;
END;
$$ LANGUAGE plpgsql RETURNS NULL ON NULL INPUT;


-- Column creation definition type -----------------------------------------------------------------

CREATE TYPE msar.pkey_kind AS ENUM ('UUIDv4', 'IDENTITY');


CREATE TYPE __msar.col_def AS (
  name_ text, -- The name of the column to create, quoted.
  type_ text, -- The type of the column to create, fully specced with arguments.
  not_null boolean, -- A boolean to describe whether the column is nullable or not.
  default_ text, -- Text SQL giving the default value for the column.
  pkey_type msar.pkey_kind, -- An enum specifing the type of the pkey column.
  description text -- A text that will become a comment for the column
);


CREATE OR REPLACE FUNCTION
msar.get_fresh_copy_name(tab_id oid, col_id smallint) RETURNS text AS $$/*
This function generates a name to be used for a duplicated column.

Given an original column name 'abc', the resulting copies will be named 'abc <n>', where <n> is
minimal (at least 1) subject to the restriction that 'abc <n>' is not already a column of the table
given.

Args:
  tab_id: the table for which we'll generate a column name.
  col_id: the original column whose name we'll use as the prefix in our copied column name.
*/
DECLARE
  original_col_name text;
  idx integer := 1;
BEGIN
  original_col_name := attname FROM pg_attribute WHERE attrelid=tab_id AND attnum=col_id;
  WHILE format('%s %s', original_col_name, idx) IN (
    SELECT attname FROM pg_attribute WHERE attrelid=tab_id
  ) LOOP
    idx = idx + 1;
  END LOOP;
  RETURN format('%s %s', original_col_name, idx);
END;
$$ LANGUAGE plpgsql RETURNS NULL ON NULL INPUT;


CREATE OR REPLACE FUNCTION __msar.get_duplicate_col_defs(
  tab_id oid,
  col_ids smallint[],
  new_names text[],
  copy_defaults boolean
) RETURNS __msar.col_def[] AS $$/*
Get an array of __msar.col_def from given columns in a table.

Args:
  tab_id: The OID of the table containing the column whose definition we want.
  col_ids: The attnums of the columns whose definitions we want.
  new_names: The desired names of the column defs. Must be in same order as col_ids, and same
    length.
  copy_defaults: Whether or not we should copy the defaults
*/
SELECT array_agg(
  (
    -- build a name for the duplicate column
    quote_ident(COALESCE(new_name, msar.get_fresh_copy_name(tab_id, pg_columns.attnum))),
    -- build text specifying the type of the duplicate column
    format_type(atttypid, atttypmod),
    -- set the duplicate column to be nullable, since it will initially be empty
    false,
    -- set the default value for the duplicate column if specified
    CASE WHEN copy_defaults THEN pg_get_expr(adbin, tab_id) END,
    -- We don't set a duplicate column as a primary key, since that would cause an error.
    null,
    msar.col_description(tab_id, pg_columns.attnum)
  )::__msar.col_def
)
FROM pg_attribute AS pg_columns
  JOIN unnest(col_ids, new_names) AS columns_to_copy(col_id, new_name)
    ON pg_columns.attnum=columns_to_copy.col_id
  LEFT JOIN pg_attrdef AS pg_column_defaults
    ON pg_column_defaults.adnum=pg_columns.attnum AND pg_columns.attrelid=pg_column_defaults.adrelid
WHERE pg_columns.attrelid=tab_id;
$$ LANGUAGE sql RETURNS NULL ON NULL INPUT;


CREATE OR REPLACE FUNCTION
msar.build_unique_column_name(tab_id oid, col_name text) RETURNS text AS $$/*
Get a unique column name based on the given name.

Args:
  tab_id: The OID of the table where the column name should be unique.
  col_name: The resulting column name will be equal to or at least based on this.

See the msar.get_fresh_copy_name function for how unique column names are generated.
*/
DECLARE
  col_attnum smallint;
BEGIN
  col_attnum := msar.get_attnum(tab_id, col_name);
  RETURN CASE
    WHEN col_attnum IS NOT NULL THEN msar.get_fresh_copy_name(tab_id, col_attnum) ELSE col_name
  END;
END;
$$ LANGUAGE plpgsql RETURNS NULL ON NULL INPUT;


CREATE OR REPLACE FUNCTION
msar.build_unique_fkey_column_name(tab_id oid, fk_col_name text, frel_name text)
  RETURNS text AS $$/*
Create a unique name for a foreign key column.

Args:
  tab_id: The OID of the table where the column name should be unique.
  fk_col_name: The base name for the foreign key column.
  frel_name: The name of the referent table. Used for creating fk_col_name if not given.

Note that frel_name will be used to build the foreign key column name if it's not given. The result
will be of the form: <frel_name>_id. Then, we apply some logic to ensure the result is unique.
*/
BEGIN
  fk_col_name := COALESCE(fk_col_name, format('%s_id', frel_name));
  RETURN msar.build_unique_column_name(tab_id, fk_col_name);
END;
$$ LANGUAGE plpgsql;


CREATE OR REPLACE FUNCTION
msar.get_extracted_col_def_jsonb(tab_id oid, col_ids integer[]) RETURNS jsonb AS $$/*
Get a JSON array of column definitions from given columns for creation of an extracted table.

See the __msar.process_col_def_jsonb for a description of the JSON.

Args:
  tab_id: The OID of the table containing the columns whose definitions we want.
  col_ids: The attnum of the columns whose definitions we want.
*/

SELECT jsonb_agg(
  jsonb_build_object(
    'name', attname,
    'type', jsonb_build_object('id', atttypid, 'modifier', atttypmod),
    'not_null', attnotnull,
    'default',
    -- We only copy non-dynamic default expressions to new table to avoid double-use of sequences.
    -- Sequences are owned by a specific column, and can't be reused without error.
    CASE WHEN NOT msar.is_default_possibly_dynamic(tab_id, col_id) THEN
      pg_get_expr(adbin, tab_id)
    END
  )
)
FROM pg_attribute AS pg_columns
  JOIN unnest(col_ids) AS columns_to_copy(col_id)
    ON pg_columns.attnum=columns_to_copy.col_id
  LEFT JOIN pg_attrdef AS pg_column_defaults
    ON pg_column_defaults.adnum=pg_columns.attnum AND pg_columns.attrelid=pg_column_defaults.adrelid
WHERE pg_columns.attrelid=tab_id AND NOT msar.is_pkey_col(tab_id, col_id);
$$ LANGUAGE sql RETURNS NULL ON NULL INPUT;


-- Add columns to table ----------------------------------------------------------------------------

CREATE OR REPLACE FUNCTION
__msar.prepare_fields_arg(fields text) RETURNS text AS $$/*
Convert the `fields` argument into an integer for use with the integertypmodin system function.

Args:
  fields: A string corresponding to the documented options from the doumentation at
          https://www.postgresql.org/docs/13/datatype-datetime.html

In order to construct the argument for intervaltypmodin, needed for constructing the typmod value
for INTERVAL types with arguments, we need to apply a transformation to the correct integer. This
transformation is quite arcane, and is lifted straight from the PostgreSQL C code. Given a non-null
fields argument, the steps are:
- Assign each substring of valid `fields` arguments the correct integer (from the Postgres src).
- Apply a bitshift mapping each integer to the according power of 2.
- Sum the results to get an integer signifying the fields argument.
*/
SELECT COALESCE(
  sum(1<<code)::text,
  '32767'  -- 0x7FFF in decimal; This represents no field argument.
)
FROM (
  VALUES
    ('MONTH', 1),
    ('YEAR', 2),
    ('DAY', 3),
    ('HOUR', 10),
    ('MINUTE', 11),
    ('SECOND', 12)
) AS field_map(field, code)
WHERE fields ILIKE '%' || field || '%';
$$ LANGUAGE SQL;


CREATE OR REPLACE FUNCTION __msar.build_typmodin_arg(
  typ_options jsonb, timespan_flag boolean
) RETURNS cstring[] AS $$/*
Build an array to be used as the argument for a typmodin function.

Timespans have to be handled slightly differently since they have a tricky `fields` argument that
requires special processing. See __msar.prepare_fields_arg for more details.

Args:
  typ_options: JSONB giving options fields as per the description in msar.build_type_text.
  timespan_flag: true if the associated type is a timespan, false otherwise.
*/
SELECT array_remove(
  ARRAY[
    typ_options ->> 'length',
    CASE WHEN timespan_flag THEN __msar.prepare_fields_arg(typ_options ->> 'fields') END,
    typ_options ->> 'precision',
    typ_options ->> 'scale'
  ],
  null
)::cstring[]
$$ LANGUAGE SQL RETURNS NULL ON NULL INPUT;


CREATE OR REPLACE FUNCTION
__msar.get_formatted_base_type(typ_name text, typ_options jsonb) RETURNS text AS $$ /*
Build the appropriate type definition string, without Array brackets.

This function uses some PostgreSQL internal functions to do its work. In particular, for any type
that takes options, This function uses the typmodin (read "type modification input") system
functions to convert the given options into a typmod integer. The typ_name given is converted into
the OID of the named type. These two pieces let us call `format_type` to get a canonical string
representation of the definition of the type, with its options.

Args:
  typ_name: This should be qualified and quoted as needed.
  typ_options: These should be in the form described in msar.build_type_text.
*/
DECLARE
  typ_id oid;
  timespan_flag boolean;
  typmodin_func text;
  typmod integer;
BEGIN
  -- Here we just get the OID of the type.
  typ_id := typ_name::regtype::oid;
  -- This is a lookup of the function name for the typmodin function associated with the type, if
  -- one exists.
  typmodin_func := typmodin::text FROM pg_type WHERE oid=typ_id AND typmodin<>0;
  -- This flag is needed since timespan types need special handling when converting the options into
  -- the form needed to call the typmodin function.
  timespan_flag := typcategory='T' FROM pg_type WHERE oid=typ_id;
  IF (
    jsonb_typeof(typ_options) = 'null'  -- The caller passed no type options
    OR typ_options IS NULL -- The caller didn't even pass the type options key
    OR typ_options='{}'::jsonb  -- The caller passed an empty type options object
    OR typmodin_func IS NULL  -- The type doesn't actually accept type options
  ) THEN
    typmod := NULL;
  ELSE
    -- Here, we actually run the typmod function to get the output for use in the format_type call.
    EXECUTE format(
      'SELECT %I(%L)',
      typmodin_func,
      __msar.build_typmodin_arg(typ_options, timespan_flag)
    ) INTO typmod;
  END IF;
  RETURN format_type(typ_id::integer, typmod::integer);
END;
$$ LANGUAGE plpgsql;


CREATE OR REPLACE FUNCTION
msar.build_type_text(typ_jsonb jsonb) RETURNS text AS $$/*
Turns the given type-describing JSON into a proper string defining a type with arguments

The input JSON should be of the form
  {
    "id": <integer>
    "schema": <str>,
    "name": <str>,
    "modifier": <integer>,
    "options": {
      "length": <integer>,
      "precision": <integer>,
      "scale": <integer>
      "fields": <str>,
      "array": <boolean>
    }
  }

All fields are optional, and a null value as input returns 'text'
*/
SELECT COALESCE(
  -- First choice is the type specified by numeric IDs, since they're most reliable.
  format_type(
    (typ_jsonb ->> 'id')::integer,
    (typ_jsonb ->> 'modifier')::integer
  ),
  -- Second choice is the type specified by string IDs.
  __msar.get_formatted_base_type(
    COALESCE(
      __msar.build_qualified_name_sql(typ_jsonb ->> 'schema', typ_jsonb ->> 'name'),
      typ_jsonb ->> 'name',
      'text'  -- We fall back to 'text' when input is null or empty.
    ),
    typ_jsonb -> 'options'
  ) || CASE
    WHEN (typ_jsonb -> 'options' ->> 'array')::boolean THEN
      '[]'
    ELSE ''
  END
)
$$ LANGUAGE SQL;


CREATE OR REPLACE FUNCTION
msar.build_type_text_complete(typ_jsonb jsonb, old_type text) RETURNS text AS $$/*
Build the text name of a type, using the old type as a base if only options are given.

The main use for this is to allow for altering only the options of the type of a column.

Args:
  typ_jsonb: This is a jsonb denoting the new type.
  old_type: This is the old type name, with no options.

The typ_jsonb should be in the form:
{
  "name": <str> (optional),
  "options": <obj> (optional)
}

*/
SELECT msar.build_type_text(
  jsonb_strip_nulls(
    jsonb_build_object(
      'name', COALESCE(typ_jsonb ->> 'name', old_type),
      'options', typ_jsonb -> 'options'
    )
  )
);
$$ LANGUAGE SQL RETURNS NULL ON NULL INPUT;


CREATE OR REPLACE FUNCTION __msar.build_col_def_text(col __msar.col_def) RETURNS text AS $$/*
Build appropriate text defining the given column for table creation or alteration.
*/
SELECT format(
  '%s %s %s %s %s',
  col.name_,
  col.type_,
  CASE WHEN col.not_null THEN 'NOT NULL' END,
  'DEFAULT ' || col.default_,
  -- This can be used to define our default Mathesar primary key column.
  -- TODO: We should really consider doing GENERATED *ALWAYS* (rather than BY DEFAULT), but this
  -- breaks some other assumptions.
  CASE col.pkey_type
    WHEN 'IDENTITY' THEN 'GENERATED BY DEFAULT AS IDENTITY PRIMARY KEY'
    WHEN 'UUIDv4' THEN 'PRIMARY KEY DEFAULT gen_random_uuid()'
  END
);
$$ LANGUAGE SQL;


CREATE OR REPLACE FUNCTION
__msar.process_pk_col_def(
  col_name text DEFAULT 'id',
  pkey_type msar.pkey_kind DEFAULT 'IDENTITY'
) RETURNS __msar.col_def[] AS $$
  -- The below tuple(s) defines a default 'id' column for Mathesar. It can have a given name, type
  -- integer or uuid, it's not null, it uses the 'identity' or 'gen_random_uuid()' functionality to
  -- generate default values, has a default comment.
  SELECT CASE pkey_type 
    WHEN 'IDENTITY' THEN
      ARRAY[
        (col_name, 'integer', true, null, pkey_type, 'Mathesar default integer ID column')
      ]::__msar.col_def[]
    WHEN 'UUIDv4' THEN
      ARRAY[
        (col_name, 'uuid', true, null, pkey_type, 'Mathesar default uuid ID column')
      ]::__msar.col_def[]
  END;
$$ LANGUAGE SQL;


CREATE OR REPLACE FUNCTION
__msar.process_col_def_jsonb(
  tab_id oid,
  col_defs jsonb,
  raw_default boolean
) RETURNS __msar.col_def[] AS $$/*
Create an __msar.col_def from a JSON array of column creation defining JSON blobs.

Args:
  tab_id: The OID of the table where we'll create the columns
  col_defs: A jsonb array defining a column creation (must have "type" key; "name",
                  "not_null", and "default" keys optional).
  raw_default: This boolean tells us whether we chould reproduce the default with or without quoting
               and escaping. True means we don't quote or escape, but just use the raw value.
  create_id: This boolean defines whether or not we should automatically add a default Mathesar 'id'
             column to the input.

The col_defs should have the form:
[
  {
    "name": <str> (optional),
    "type": {
      "name": <str> (optional),
      "options": <obj> (optional),
    },
    "not_null": <bool> (optional; default false),
    "default": <any> (optional),
    "description": <str> (optional)
  },
  {
    ...
  }
]

For more info on the type.options object, see the msar.build_type_text function. All pieces are
optional. If an empty object {} is given, the resulting column will have a default name like
'Column <n>' and type TEXT. It will allow nulls and have a null default value.
*/
WITH attnum_cte AS (
  SELECT MAX(attnum) AS m_attnum FROM pg_attribute WHERE attrelid=tab_id
), col_create_cte AS (
  SELECT (
    -- build a name for the column
    COALESCE(
      quote_ident(col_def_obj ->> 'name'),
      quote_ident('Column ' || (attnum_cte.m_attnum + ROW_NUMBER() OVER ())),
      quote_ident('Column ' || (ROW_NUMBER() OVER ()))
    ),
    -- build the column type
    msar.build_type_text(col_def_obj -> 'type'),
    -- set the not_null value for the column
    col_def_obj ->> 'not_null',
    -- set the default value for the column
    CASE
      WHEN col_def_obj ->> 'default' IS NULL THEN
        NULL
      WHEN raw_default THEN
        col_def_obj ->> 'default'
      ELSE
        format('%L', col_def_obj ->> 'default')
    END,
    -- We don't allow setting the primary key column manually
    null,
    -- Set the description for the column
    quote_literal(col_def_obj ->> 'description')
  )::__msar.col_def AS col_defs
  FROM attnum_cte, jsonb_array_elements(col_defs) AS col_def_obj
  WHERE (col_def_obj ->> 'name' IS NULL OR col_def_obj ->> 'name' <> 'id')
)
SELECT array_agg(col_defs)
FROM col_create_cte;
$$ LANGUAGE SQL;


CREATE OR REPLACE FUNCTION
msar.add_pkey_column(
  tab_id regclass,
  pkey_type msar.pkey_kind,
  drop_old_pkey_col boolean DEFAULT false,
  col_name text DEFAULT 'id'
) RETURNS integer AS $$/*
Add a primary key column with a predefined default to a table.

Any name collisions for the column are resolved automatically, with this column's name deferring to
the original column names in the table.

Args:
  tab_id: This is the OID or name of the table to which we'll add the primary key column.
  pkey_type: The "type" of the pkey column. 'UUIDv4' means a `uuid` column using the
             `gen_random_uuid()` function for its default values. 'IDENTITY' means an `integer`
             using `GENERATED BY DEFAULT AS IDENTITY` for default values.
  drop_old_pkey_col: Whether we should drop the current primary key column during this operation.
  col_name: This optional value will set the name of the column.
*/
BEGIN
  IF drop_old_pkey_col THEN
    PERFORM msar.drop_columns(tab_id, msar.get_pk_column(tab_id));
  END IF;
  PERFORM msar.drop_constraint(tab_id, oid)
    FROM pg_constraint WHERE conrelid=tab_id AND contype='p';
  EXECUTE format(
    'ALTER TABLE %I.%I ADD COLUMN %I %s;',
    msar.get_relation_schema_name(tab_id),
    msar.get_relation_name(tab_id),
    msar.build_unique_column_name(tab_id, col_name),
    CASE pkey_type
      WHEN 'IDENTITY' THEN 'integer PRIMARY KEY GENERATED BY DEFAULT AS IDENTITY'
      WHEN 'UUIDv4' THEN 'uuid PRIMARY KEY DEFAULT gen_random_uuid()'
    END
  );
  RETURN msar.get_pk_column(tab_id);
END;
$$ LANGUAGE plpgsql;


CREATE OR REPLACE FUNCTION
msar.set_pkey_column(
  tab_id regclass,
  col_id integer,
  default_type msar.pkey_kind DEFAULT null,
  drop_old_pkey_col boolean DEFAULT false
) RETURNS void AS $$/*
Set a primary key column with an optional predefined default on a table.

Args:
  tab_id: This is the OID or name of the table for which we'll set the primary key column.
  col_id: This is the attnum of the column we'll set as the primary key column.
  pkey_type: The "type" of the pkey column. 'UUIDv4' means a `uuid` column using the
             `gen_random_uuid()` function for its default values. 'IDENTITY' means an `integer`
             using `GENERATED BY DEFAULT AS IDENTITY` for default values. If `null` is passed, we
             do not set any default, or change the column type.
  drop_old_pkey_col: Whether we should drop the current primary key column during this operation.
*/
BEGIN
  IF drop_old_pkey_col THEN
    PERFORM msar.drop_columns(tab_id, msar.get_pk_column(tab_id));
  END IF;
  PERFORM msar.drop_constraint(tab_id, oid)
    FROM pg_constraint WHERE conrelid=tab_id AND contype='p';
  PERFORM msar.add_constraints(
    tab_id,
    jsonb_build_array(jsonb_build_object('type', 'p', 'columns', jsonb_build_array(col_id)))
  );
  IF default_type IS NOT NULL THEN
    EXECUTE format(
      CASE WHEN default_type = 'IDENTITY' AND attidentity = '' THEN
        $s$
        ALTER TABLE %1$I.%2$I
          ALTER COLUMN %3$I TYPE integer USING msar.cast_to_integer(%3$I),
          ALTER COLUMN %3$I ADD GENERATED BY DEFAULT AS IDENTITY;
        SELECT setval(pg_get_serial_sequence('%1$I.%2$I', '%3$s'), max(%3$I)) FROM %1$I.%2$I;
        $s$
      WHEN default_type = 'UUIDv4' THEN
        'ALTER TABLE %1$I.%2$I ALTER COLUMN %3$I SET DEFAULT gen_random_uuid();'
      ELSE
        ''
      END,
      msar.get_relation_schema_name(tab_id),
      msar.get_relation_name(tab_id),
      msar.get_column_name(tab_id, col_id)
    ) FROM pg_catalog.pg_attribute WHERE attrelid=tab_id AND attnum=col_id;
  END IF;
END;
$$ LANGUAGE plpgsql;


CREATE OR REPLACE FUNCTION
__msar.add_columns(tab_name text, col_defs variadic __msar.col_def[]) RETURNS text AS $$/*
Add the given columns to the given table.

Args:
  tab_name: Fully-qualified, quoted table name.
  col_defs: The columns to be added.
*/
WITH ca_cte AS (
  SELECT string_agg(
    'ADD COLUMN ' || __msar.build_col_def_text(col),
      ', '
    ) AS col_additions
  FROM unnest(col_defs) AS col
)
SELECT __msar.exec_ddl('ALTER TABLE %s %s', tab_name, col_additions) FROM ca_cte;
$$ LANGUAGE SQL RETURNS NULL ON NULL INPUT;


CREATE OR REPLACE FUNCTION
msar.add_columns(tab_id oid, col_defs jsonb, raw_default boolean DEFAULT false)
  RETURNS smallint[] AS $$/*
Add columns to a table.

Args:
  tab_id: The OID of the table to which we'll add columns.
  col_defs: a JSONB array defining columns to add. See __msar.process_col_def_jsonb for details.
  raw_default: Whether to treat defaults as raw SQL. DANGER!
*/
DECLARE
  col_create_defs __msar.col_def[];
  fq_table_name text := __msar.get_qualified_relation_name(tab_id);
BEGIN
  col_create_defs := __msar.process_col_def_jsonb(tab_id, col_defs, raw_default);
  PERFORM __msar.add_columns(fq_table_name, variadic col_create_defs);

  PERFORM
  __msar.comment_on_column(
      fq_table_name,
      col_create_def.name_,
      col_create_def.description
    )
  FROM unnest(col_create_defs) AS col_create_def
  WHERE col_create_def.description IS NOT NULL;

  RETURN array_agg(attnum)
    FROM (SELECT * FROM pg_attribute WHERE attrelid=tab_id) L
    INNER JOIN unnest(col_create_defs) R
    ON quote_ident(L.attname) = R.name_;
END;
$$ LANGUAGE plpgsql RETURNS NULL ON NULL INPUT;


----------------------------------------------------------------------------------------------------
----------------------------------------------------------------------------------------------------
-- MATHESAR ADD CONSTRAINTS FUNCTIONS
--
-- Add constraints to tables and (for NOT NULL) columns.
----------------------------------------------------------------------------------------------------
----------------------------------------------------------------------------------------------------


-- Constraint creation definition type -------------------------------------------------------------

CREATE TYPE __msar.con_def AS (
/*
This should be used in the context of a single ALTER TABLE command. So, no need to reference the
constrained table's OID.
*/
  name_ text, -- The name of the constraint to create, qualified and quoted.
  type_ "char", -- The type of constraint to create, as a "char". See pg_constraint.contype
  col_names text[], -- The columns for the constraint, quoted.
  deferrable_ boolean, -- Whether or not the constraint is deferrable.
  fk_rel_name text, -- The foreign table for an fkey, qualified and quoted.
  fk_col_names text[], -- The foreign table's columns for an fkey, quoted.
  fk_upd_action "char", -- Action taken when fk referent is updated. See pg_constraint.confupdtype.
  fk_del_action "char", -- Action taken when fk referent is deleted. See pg_constraint.confdeltype.
  fk_match_type "char", -- The match type of the fk constraint. See pg_constraint.confmatchtype.
  expression text -- Text SQL giving the expression for the constraint (if applicable).
);


CREATE OR REPLACE FUNCTION msar.get_fkey_action_from_char("char") RETURNS text AS $$/*
Map the "char" from pg_constraint to the update or delete action string.
*/
SELECT CASE
  WHEN $1 = 'a' THEN 'NO ACTION'
  WHEN $1 = 'r' THEN 'RESTRICT'
  WHEN $1 = 'c' THEN 'CASCADE'
  WHEN $1 = 'n' THEN 'SET NULL'
  WHEN $1 = 'd' THEN 'SET DEFAULT'
END;
$$ LANGUAGE SQL RETURNS NULL ON NULL INPUT;


CREATE OR REPLACE FUNCTION msar.get_fkey_match_type_from_char("char") RETURNS text AS $$/*
Convert a char to its proper string describing the match type.

NOTE: Since 'PARTIAL' is not implemented (and throws an error), we don't use it here.
*/
SELECT CASE
  WHEN $1 = 'f' THEN 'FULL'
  WHEN $1 = 's' THEN 'SIMPLE'
END;
$$ LANGUAGE SQL RETURNS NULL ON NULL INPUT;


CREATE OR REPLACE FUNCTION __msar.build_con_def_text(con __msar.con_def) RETURNS text AS $$/*
Build appropriate text defining the given constraint for table creation or alteration.

If the given con.name_ is null, the syntax changes slightly (we don't add 'CONSTRAINT'). The FOREIGN
KEY constraint has a number of extra strings that may or may not be appended.  The best
documentation for this is the FOREIGN KEY section of the CREATE TABLE docs:
https://www.postgresql.org/docs/current/sql-createtable.html

One helpful note is that this function makes use heavy of the || operator. This operator returns
null if either side is null, and thus

  'CONSTRAINT ' || con.name_ || ' '

is 'CONSTRAINT <name> ' when con.name_ is not null, and simply null if con.name_ is null.
*/
SELECT CASE
    WHEN con.type_ = 'u' THEN  -- It's a UNIQUE constraint
      format(
        '%sUNIQUE %s',
        'CONSTRAINT ' || con.name_ || ' ',
        __msar.build_text_tuple(con.col_names)
      )
    WHEN con.type_ = 'p' THEN  -- It's a PRIMARY KEY constraint
      format(
        '%sPRIMARY KEY %s',
        'CONSTRAINT ' || con.name_ || ' ',
        __msar.build_text_tuple(con.col_names)
      )
    WHEN con.type_ = 'f' THEN  -- It's a FOREIGN KEY constraint
      format(
        '%sFOREIGN KEY %s REFERENCES %s%s%s%s%s',
        'CONSTRAINT ' || con.name_ || ' ',
        __msar.build_text_tuple(con.col_names),
        con.fk_rel_name,
        __msar.build_text_tuple(con.fk_col_names),
        ' MATCH ' || msar.get_fkey_match_type_from_char(con.fk_match_type),
        ' ON DELETE ' || msar.get_fkey_action_from_char(con.fk_del_action),
        ' ON UPDATE ' || msar.get_fkey_action_from_char(con.fk_upd_action)
      )
    ELSE
      NULL
  END
  || CASE WHEN con.deferrable_ THEN 'DEFERRABLE' ELSE '' END;
$$ LANGUAGE SQL RETURNS NULL ON NULL INPUT;


CREATE OR REPLACE FUNCTION
__msar.process_con_def_jsonb(tab_id oid, con_create_arr jsonb)
  RETURNS __msar.con_def[] AS $$/*
Create an array of  __msar.con_def from a JSON array of constraint creation defining JSON.

Args:
  tab_id: The OID of the table where we'll create the constraints.
  con_create_arr: A jsonb array defining a constraint creation (must have "type" key; "name",
                  "not_null", and "default" keys optional).


The con_create_arr should have the form:
[
  {
    "name": <str> (optional),
    "type": <str>,
    "columns": [<int:str>, <int:str>, ...],
    "deferrable": <bool> (optional),
    "fkey_relation_id": <int> (optional),
    "fkey_columns": [<int>, <int>, ...] (optional),
    "fkey_update_action": <str> (optional),
    "fkey_delete_action": <str> (optional),
    "fkey_match_type": <str> (optional),
  },
  {
    ...
  }
]
If the constraint type is "f", then we require fkey_relation_id.

Numeric IDs are preferred over textual ones where both are accepted.
*/
SELECT array_agg(
  (
    -- build the name for the constraint, properly quoted.
    quote_ident(con_create_obj ->> 'name'),
    -- set the constraint type as a single char. See __msar.build_con_def_text for details.
    con_create_obj ->> 'type',
    -- Set the column names associated with the constraint.
    msar.get_column_names(tab_id, con_create_obj -> 'columns'),
    -- Set whether the constraint is deferrable or not (boolean).
    con_create_obj ->> 'deferrable',
    __msar.get_qualified_relation_name((con_create_obj -> 'fkey_relation_id')::integer::oid),
    -- Build the array of foreign columns for an fkey constraint.
    msar.get_column_names(
      -- We validate that the given OID (if any) is correct.
      (con_create_obj -> 'fkey_relation_id')::bigint::oid,
      con_create_obj -> 'fkey_columns'
    ),
    -- The below are passed directly. They define some parameters for FOREIGN KEY constraints.
    con_create_obj ->> 'fkey_update_action',
    con_create_obj ->> 'fkey_delete_action',
    con_create_obj ->> 'fkey_match_type',
    null -- not yet implemented
  )::__msar.con_def
) FROM jsonb_array_elements(con_create_arr) AS x(con_create_obj);
$$ LANGUAGE SQL;


CREATE OR REPLACE FUNCTION
__msar.add_constraints(tab_name text, con_defs variadic __msar.con_def[])
  RETURNS TEXT AS $$/*
Add the given constraints to the given table.

Args:
  tab_name: Fully-qualified, quoted table name.
  con_defs: The constraints to be added.
*/
WITH con_cte AS (
  SELECT string_agg('ADD ' || __msar.build_con_def_text(con), ', ') as con_additions
  FROM unnest(con_defs) as con
)
SELECT __msar.exec_ddl('ALTER TABLE %s %s', tab_name, con_additions) FROM con_cte;
$$ LANGUAGE SQL RETURNS NULL ON NULL INPUT;


CREATE OR REPLACE FUNCTION
msar.add_constraints(tab_id oid, con_defs jsonb) RETURNS oid[] AS $$/*
Add constraints to a table.

Args:
  tab_id: The OID of the table to which we'll add constraints.
  col_defs: a JSONB array defining constraints to add. See __msar.process_con_def_jsonb for details.
*/
DECLARE
  con_create_defs __msar.con_def[];
BEGIN
  con_create_defs := __msar.process_con_def_jsonb(tab_id, con_defs);
  PERFORM __msar.add_constraints(
    __msar.get_qualified_relation_name(tab_id),
    variadic con_create_defs
  );
  RETURN array_agg(oid) FROM pg_constraint WHERE conrelid=tab_id;
END;
$$ LANGUAGE plpgsql RETURNS NULL ON NULL INPUT;


CREATE TYPE __msar.not_null_def AS (
  col_name text, -- The column to be modified, quoted.
  not_null boolean -- The value to set for null or not null.
);


CREATE OR REPLACE FUNCTION
__msar.set_not_nulls(tab_name text, not_null_defs __msar.not_null_def[]) RETURNS TEXT AS $$/*
Set or drop not null constraints on columns
*/
WITH not_null_cte AS (
  SELECT string_agg(
    CASE
      WHEN not_null_def.not_null=true THEN format('ALTER %s SET NOT NULL', not_null_def.col_name)
      WHEN not_null_def.not_null=false THEN format ('ALTER %s DROP NOT NULL', not_null_def.col_name)
    END,
    ', '
  ) AS not_nulls
  FROM unnest(not_null_defs) as not_null_def
)
SELECT __msar.exec_ddl('ALTER TABLE %s %s', tab_name, not_nulls) FROM not_null_cte;
$$ LANGUAGE SQL RETURNS NULL ON NULL INPUT;


CREATE OR REPLACE FUNCTION
msar.copy_constraint(con_id oid, from_col_id smallint, to_col_id smallint)
  RETURNS oid[] AS $$/*
Copy a single constraint associated with a column.

Given a column with attnum 3 involved in the original constraint, and a column with attnum 4 to be
involved in the constraint copy, and other columns 1 and 2 involved in the constraint, suppose the
original constraint had conkey [1, 2, 3]. The copy constraint should then have conkey [1, 2, 4].

For now, this is only implemented for unique constraints.

Args:
  con_id: The oid of the constraint we'll copy.
  from_col_id: The column ID to be removed from the original's conkey in the copy.
  to_col_id: The column ID to be added to the original's conkey in the copy.
*/
WITH
  con_cte AS (SELECT * FROM pg_constraint WHERE oid=con_id AND contype='u'),
  con_def_cte AS (
    SELECT jsonb_agg(
      jsonb_build_object(
        'name', null,
        'type', con_cte.contype,
        'columns', array_replace(con_cte.conkey, from_col_id, to_col_id)
      )
    ) AS con_def FROM con_cte
  )
SELECT msar.add_constraints(con_cte.conrelid, con_def_cte.con_def) FROM con_cte, con_def_cte;
$$ LANGUAGE sql RETURNS NULL ON NULL INPUT;


CREATE OR REPLACE FUNCTION
msar.copy_column(
  tab_id oid, col_id smallint, copy_name text, copy_data boolean, copy_constraints boolean
) RETURNS smallint AS $$/*
Copy a column of a table
*/
DECLARE
  col_defs __msar.col_def[];
  tab_name text;
  col_name text;
  created_col_id smallint;
BEGIN
  col_defs := __msar.get_duplicate_col_defs(
    tab_id, ARRAY[col_id], ARRAY[copy_name], copy_data
  );
  tab_name := __msar.get_qualified_relation_name(tab_id);
  col_name := quote_ident(msar.get_column_name(tab_id, col_id));
  PERFORM __msar.add_columns(tab_name, VARIADIC col_defs);
  created_col_id := attnum
    FROM pg_attribute
    WHERE attrelid=tab_id AND quote_ident(attname)=col_defs[1].name_;
  IF copy_data THEN
    PERFORM __msar.exec_ddl(
      'UPDATE %s SET %s=%s',
      tab_name, col_defs[1].name_, quote_ident(msar.get_column_name(tab_id, col_id))
    );
  END IF;
  IF copy_constraints THEN
    PERFORM msar.copy_constraint(oid, col_id, created_col_id)
    FROM pg_constraint
    WHERE conrelid=tab_id AND ARRAY[col_id] <@ conkey;
    PERFORM msar.set_not_null(
      tab_id, created_col_id, attnotnull
    )
    FROM pg_attribute WHERE attrelid=tab_id AND attnum=col_id;
  END IF;
  RETURN created_col_id;
END;
$$ LANGUAGE plpgsql;


CREATE OR REPLACE FUNCTION
msar.get_extracted_con_def_jsonb(tab_id oid, col_ids integer[]) RETURNS jsonb AS $$/*
Get a JSON array of constraint definitions from given columns for creation of an extracted table.

See the __msar.process_con_def_jsonb for a description of the JSON.

Args:
  tab_id: The OID of the table containing the constraints whose definitions we want.
  col_ids: The attnum of columns with the constraints whose definitions we want.
*/

SELECT jsonb_agg(
  jsonb_build_object(
    'type', contype,
    'columns', ARRAY[attname],
    'deferrable', condeferrable,
    'fkey_relation_id', confrelid::bigint,
    'fkey_columns', coalesce(confkey, ARRAY[]::smallint[]),
    'fkey_update_action', confupdtype,
    'fkey_delete_action', confdeltype,
    'fkey_match_type', confmatchtype
  )
)
FROM pg_constraint
  JOIN unnest(col_ids) AS columns_to_copy(col_id) ON pg_constraint.conkey[1]=columns_to_copy.col_id
  JOIN pg_attribute
    ON pg_attribute.attnum=columns_to_copy.col_id AND pg_attribute.attrelid=pg_constraint.conrelid
WHERE pg_constraint.conrelid=tab_id AND (pg_constraint.contype='f' OR pg_constraint.contype='u');
$$ LANGUAGE sql RETURNS NULL ON NULL INPUT;


----------------------------------------------------------------------------------------------------
----------------------------------------------------------------------------------------------------
-- MATHESAR DROP TABLE FUNCTIONS
--
-- Drop a table.
----------------------------------------------------------------------------------------------------
----------------------------------------------------------------------------------------------------

-- Drop table --------------------------------------------------------------------------------------

CREATE OR REPLACE FUNCTION
__msar.drop_table(tab_name text, cascade_ boolean, if_exists boolean) RETURNS text AS $$/*
Drop a table, returning the command executed.

Args:
  tab_name: The qualified, quoted name of the table we will drop.
  cascade_: Whether to add CASCADE.
  if_exists_: Whether to ignore an error if the table doesn't exist
*/
DECLARE
  cmd_template TEXT;
BEGIN
  IF if_exists
  THEN
    cmd_template := 'DROP TABLE IF EXISTS %s';
  ELSE
    cmd_template := 'DROP TABLE %s';
  END IF;
  IF cascade_
  THEN
    cmd_template = cmd_template || ' CASCADE';
  END IF;
  RETURN __msar.exec_ddl(cmd_template, tab_name);
END;
$$ LANGUAGE plpgsql RETURNS NULL ON NULL INPUT;


CREATE OR REPLACE FUNCTION
msar.drop_table(tab_id oid, cascade_ boolean) RETURNS text AS $$/*
Drop a table, returning the fully qualified name of the dropped table.

Args:
  tab_id: The OID of the table to drop
  cascade_: Whether to drop dependent objects.
*/
DECLARE relation_name text;
BEGIN
  relation_name := __msar.get_qualified_relation_name_or_null(tab_id);
  -- if_exists doesn't work while working with oids because
  -- the SQL query gets parameterized with tab_id instead of relation_name
  -- since we're unable to find the relation_name for a non existing table.
  PERFORM __msar.drop_table(relation_name, cascade_, if_exists => false);
  RETURN relation_name;
END;
$$ LANGUAGE plpgsql RETURNS NULL ON NULL INPUT;


CREATE OR REPLACE FUNCTION
msar.drop_table(sch_name text, tab_name text, cascade_ boolean, if_exists boolean)
  RETURNS text AS $$/*
Drop a table, returning the command executed.

Args:
  sch_name: The schema of the table to drop.
  tab_name: The name of the table to drop.
  cascade_: Whether to drop dependent objects.
  if_exists_: Whether to ignore an error if the table doesn't exist
*/
DECLARE qualified_tab_name text;
BEGIN
  qualified_tab_name := __msar.build_qualified_name_sql(sch_name, tab_name);
  RETURN __msar.drop_table(qualified_tab_name, cascade_, if_exists);
END;
$$ LANGUAGE plpgsql RETURNS NULL ON NULL INPUT;


----------------------------------------------------------------------------------------------------
----------------------------------------------------------------------------------------------------
-- MATHESAR DROP CONSTRAINT FUNCTIONS
--
-- Drop a constraint.
----------------------------------------------------------------------------------------------------
----------------------------------------------------------------------------------------------------

CREATE OR REPLACE FUNCTION
msar.drop_constraint(sch_name text, tab_name text, con_name text) RETURNS TEXT AS $$/*
Drop a constraint

Args:
  sch_name: The name of the schema where the table with constraint to be dropped resides, unquoted.
  tab_name: The name of the table that has the constraint to be dropped, unquoted.
  con_name: Name of the constraint to drop, unquoted.
*/
BEGIN
  EXECUTE format('ALTER TABLE %I.%I DROP CONSTRAINT %I', sch_name, tab_name, con_name);
  RETURN con_name;
END;
$$ LANGUAGE plpgsql RETURNS NULL ON NULL INPUT;


CREATE OR REPLACE FUNCTION
msar.drop_constraint(tab_id oid, con_id oid) RETURNS TEXT AS $$/*
Drop a constraint

Args:
  tab_id: OID of the table that has the constraint to be dropped.
  con_id: OID of the constraint to be dropped.
*/
BEGIN
  RETURN msar.drop_constraint(
    msar.get_relation_schema_name(tab_id),
    msar.get_relation_name(tab_id),
    msar.get_constraint_name(con_id)
  );
END;
$$ LANGUAGE plpgsql RETURNS NULL ON NULL INPUT;


-- Create Mathesar table function

CREATE OR REPLACE FUNCTION
__msar.add_table(tab_name text, col_defs __msar.col_def[], con_defs __msar.con_def[])
  RETURNS text AS $$/*
Add a table, returning the command executed.

Args:
  tab_name: A qualified & quoted name for the table to be added.
  col_defs: An array of __msar.col_def defining the column set of the new table.
  con_defs (optional): An array of __msar.con_def defining the constraints for the new table.

Note: Even if con_defs is null, there can be some column-level constraints set in col_defs.
*/
WITH col_cte AS (
  SELECT string_agg(__msar.build_col_def_text(col), ', ') AS table_columns
  FROM unnest(col_defs) AS col
), con_cte AS (
  SELECT string_agg(__msar.build_con_def_text(con), ', ') AS table_constraints
  FROM unnest(con_defs) as con
)
SELECT __msar.exec_ddl(
  'CREATE TABLE %s (%s)',
  tab_name,
  concat_ws(', ', table_columns, table_constraints)
)
FROM col_cte, con_cte;
$$ LANGUAGE SQL;


CREATE OR REPLACE FUNCTION
msar.add_mathesar_table(
  sch_id oid,
  tab_name text,
  pk_col_def jsonb,
  col_defs jsonb,
  con_defs jsonb,
  own_id regrole,
  comment_ text
) RETURNS jsonb AS $$/*
Add a table, with a default id column, returning the OID & name of the created table.

Args:
  sch_id: The OID of the schema where the table will be created.
  tab_name (optional): The unquoted name for the new table.
  pk_col_defs (optional): The primary key column for the new table.
  col_defs (optional): The columns for the new table, in order.
  con_defs (optional): The constraints for the new table.
  own_id   (optional): The OID of the role who will own the new table.
  comment_ (optional): The comment for the new table.

Note:
  - If tab_name is NULL, the table will be created with a name in the format 'Table <n>'.
  - If col_defs is NULL, the table will still be created with a default 'id' column.
  - If an 'id' column is provided, it will be renamed to an auto-generated name.
  - There would always be an 'id' column which would be created by Mathesar.
  - If own_id is NULL, the current role will be the owner of the new table.
*/
DECLARE
  schema_name text;
  table_count integer;
  prefix text;
  uq_table_name text;
  fq_table_name text;
  created_table_id oid;
  column_defs __msar.col_def[];
  constraint_defs __msar.con_def[];
  id_col_name text;
  existing_col_names text[];
  renamed_columns jsonb := '{}'::jsonb;
BEGIN
  schema_name := msar.get_schema_name(sch_id);
  IF NULLIF(tab_name, '') IS NOT NULL AND NOT EXISTS(
      SELECT oid FROM pg_catalog.pg_class WHERE relname = tab_name AND relnamespace = sch_id
    )
  THEN
    fq_table_name := format('%I.%I', schema_name, tab_name);
  ELSE
    -- determine what prefix to use for table name generation
    IF NULLIF(tab_name, '') IS NOT NULL THEN
      prefix := tab_name || ' ';
    ELSE
      prefix := 'Table ';
    END IF;
    -- generate a table name if one doesn't exist
    SELECT COUNT(*) + 1 INTO table_count
    FROM pg_catalog.pg_class
    WHERE relkind = 'r' AND relnamespace = sch_id;
    uq_table_name := prefix || table_count;
    -- avoid name collisions
    WHILE EXISTS (
      SELECT oid FROM pg_catalog.pg_class WHERE relname = uq_table_name AND relnamespace = sch_id
    ) LOOP
      table_count := table_count + 1;
      uq_table_name := prefix || table_count;
    END LOOP;
    fq_table_name := format('%I.%I', schema_name, uq_table_name);
  END IF;

  IF jsonb_path_exists(col_defs, '$[*] ? (@.name == "id")') THEN
    -- rename 'id' 
    SELECT array_agg(col_def->>'name') INTO existing_col_names FROM jsonb_array_elements(col_defs) col_def;
    id_col_name := msar.get_unique_local_identifier(existing_col_names, 'id');

    col_defs := (
      SELECT jsonb_agg(
        CASE WHEN col_def->>'name' = 'id' THEN jsonb_set(col_def, '{name}', to_jsonb(id_col_name))
          ELSE col_def END
    ) FROM jsonb_array_elements(col_defs) col_def);

    renamed_columns := jsonb_build_object('id', id_col_name);
  END IF;
  column_defs := array_cat(
    __msar.process_pk_col_def(
      COALESCE(pk_col_def->>'name', 'id'),
      COALESCE(pk_col_def->>'type', 'IDENTITY')::msar.pkey_kind
    ), __msar.process_col_def_jsonb(0, col_defs, false)
  );
  constraint_defs := __msar.process_con_def_jsonb(0, con_defs);
  PERFORM __msar.add_table(fq_table_name, column_defs, constraint_defs);
  created_table_id := fq_table_name::regclass::oid;
  PERFORM msar.comment_on_table(created_table_id, comment_);
  IF own_id IS NOT NULL THEN
    PERFORM msar.transfer_table_ownership(created_table_id, own_id);
  END IF;

  RETURN jsonb_build_object(
    'oid', created_table_id::bigint,
    'name', relname,
    'renamed_columns', renamed_columns::jsonb,
    'pkey_column_attnum', msar.get_pk_column(created_table_id)
  ) FROM pg_catalog.pg_class WHERE oid = created_table_id;
END;
$$ LANGUAGE plpgsql;


CREATE OR REPLACE FUNCTION
msar.prepare_table_for_import(
  sch_id oid,
  tab_name text,
  col_names text[],
  comment_ text
) RETURNS jsonb AS $$/*
Add a table, with a default id column, returning a JSON object containing a properly formatted SQL
statement to carry out `COPY FROM`, table_oid & table_name of the created table.

Each returned JSON object will have the form:
  {
    "copy_sql": <str>,
    "table_oid": <int>,
    "table_name": <str>,
    "renamed_columns": <arr>
  }

Args:
  sch_id: The OID of the schema where the table will be created.
  tab_name (optional): The unquoted name for the new table.
  col_defs: The columns for the new table, in order.
  comment_ (optional): The comment for the new table.
*/
DECLARE
  sch_name text;
  rel_name text;
  col_defs jsonb;
  mathesar_table json;
  rel_id oid;
  col_names_sql text;
  copy_sql text;
BEGIN
  -- Build column definition jsonb
  col_defs := jsonb_agg(jsonb_build_object('name', n)) FROM unnest(col_names) AS x(n);
  -- Create string table
  mathesar_table := msar.add_mathesar_table(sch_id, tab_name, NULL, col_defs, NULL, NULL, comment_);
  rel_id := mathesar_table ->> 'oid';
  -- Get unquoted schema and table name for the created table
  SELECT nspname, relname INTO sch_name, rel_name
  FROM pg_catalog.pg_class AS pgc
  LEFT JOIN pg_catalog.pg_namespace AS pgn
  ON pgc.relnamespace = pgn.oid
  WHERE pgc.oid = rel_id;
  -- Aggregate TEXT type column names of the created table
  SELECT string_agg(quote_ident(attname), ', ') INTO col_names_sql
  FROM pg_catalog.pg_attribute
  WHERE attrelid = rel_id AND atttypid = 'TEXT'::regtype::oid;
  -- Create a properly formatted COPY SQL string
  copy_sql := format('COPY %I.%I (%s) FROM STDIN', sch_name, rel_name, col_names_sql);
  RETURN jsonb_build_object(
    'copy_sql', copy_sql,
    'table_oid', rel_id::bigint,
    'table_name', relname,
    'renamed_columns', mathesar_table -> 'renamed_columns',
    'pkey_column_attnum', mathesar_table -> 'pkey_column_attnum'
  ) FROM pg_catalog.pg_class WHERE oid = rel_id;
END;
$$ LANGUAGE plpgsql;


CREATE OR REPLACE FUNCTION
msar.get_preview(
  tab_id oid,
  col_cast_def jsonb,
  rec_limit integer
) RETURNS jsonb AS $$/*
Preview a table, applying different type casts and options to the underlying columns before import,
returning a JSON object describing the records of the table.

Note that these casts are temporary and do not alter the data in the underlying table,
if you wish to alter these settings permanantly for the columns see msar.alter_columns.

Args:
  tab_id: The OID of the table to preview.
  col_cast_def: A JSON object describing the column settings to apply.
  rec_limit (optional): The upper limit for the number of records to return.

The col_cast_def JSONB should have the form:
[
  {
    "attnum": <int>,
    "type": {
      "name": <str>,
      "options": {
        "length": <integer>,
        "precision": <integer>,
        "scale": <integer>
        "fields": <str>,
        "array": <boolean>
      }
    },
  },
  {
    ...
  },
  ...
]
*/
DECLARE
  tab_name text;
  sel_query text;
  records jsonb;
BEGIN
  tab_name := __msar.get_qualified_relation_name(tab_id);
  sel_query := 'SELECT %s FROM %s LIMIT %L';
  WITH preview_cte AS (
    SELECT string_agg(
      'CAST(' ||
      __msar.build_cast_expr(
        quote_ident(msar.get_column_name(tab_id, (col_cast ->> 'attnum')::integer)), col_cast -> 'type' ->> 'name'
      ) ||
      ' AS ' ||
      msar.build_type_text(col_cast -> 'type') ||
      ')'|| ' AS ' || quote_ident(msar.get_column_name(tab_id, (col_cast ->> 'attnum')::integer)),
      ', '
    ) AS cast_expr
    FROM jsonb_array_elements(col_cast_def) AS col_cast
  )
  SELECT
    __msar.exec_dql(sel_query, cast_expr, tab_name, rec_limit::text)
  INTO records FROM preview_cte;
  RETURN records;
END;
$$ LANGUAGE plpgsql;


----------------------------------------------------------------------------------------------------
----------------------------------------------------------------------------------------------------
-- COLUMN ALTERATION FUNCTIONS
--
-- Functions in this section should be related to altering columns' names, types, and constraints.
----------------------------------------------------------------------------------------------------
----------------------------------------------------------------------------------------------------


-- Rename columns ----------------------------------------------------------------------------------

CREATE OR REPLACE FUNCTION
__msar.rename_column(tab_name text, old_col_name text, new_col_name text) RETURNS text AS $$/*
Change a column name, returning the command executed

Args:
  tab_name: The qualified, quoted name of the table where we'll change a column name
  old_col_name: The quoted name of the column to change.
  new_col_name: The quoted new name for the column.
*/
DECLARE
  cmd_template text;
BEGIN
  cmd_template := 'ALTER TABLE %s RENAME COLUMN %s TO %s';
  IF old_col_name <> new_col_name THEN
    RETURN __msar.exec_ddl(cmd_template, tab_name, old_col_name, new_col_name);
  ELSE
    RETURN null;
  END IF;
END;
$$ LANGUAGE plpgsql RETURNS NULL ON NULL INPUT;


CREATE OR REPLACE FUNCTION
msar.rename_column(tab_id oid, col_id integer, new_col_name text) RETURNS smallint AS $$/*
Change a column name, returning the command executed

Args:
  tab_id: The OID of the table whose column we're renaming
  col_id: The ID of the column to rename
  new_col_name: The unquoted new name for the column.
*/
BEGIN
  PERFORM __msar.rename_column(
    tab_name => __msar.get_qualified_relation_name(tab_id),
    old_col_name => quote_ident(msar.get_column_name(tab_id, col_id)),
    new_col_name => quote_ident(new_col_name)
  );
  RETURN col_id;
END;
$$ LANGUAGE plpgsql RETURNS NULL ON NULL INPUT;


CREATE OR REPLACE FUNCTION __msar.build_cast_expr(val text, type_ text) RETURNS text AS $$/*
Build an expression for casting a column in Mathesar, returning the text of that expression.

Args:
  val: This is quite general, and isn't sanitized in any way. It can be either a literal or a column
       identifier, since we want to be able to produce a casting expression in either case.
  type_: This type name string must cast properly to a regtype.
*/
SELECT msar.get_cast_function_name(type_::regtype) || '(' || val || ')'
$$ LANGUAGE SQL RETURNS NULL ON NULL INPUT;


CREATE OR REPLACE FUNCTION
msar.build_cast_expr(tab_id regclass, col_id smallint, typ_id regtype) RETURNS text AS $$/*
Build an expression for casting a column in Mathesar, returning the text of that expression.

We throw an error in cases where the casting function doesn't exist. This is assumed to be an error
the user should know about.

Args:
  tab_id: The OID of the table whose column we're casting.
  col_id: The attnum of the column in the table.
  typ_id: The OID of the type we will cast to.
*/
SELECT msar.get_cast_function_name(typ_id)
  || '('
  || format('%I', msar.get_column_name(tab_id, col_id))
  || ')';
$$ LANGUAGE SQL RETURNS NULL ON NULL INPUT;


CREATE OR REPLACE FUNCTION
__msar.build_col_drop_default_expr(tab_id oid, col_id integer, new_type text, new_default jsonb)
  RETURNS TEXT AS $$/*
Build an expression for dropping a column's default, returning the text of that expression.

This function is private, and not general: It builds an expression in the context of the
msar.process_col_alter_jsonb function and should not otherwise be called independently, since it has
logic specific to that context. In that setting, we drop the default for the specified column if the
caller specifies that we're setting a new_default of NULL, or if we're changing the type of the
column.

Args:
  tab_id: The OID of the table where the column with the default to be dropped lives.
  col_id: The attnum of the column with the undesired default.
  new_type: This gives the function context letting it know whether to drop the default or not. If
            we are setting a new type for the column, we will always drop the default first.
  new_default: This also gives us context letting us know whether to drop the default. By setting
               the 'new_default' to (jsonb) null, the caller specifies that we should drop the
               column's default.
*/
SELECT CASE WHEN new_type IS NOT NULL OR jsonb_typeof(new_default)='null' THEN
  'ALTER COLUMN ' || quote_ident(msar.get_column_name(tab_id, col_id)) || ' DROP DEFAULT'
 END;
$$ LANGUAGE SQL;

CREATE OR REPLACE FUNCTION
__msar.build_col_retype_expr(tab_id oid, col_id integer, new_type text) RETURNS text AS $$/*
Build an expression to change a column's type, returning the text of that expression.

Note that this function wraps the type alteration in a cast expression. If we have the custom
cast functions available, we prefer those to the default PostgreSQL casting behavior.

Args:
  tab_id: The OID of the table containing the column whose type we'll alter.
  col_id: The attnum of the column whose type we'll alter.
  new_type: The target type to which we'll alter the column.
*/
SELECT 'ALTER COLUMN '
  || quote_ident(msar.get_column_name(tab_id, col_id))
  || ' TYPE '
  || new_type
  || ' USING '
  || __msar.build_cast_expr(quote_ident(msar.get_column_name(tab_id, col_id)), new_type);
$$ LANGUAGE SQL RETURNS NULL ON NULL INPUT;


CREATE OR REPLACE FUNCTION __msar.build_col_default_expr(
  tab_id oid,
  col_id integer,
  old_default text,
  new_default jsonb,
  new_type text
) RETURNS text AS $$/*
Build an expression to set a column's default value, returning the text of that expression.

This function is private, and not general. The expression it builds is in the context of the calling
msar.process_col_alter_jsonb function. In particular, this function can also reset the original
default after a column type alteration, but cast to the new type of the column. We also avoid
setting a new default in cases where the new default argument is (sql) NULL, or a JSONB null.

Args:
  tab_id: The OID of the table containing the column whose default we'll alter.
  col_id: The attnum of the column whose default we'll alter.
  old_default: The current default. In some cases in the context of the caller, we want to reset the
               original default, but cast to a new type.
  new_default: The new desired default. It's left as JSONB since we are using JSONB 'null' values to
               represent 'drop the column default'.
  new_type: The target type to which we'll cast the new default.
*/
DECLARE
  default_expr text;
  raw_default_expr text;
BEGIN
  -- In this case, we assume the intent is to clear out the original default.
  IF jsonb_typeof(new_default)='null' THEN
    default_expr := null;
  -- We get the root JSONB value as text if it exists.
  ELSEIF new_default #>> '{}' IS NOT NULL THEN
    default_expr := format('%L', new_default #>> '{}');  -- sanitize since this could be user input.
  -- At this point, we know we're not setting a new default, or dropping the old one.
  -- So, we check whether the original default is potentially dynamic, and whether we need to cast
  -- it to a new type.
  ELSEIF msar.is_default_possibly_dynamic(tab_id, col_id) AND new_type IS NOT NULL THEN
    -- We add casting the possibly dynamic expression to the new type as part of the default
    -- expression in this case.
    default_expr := format('%s::%s', old_default, new_type);
  ELSEIF old_default IS NOT NULL AND new_type IS NOT NULL THEN
    -- If we arrive here, then we know the old_default is a constant value, and we want to cast the
    -- old default value to the new type *before* setting it as the new default. This avoids
    -- building up nested cast functions in the default expression.
    -- The first step is to execute the cast expression, putting the result into a new variable.
    EXECUTE format('SELECT %s', __msar.build_cast_expr(old_default, new_type))
      INTO raw_default_expr;
    -- Then we format that new variable's value as a literal.
    default_expr := format('%L', raw_default_expr);
  END IF;
  RETURN
    format('ALTER COLUMN %I SET DEFAULT ', msar.get_column_name(tab_id, col_id)) || default_expr;
END;
$$ LANGUAGE plpgsql;


CREATE OR REPLACE FUNCTION
__msar.build_col_not_null_expr(tab_id oid, col_id integer, not_null boolean) RETURNS text AS $$/*
Build an expression to alter a column's NOT NULL setting, returning the text of that expression.

Args:
  tab_id: The OID of the table containing the column whose nullability we'll alter.
  col_id: The attnum of the column whose nullability we'll alter.
  not_null: If true, we 'SET NOT NULL'. If false, we 'DROP NOT NULL' if null, we do nothing.
*/
SELECT 'ALTER COLUMN '
  || quote_ident(msar.get_column_name(tab_id, col_id))
  || CASE WHEN not_null THEN ' SET ' ELSE ' DROP ' END
  || 'NOT NULL';
$$ LANGUAGE SQL RETURNS NULL ON NULL INPUT;


CREATE OR REPLACE FUNCTION
__msar.build_col_drop_text(tab_id oid, col_id integer, col_delete boolean) RETURNS text AS $$/*
Build an expression to drop a column from a table, returning the text of that expression.

Args:
  tab_id: The OID of the table containing the column whose nullability we'll alter.
  col_id: The attnum of the column whose nullability we'll alter.
  col_delete: If true, we drop the column. If false or null, we do nothing.
*/
SELECT CASE WHEN col_delete THEN 'DROP COLUMN ' || quote_ident(msar.get_column_name(tab_id, col_id)) END;
$$ LANGUAGE SQL RETURNS NULL ON NULL INPUT;


CREATE OR REPLACE FUNCTION
msar.process_col_alter_jsonb(tab_id oid, col_alters jsonb) RETURNS text AS $$/*
Turn a JSONB array representing a set of desired column alterations into a text expression.

Args:
  tab_id The OID of the table whose columns we'll alter.
  col_alters: a JSONB array defining the list of column alterations.

The col_alters JSONB should have the form:
[
  {
    "attnum": <int>,
    "type": <obj> (optional),
    "default": <any> (optional),
    "not_null": <bool> (optional),
    "delete": <bool> (optional),
    "name": <str> (optional),
  },
  {
    ...
  },
  ...
]

Notes on the col_alters JSONB
- For more info about the type object, see the msar.build_type_text function.
- The "name" key isn't used in this function; it's included here for completeness.
- A possible 'gotcha' is the "default" key.
  - If omitted, no change to the default for the given column will occur, other than to cast it to
    the new type if a type change is specified.
  - If, on the other hand, the "default" key is set to an explicit value of null, then we will
    interpret that as a directive to set the column's default to NULL, i.e., we'll drop the current
    default setting.
- If the column is a default mathesar ID column, we will silently skip it so it won't be altered.
*/
WITH prepped_alters AS (
  SELECT
    tab_id,
    (col_alter_obj ->> 'attnum')::integer AS col_id,
    msar.build_type_text_complete(col_alter_obj -> 'type', format_type(atttypid, null)) AS new_type,
    -- We get the old default expression from a catalog table before modifying anything, so we can
    -- reset it properly if we alter the column type.
    pg_get_expr(adbin, tab_id) old_default,
    col_alter_obj -> 'default' AS new_default,
    (col_alter_obj -> 'not_null')::boolean AS not_null,
    (col_alter_obj -> 'delete')::boolean AS delete_
  FROM
    (SELECT tab_id) as arg,
    jsonb_array_elements(col_alters) as t(col_alter_obj)
    INNER JOIN pg_attribute ON (t.col_alter_obj ->> 'attnum')::smallint=attnum AND tab_id=attrelid
    LEFT JOIN pg_attrdef ON (t.col_alter_obj ->> 'attnum')::smallint=adnum AND tab_id=adrelid
  WHERE NOT msar.is_mathesar_id_column(tab_id, (t.col_alter_obj ->> 'attnum')::integer)
)
SELECT string_agg(
  nullif(
    concat_ws(
      ', ',
      __msar.build_col_drop_default_expr(tab_id, col_id, new_type, new_default),
      __msar.build_col_retype_expr(tab_id, col_id, new_type),
      __msar.build_col_default_expr(tab_id, col_id, old_default, new_default, new_type),
      __msar.build_col_drop_text(tab_id, col_id, delete_)
    ),
    ''
  ),
  ', '
)
FROM prepped_alters;
$$ LANGUAGE SQL RETURNS NULL ON NULL INPUT;


CREATE OR REPLACE FUNCTION
msar.set_not_null(tab_id regclass, col_id smallint, not_null boolean) RETURNS text AS $$/*
Alter a column's NOT NULL setting, returning the text of the expression executed.

Args:
  tab_id: The OID of the table containing the column whose nullability we'll alter.
  col_id: The attnum of the column whose nullability we'll alter.
  not_null: If true, we 'SET NOT NULL'. If false, we 'DROP NOT NULL' if null, we do nothing.
*/
  SELECT __msar.exec_ddl(
    'ALTER TABLE %I.%I ALTER COLUMN %I %s NOT NULL',
    msar.get_relation_schema_name(tab_id),
    msar.get_relation_name(tab_id),
    msar.get_column_name(tab_id, col_id),
    CASE WHEN not_null THEN 'SET' ELSE 'DROP' END
  );
$$ LANGUAGE SQL RETURNS NULL ON NULL INPUT;


CREATE OR REPLACE FUNCTION
msar.alter_columns(tab_id oid, col_alters jsonb) RETURNS integer[] AS $$/*
Alter columns of the given table in bulk, returning the IDs of the columns so altered.

Args:
  tab_id: The OID of the table whose columns we'll alter.
  col_alters: a JSONB describing the alterations to make.

For the specification of the col_alters JSONB, see the msar.process_col_alter_jsonb function.

Note that all alterations except renaming, commenting & setting/unsetting not-null are done in bulk,
and then all name changes are done one at a time afterwards. This is because the SQL design
specifies at most one name-changing clause per query.
*/
DECLARE
  col RECORD;
  col_alter_str text := msar.process_col_alter_jsonb(tab_id, col_alters);
  return_attnum_arr integer[];
BEGIN
  -- TODO: This section for bulk alter is to be removed entirely.
  --*************************************************
  IF col_alter_str IS NOT NULL THEN
    PERFORM __msar.exec_ddl(
      'ALTER TABLE %s %s',
      __msar.get_qualified_relation_name(tab_id),
      msar.process_col_alter_jsonb(tab_id, col_alters)
    );
  END IF;
  --**************************************************
  FOR col IN
    SELECT
      (col_alter_obj ->> 'attnum')::smallint AS attnum,
      (col_alter_obj -> 'not_null')::boolean AS not_null,
      (col_alter_obj ->> 'name')::text AS new_name,

      col_alter_obj->>'description' AS comment_,
      __msar.jsonb_key_exists(col_alter_obj, 'description') AS has_comment

    FROM jsonb_array_elements(col_alters) AS x(col_alter_obj)
  LOOP
    PERFORM msar.set_not_null(tab_id, col.attnum, col.not_null);
    PERFORM msar.rename_column(tab_id, col.attnum, col.new_name);
    IF col.has_comment THEN
      PERFORM msar.comment_on_column(tab_id, col.attnum, col.comment_);
    END IF;
    -- PG13 doesn't allow concat b/w integer[] and smallint need to typecast
    return_attnum_arr := return_attnum_arr || col.attnum::integer; 
  END LOOP;
  RETURN return_attnum_arr; -- do we really need this??
END;
$$ LANGUAGE plpgsql RETURNS NULL ON NULL INPUT;


-- Comment on column -------------------------------------------------------------------------------


CREATE OR REPLACE FUNCTION
__msar.comment_on_column(
  tab_name text,
  col_name text,
  comment_ text
) RETURNS text AS $$/*
Change the description of a column, returning command executed. If comment_ is NULL, column's
comment is removed.

Args:
  tab_name: The name of the table containg the column whose comment we will change.
  col_name: The name of the column whose comment we'll change
  comment_: The new comment. Any quotes or special characters must be escaped.
*/
DECLARE
  comment_or_null text := COALESCE(comment_, 'NULL');
BEGIN
RETURN __msar.exec_ddl(
  'COMMENT ON COLUMN %s.%s IS %s',
  tab_name,
  col_name,
  comment_or_null
);
END;
$$ LANGUAGE plpgsql;


CREATE OR REPLACE FUNCTION
msar.comment_on_column(
  sch_name text,
  tab_name text,
  col_name text,
  comment_ text
) RETURNS text AS $$/*
Change the description of a column, returning command executed.

Args:
  sch_name: The schema of the table whose column's comment we will change.
  tab_name: The name of the table whose column's comment we will change.
  col_name: The name of the column whose comment we will change.
  comment_: The new comment.
*/
SELECT __msar.comment_on_column(
  __msar.build_qualified_name_sql(sch_name, tab_name),
  quote_ident(col_name),
  quote_literal(comment_)
);
$$ LANGUAGE SQL;


CREATE OR REPLACE FUNCTION
__msar.comment_on_column(
  tab_id oid,
  col_id integer,
  comment_ text
) RETURNS text AS $$/*
Change the description of a column, returning command executed.

Args:
  tab_id: The OID of the table containg the column whose comment we will change.
  col_id: The ATTNUM of the column whose comment we will change.
  comment_: The new comment.
*/
SELECT __msar.comment_on_column(
  __msar.get_qualified_relation_name(tab_id),
  quote_ident(msar.get_column_name(tab_id, col_id)),
  comment_
);
$$ LANGUAGE SQL;


CREATE OR REPLACE FUNCTION
msar.comment_on_column(
  tab_id oid,
  col_id integer,
  comment_ text
) RETURNS text AS $$/*
Change the description of a column, returning command executed.

Args:
  tab_id: The OID of the table containg the column whose comment we will change.
  col_id: The ATTNUM of the column whose comment we will change.
  comment_: The new comment.
*/
SELECT __msar.comment_on_column(
  tab_id,
  col_id,
  quote_literal(comment_)
);
$$ LANGUAGE SQL;


----------------------------------------------------------------------------------------------------
----------------------------------------------------------------------------------------------------
-- MATHESAR LINK FUNCTIONS
--
-- Add a link to the table.
----------------------------------------------------------------------------------------------------
----------------------------------------------------------------------------------------------------

-- Create a Many-to-One or a One-to-One link -------------------------------------------------------


CREATE OR REPLACE FUNCTION
msar.add_foreign_key_column(
  col_name text,
  rel_id oid,
  frel_id oid,
  unique_link boolean DEFAULT false
) RETURNS smallint AS $$/*
Create a many-to-one or a one-to-one link between tables, returning the attnum of the newly created
column, returning the attnum of the added column.

Args:
  col_name: Name of the new column to be created in the referrer table, unquoted.
  rel_id: The OID of the referrer table, named for conrelid in the pg_attribute table.
  frel_id: The OID of the referent table, named for confrelid in the pg_attribute table.
  unique_link: Whether to make the link one-to-one instead of many-to-one.
*/
DECLARE
  pk_col_id smallint;
  col_defs jsonb;
  added_col_ids smallint[];
  con_defs jsonb;
BEGIN
  pk_col_id := msar.get_pk_column(frel_id);
  col_defs := jsonb_build_array(
    jsonb_build_object(
      'name', col_name,
      'type', jsonb_build_object('name', msar.get_column_type(frel_id, pk_col_id))
    )
  );
  added_col_ids := msar.add_columns(rel_id , col_defs , false);
  con_defs := jsonb_build_array(
    jsonb_build_object(
      'name', null,
      'type', 'f',
      'columns', added_col_ids,
      'deferrable', false,
      'fkey_relation_id', frel_id::integer,
      'fkey_columns', jsonb_build_array(pk_col_id)
    )
  );
  IF unique_link THEN
    con_defs := jsonb_build_array(
      jsonb_build_object(
        'name', null,
        'type', 'u',
        'columns', added_col_ids)
    ) || con_defs;
  END IF;
  PERFORM msar.add_constraints(rel_id , con_defs);
  RETURN added_col_ids[1];
END;
$$ LANGUAGE plpgsql RETURNS NULL ON NULL INPUT;

-- Create a Many-to-Many link ----------------------------------------------------------------------


CREATE OR REPLACE FUNCTION
msar.add_mapping_table(
  sch_id oid,
  tab_name text,
  mapping_columns jsonb
) RETURNS oid AS $$/*
Create a many-to-many link between tables, returning the oid of the newly created table.

Args:
  sch_id: The OID of the schema in which new referrer table is to be created.
  tab_name: Name of the referrer table to be created.
  mapping_columns: An array of objects giving the foreign key columns for the new table.

The elements of the mapping_columns array must have the form
  {"column_name": <str>, "referent_table_oid": <int>}

*/
DECLARE
  added_table_id oid;
BEGIN
  added_table_id := msar.add_mathesar_table(sch_id, tab_name, NULL, NULL, NULL, NULL, NULL) ->> 'oid';
  PERFORM msar.add_foreign_key_column(column_name, added_table_id, referent_table_oid)
  FROM jsonb_to_recordset(mapping_columns) AS x(column_name text, referent_table_oid oid);
  RETURN added_table_id;
END;
$$ LANGUAGE plpgsql RETURNS NULL ON NULL INPUT;


----------------------------------------------------------------------------------------------------
----------------------------------------------------------------------------------------------------
-- TABLE SPLITTING FUNCTIONS
--
-- Functions to extract columns from a table
----------------------------------------------------------------------------------------------------
----------------------------------------------------------------------------------------------------


CREATE OR REPLACE FUNCTION
msar.extract_columns_from_table(
  tab_id oid, col_ids integer[], new_tab_name text, fk_col_name text
) RETURNS jsonb AS $f$/*
Extract columns from a table to create a new table, linked by a foreign key.

Args:
  tab_id: The OID of the table whose columns we'll extract
  col_ids: An array of the attnums of the columns to extract
  new_tab_name: The name of the new table to be made from the extracted columns, unquoted
  fk_col_name: The name to give the new foreign key column in the remainder table (optional)

The extraction takes a set of columns from the table, and creates a new table from the set of
*distinct* tuples those columns comprise. We also add a new foreign key column to the original
 (remainder) table that links it to the new extracted table so they can be easily rejoined. The
 extracted columns are removed from the remainder table.
*/
DECLARE
  extracted_col_defs CONSTANT jsonb := msar.get_extracted_col_def_jsonb(tab_id, col_ids);
  extracted_con_defs CONSTANT jsonb := msar.get_extracted_con_def_jsonb(tab_id, col_ids);
  fkey_name CONSTANT text := msar.build_unique_fkey_column_name(tab_id, fk_col_name, new_tab_name);
  extracted_table_id integer;
  fkey_attnum integer;
BEGIN
  -- Begin by creating a new table with column definitions matching the extracted columns.
  extracted_table_id := msar.add_mathesar_table(
    msar.get_relation_namespace_oid(tab_id),
    new_tab_name,
    NULL,
    extracted_col_defs,
    extracted_con_defs,
    NULL, -- own_id is set to NULL so the current role would be the owner of the extracted table.
    format('Extracted from %s', __msar.get_qualified_relation_name(tab_id))
  ) ->> 'oid';
  -- Create a new fkey column and foreign key linking the original table to the extracted one.
  fkey_attnum := msar.add_foreign_key_column(fkey_name, tab_id, extracted_table_id);
  -- Insert the data from the original table's columns into the extracted columns, and add
  -- appropriate fkey values to the new fkey column in the original table to give the proper
  -- mapping.
  PERFORM __msar.exec_ddl($t$
    WITH fkey_cte AS (
      SELECT id, %1$s, dense_rank() OVER (ORDER BY %1$s) AS __msar_tmp_id
      FROM %2$s
    ), ins_cte AS (
      INSERT INTO %3$s (%1$s)
      SELECT DISTINCT %1$s FROM fkey_cte ORDER BY %1$s
    )
    UPDATE %2$s SET %4$I=__msar_tmp_id FROM fkey_cte WHERE
    %2$s.id=fkey_cte.id
    $t$,
    -- %1$s  This is a comma separated string of the extracted column names
    string_agg(quote_ident(col_def ->> 'name'), ', '),
    -- %2$s  This is the name of the original (remainder) table
    __msar.get_qualified_relation_name(tab_id),
    -- %3$s  This is the new extracted table name
    __msar.get_qualified_relation_name(extracted_table_id),
    -- %4$I  This is the name of the fkey column in the remainder table.
    fkey_name
  ) FROM jsonb_array_elements(extracted_col_defs) AS col_def;
  -- Drop the original versions of the extracted columns from the original table.
  PERFORM msar.drop_columns(tab_id, variadic col_ids);
  -- In case the user wanted to give a name to the fkey column matching one of the extracted
  -- columns, perform that operation now (since the original will now be dropped from the original
  -- table)
  IF fk_col_name IS NOT NULL AND fk_col_name IN (
    SELECT col_def ->> 'name'
    FROM jsonb_array_elements(extracted_col_defs) AS col_def
  ) THEN
    PERFORM msar.rename_column(tab_id, fkey_attnum, fk_col_name);
  END IF;
  RETURN jsonb_build_array(extracted_table_id, fkey_attnum);
END;
$f$ LANGUAGE plpgsql;


----------------------------------------------------------------------------------------------------
----------------------------------------------------------------------------------------------------
-- COLUMN MOVING FUNCTIONS
--
-- Functions to move columns between linked tables
----------------------------------------------------------------------------------------------------
----------------------------------------------------------------------------------------------------

CREATE OR REPLACE FUNCTION
msar.build_all_columns_expr(tab_id regclass) RETURNS text AS $$/*
*/
SELECT string_agg(
  format(
    '%1$I.%2$I.%3$I AS %3$I',
    msar.get_relation_schema_name(tab_id),
    msar.get_relation_name(tab_id),
    attname
  ), ', '
)
FROM pg_catalog.pg_attribute
WHERE
  attrelid = tab_id
  AND attnum > 0
  AND NOT attisdropped;
$$ LANGUAGE SQL STABLE RETURNS NULL ON NULL INPUT;


CREATE OR REPLACE FUNCTION
msar.build_columns_expr(tab_id regclass, col_ids smallint[]) RETURNS text AS $$/*
*/
SELECT string_agg(
  format(
    '%1$I.%2$I.%3$I AS %3$I',
    msar.get_relation_schema_name(tab_id),
    msar.get_relation_name(tab_id),
    attname
  ), ', '
)
FROM pg_catalog.pg_attribute JOIN unnest(col_ids) x(a) ON attnum = x.a
WHERE
  attrelid = tab_id;
$$ LANGUAGE SQL STABLE RETURNS NULL ON NULL INPUT;


CREATE OR REPLACE FUNCTION
msar.build_unqualified_columns_expr(tab_id regclass, col_ids smallint[]) RETURNS text AS $$/*
*/
SELECT string_agg(format('%I', attname), ', ')
FROM pg_catalog.pg_attribute JOIN unnest(col_ids) x(a) ON attnum = x.a
WHERE
  attrelid = tab_id;
$$ LANGUAGE SQL STABLE RETURNS NULL ON NULL INPUT;


CREATE OR REPLACE FUNCTION
msar.get_other_column_ids(tab_id regclass, col_ids smallint[]) RETURNS smallint[] AS $$
SELECT array_agg(attnum)
FROM pg_catalog.pg_attribute
WHERE
  attrelid = tab_id
  AND attnum > 0
  AND NOT attisdropped
  AND attnum <> all(col_ids);
$$ LANGUAGE SQL STABLE RETURNS NULL ON NULL INPUT;


CREATE OR REPLACE FUNCTION msar.build_source_update_move_cols_equal_expr(
  source_tab_id regclass,
  move_col_ids smallint[],
  cte_name text
) RETURNS text AS $$
SELECT string_agg(
  format(
    -- TODO should be IS NOT DISTINCT FROM
    '%1$I.%2$I.%3$I = %4$I.%3$I',
    msar.get_relation_schema_name(source_tab_id),
    msar.get_relation_name(source_tab_id),
    attname,
    cte_name
  ), ' AND '
)
FROM pg_catalog.pg_attribute JOIN unnest(move_col_ids) x(a) ON attnum = x.a
WHERE
  attrelid = source_tab_id;
$$ LANGUAGE SQL STABLE RETURNS NULL ON NULL INPUT;


CREATE OR REPLACE FUNCTION msar.build_source_update_cte_join_condition_expr(
  target_tab_id regclass,
  target_join_col_id smallint,
  added_col_ids smallint[],
  update_target_cte_name text,
  insert_cte_name text
) RETURNS text AS $$
SELECT 'ON ' || string_agg(
  format(
    '%1$I.%3$I IS NOT DISTINCT FROM %2$I.%3$I',
    update_target_cte_name,
    insert_cte_name,
    attname
  ), ' AND '
)
FROM
  pg_catalog.pg_attribute
  JOIN unnest(msar.get_other_column_ids(target_tab_id, added_col_ids || target_join_col_id)) x(a)
  ON attnum = x.a
WHERE
  attrelid = target_tab_id;
$$ LANGUAGE SQL STABLE RETURNS NULL ON NULL INPUT;


CREATE OR REPLACE FUNCTION
msar.move_columns_to_referenced_table(
  source_tab_id regclass,
  target_tab_id regclass,
  move_col_ids smallint[]
) RETURNS void AS $$
DECLARE
  source_join_col_id smallint;
  target_join_col_id smallint;
  preexisting_col_expr CONSTANT text := msar.build_all_columns_expr(target_tab_id);
  move_col_expr CONSTANT text := msar.build_columns_expr(source_tab_id, move_col_ids);
  move_col_defs CONSTANT jsonb := msar.get_extracted_col_def_jsonb(source_tab_id, move_col_ids);
  move_con_defs CONSTANT jsonb := msar.get_extracted_con_def_jsonb(source_tab_id, move_col_ids);
  added_col_ids smallint[];
BEGIN
  -- TODO Add a custom validator that throws pretty errors in these scenario:
    -- test to make sure no multi-col fkeys reference the moved columns
    -- just throw error if _any_ multicol constraint references the moved columns.
    -- check behavior if one of the moving columns is referenced by another table (should raise)
  SELECT conkey, confkey INTO source_join_col_id, target_join_col_id
    FROM msar.get_fkey_map_table(source_tab_id)
    WHERE target_oid = target_tab_id;
  IF move_col_ids @> ARRAY[source_join_col_id] THEN
    RAISE EXCEPTION 'The joining column cannot be moved.';
  END IF;
  added_col_ids := msar.add_columns(target_tab_id, move_col_defs, true);
  EXECUTE format(
    $q$WITH merged_cte AS (
      SELECT DISTINCT %1$s, %2$s
      FROM %3$I.%4$I JOIN %6$I.%7$I ON %3$I.%4$I.%5$I = %6$I.%7$I.%8$I
    ), row_numbered_cte AS (
      SELECT *, row_number() OVER (PARTITION BY %8$I ORDER BY %9$s) AS __msar_row_number
      FROM merged_cte
    ), update_target_cte AS (
      UPDATE %6$I.%7$I SET (%9$s) = (
        SELECT %9$s
        FROM row_numbered_cte
        WHERE row_numbered_cte.%8$I=%6$I.%7$I.%8$I
        AND __msar_row_number = 1
      )
      RETURNING *
    ), insert_cte AS (
      INSERT INTO %6$I.%7$I (%10$s)
      SELECT %10$s FROM row_numbered_cte
      WHERE __msar_row_number <> 1
      RETURNING *
    )
    UPDATE %3$I.%4$I SET %5$I = insert_cte.%8$I
    FROM update_target_cte JOIN insert_cte %11$s
    WHERE %3$I.%4$I.%5$I = update_target_cte.%8$I AND %12$s
    $q$,
    preexisting_col_expr,
    move_col_expr,
    msar.get_relation_schema_name(source_tab_id),
    msar.get_relation_name(source_tab_id),
    msar.get_column_name(source_tab_id, source_join_col_id),
    msar.get_relation_schema_name(target_tab_id),
    msar.get_relation_name(target_tab_id),
    msar.get_column_name(target_tab_id, target_join_col_id),
    msar.build_unqualified_columns_expr(source_tab_id, move_col_ids),
    msar.build_unqualified_columns_expr(
      target_tab_id, msar.get_other_column_ids(target_tab_id, ARRAY[target_join_col_id])
    ),
    msar.build_source_update_cte_join_condition_expr(
      target_tab_id, target_join_col_id, added_col_ids, 'update_target_cte', 'insert_cte'
    ),
    msar.build_source_update_move_cols_equal_expr(source_tab_id, move_col_ids, 'insert_cte')
  );
  PERFORM msar.add_constraints(target_tab_id, move_con_defs);
  PERFORM msar.drop_columns(source_tab_id, variadic move_col_ids);
END;
$$ LANGUAGE plpgsql;


----------------------------------------------------------------------------------------------------
----------------------------------------------------------------------------------------------------
-- DQL FUNCTIONS
--
-- This set of functions is for getting records from python.
----------------------------------------------------------------------------------------------------
----------------------------------------------------------------------------------------------------

-- Data type formatting functions


CREATE OR REPLACE FUNCTION msar.format_data(val date) RETURNS text AS $$
SELECT to_char(val, 'YYYY-MM-DD AD');
$$ LANGUAGE SQL IMMUTABLE RETURNS NULL ON NULL INPUT PARALLEL SAFE;


CREATE OR REPLACE FUNCTION msar.format_data(val time without time zone) RETURNS text AS $$
SELECT concat(to_char(val, 'HH24:MI'), ':', to_char(date_part('seconds', val), 'FM00.0999999999'));
$$ LANGUAGE SQL IMMUTABLE RETURNS NULL ON NULL INPUT PARALLEL SAFE;


CREATE OR REPLACE FUNCTION msar.format_data(val time with time zone) RETURNS text AS $$
SELECT CASE
  WHEN date_part('timezone_hour', val) = 0 AND date_part('timezone_minute', val) = 0
    THEN concat(
      to_char(date_part('hour', val), 'FM00'), ':', to_char(date_part('minute', val), 'FM00'),
      ':', to_char(date_part('seconds', val), 'FM00.0999999999'), 'Z'
    )
  ELSE
    concat(
      to_char(date_part('hour', val), 'FM00'), ':', to_char(date_part('minute', val), 'FM00'),
      ':', to_char(date_part('seconds', val), 'FM00.0999999999'),
      to_char(date_part('timezone_hour', val), 'S00'), ':',
      ltrim(to_char(date_part('timezone_minute', val), '00'), '+- ')
    )
END;
$$ LANGUAGE SQL IMMUTABLE RETURNS NULL ON NULL INPUT PARALLEL SAFE;


CREATE OR REPLACE FUNCTION msar.format_data(val timestamp without time zone) RETURNS text AS $$
SELECT
  concat(
    to_char(val, 'YYYY-MM-DD"T"HH24:MI'),
    ':', to_char(date_part('seconds', val), 'FM00.0999999999'),
    to_char(val, ' BC')
  );
$$ LANGUAGE SQL IMMUTABLE RETURNS NULL ON NULL INPUT PARALLEL SAFE;


CREATE OR REPLACE FUNCTION msar.format_data(val timestamp with time zone) RETURNS text AS $$
SELECT CASE
  WHEN date_part('timezone_hour', val) = 0 AND date_part('timezone_minute', val) = 0
    THEN concat(
      to_char(val, 'YYYY-MM-DD"T"HH24:MI'),
      ':', to_char(date_part('seconds', val), 'FM00.0999999999'), 'Z', to_char(val, ' BC')
    )
  ELSE
    concat(
      to_char(val, 'YYYY-MM-DD"T"HH24:MI'),
      ':', to_char(date_part('seconds', val), 'FM00.0999999999'),
      to_char(date_part('timezone_hour', val), 'S00'),
      ':', ltrim(to_char(date_part('timezone_minute', val), '00'), '+- '), to_char(val, ' BC')
    )
END;
$$ LANGUAGE SQL IMMUTABLE RETURNS NULL ON NULL INPUT PARALLEL SAFE;


CREATE OR REPLACE FUNCTION msar.format_data(val interval) returns text AS $$
SELECT concat(
  to_char(val, 'PFMYYYY"Y"FMMM"M"FMDD"D""T"FMHH24"H"FMMI"M"'), date_part('seconds', val), 'S'
);
$$ LANGUAGE SQL IMMUTABLE RETURNS NULL ON NULL INPUT PARALLEL SAFE;


CREATE OR REPLACE FUNCTION msar.format_data(val jsonb) returns text AS $$
SELECT val::text;
$$ LANGUAGE SQL IMMUTABLE RETURNS NULL ON NULL INPUT PARALLEL SAFE;


CREATE OR REPLACE FUNCTION msar.format_data(val json) returns text AS $$
SELECT val::text;
$$ LANGUAGE SQL IMMUTABLE RETURNS NULL ON NULL INPUT PARALLEL SAFE;


CREATE OR REPLACE FUNCTION msar.format_data(val anyelement) returns anyelement AS $$
SELECT val;
$$ LANGUAGE SQL IMMUTABLE RETURNS NULL ON NULL INPUT PARALLEL SAFE;


CREATE TABLE msar.expr_templates (expr_key text PRIMARY KEY, expr_template text);
INSERT INTO msar.expr_templates VALUES
  -- basic composition operators
  ('and', '(%s) AND (%s)'),
  ('or', '(%s) OR (%s)'),
  -- general comparison operators
  ('equal', '(%s) = (%s)'),
  ('lesser', '(%s) < (%s)'),
  ('greater', '(%s) > (%s)'),
  ('lesser_or_equal', '(%s) <= (%s)'),
  ('greater_or_equal', '(%s) >= (%s)'),
  ('null', '(%s) IS NULL'),
  ('not_null', '(%s) IS NOT NULL'),
  -- string specific filters
  ('contains_case_insensitive', 'strpos(lower(%s), lower(%s))::boolean'),
  ('starts_with_case_insensitive', 'starts_with(lower(%s), lower(%s))'),
  ('contains', 'strpos((%s), (%s))::boolean'),
  ('starts_with', 'starts_with((%s), (%s))'),
  -- json(b) filters and expressions
  ('json_array_length', 'jsonb_array_length((%s)::jsonb)'),
  ('json_array_contains', '(%s)::jsonb @> (%s)::jsonb'),
  ('element_in_json_array_untyped', '(%s)::text IN (SELECT jsonb_array_elements_text(%s))'),
  ('convert_to_json', 'to_jsonb(%s)'),
  -- date part extractors
  ('truncate_to_year', 'to_char((%s)::date, ''YYYY AD'')'),
  ('truncate_to_month', 'to_char((%s)::date, ''YYYY-MM AD'')'),
  ('truncate_to_day', 'to_char((%s)::date, ''YYYY-MM-DD AD'')'),
  -- URI part getters
  ('uri_scheme', 'msar.uri_scheme(%s)'),
  ('uri_authority', 'msar.uri_authority(%s)'),
  -- Email part getters
  ('email_domain', 'msar.email_domain_name(%s)'),
  -- Data formatter which is sometimes useful in comparison
  ('format_data', 'msar.format_data(%s)')
;

CREATE OR REPLACE FUNCTION msar.build_expr(rel_id oid, tree jsonb) RETURNS text AS $$
SELECT CASE tree ->> 'type'
  WHEN 'literal' THEN format('%L', tree ->> 'value')
  WHEN 'attnum' THEN format('%I', msar.get_column_name(rel_id, (tree ->> 'value')::smallint))
  ELSE
    format(max(expr_template), VARIADIC array_agg(msar.build_expr(rel_id, inner_tree)))
END
FROM jsonb_array_elements(tree -> 'args') inner_tree, msar.expr_templates
WHERE tree ->> 'type' = expr_key
$$ LANGUAGE SQL STABLE RETURNS NULL ON NULL INPUT;


CREATE OR REPLACE FUNCTION msar.build_where_clause(rel_id oid, tree jsonb) RETURNS text AS $$
SELECT 'WHERE ' || msar.build_expr(rel_id, tree);
$$ LANGUAGE SQL STABLE RETURNS NULL ON NULL INPUT;


CREATE OR REPLACE FUNCTION
msar.sanitize_direction(direction text) RETURNS text AS $$/*
*/
SELECT CASE lower(direction)
  WHEN 'asc' THEN 'ASC'
  WHEN 'desc' THEN 'DESC'
END;
$$ LANGUAGE SQL IMMUTABLE RETURNS NULL ON NULL INPUT PARALLEL SAFE;


CREATE OR REPLACE FUNCTION msar.get_pkey_order(tab_id oid) RETURNS jsonb AS $$
SELECT jsonb_agg(jsonb_build_object('attnum', attnum, 'direction', 'asc'))
FROM pg_constraint, LATERAL unnest(conkey) attnum
WHERE contype='p' AND conrelid=tab_id AND has_column_privilege(tab_id, attnum, 'SELECT');
$$ LANGUAGE SQL STABLE RETURNS NULL ON NULL INPUT;


CREATE OR REPLACE FUNCTION msar.get_total_order(tab_id oid) RETURNS jsonb AS $$
WITH orderable_cte AS (
  SELECT attnum
  FROM pg_catalog.pg_attribute
    INNER JOIN pg_catalog.pg_cast ON atttypid=castsource
    INNER JOIN pg_catalog.pg_operator ON casttarget=oprleft
  WHERE
    attrelid = tab_id
    AND attnum > 0
    AND NOT attisdropped
    AND castcontext = 'i'
    AND oprname = '<'
  UNION SELECT attnum
  FROM pg_catalog.pg_attribute
    INNER JOIN pg_catalog.pg_operator ON atttypid=oprleft
  WHERE
    attrelid = tab_id
    AND attnum > 0
    AND NOT attisdropped
    AND oprname = '<'
  ORDER BY attnum
)
SELECT COALESCE(jsonb_agg(jsonb_build_object('attnum', attnum, 'direction', 'asc')), '[]'::jsonb)
-- This privilege check is redundant in context, but may be useful for other callers.
FROM orderable_cte
-- This privilege check is redundant in context, but may be useful for other callers.
WHERE has_column_privilege(tab_id, attnum, 'SELECT');
$$ LANGUAGE SQL STABLE RETURNS NULL ON NULL INPUT;


CREATE OR REPLACE FUNCTION
msar.build_total_order_expr(tab_id oid, order_ jsonb) RETURNS text AS $$/*
Build a deterministic order expression for the given table and order JSON.
Args:
  tab_id: The OID of the table whose columns we'll order by.
  order_: A JSONB array defining any desired ordering of columns.
*/
SELECT string_agg(format('%I %s', attnum, msar.sanitize_direction(direction)), ', ')
FROM jsonb_to_recordset(
    COALESCE(
      COALESCE(order_, '[]'::jsonb) || msar.get_pkey_order(tab_id),
      COALESCE(order_, '[]'::jsonb) || msar.get_total_order(tab_id)
    )
)
  AS x(attnum smallint, direction text)
WHERE has_column_privilege(tab_id, attnum, 'SELECT');
$$ LANGUAGE SQL STABLE;


CREATE OR REPLACE FUNCTION
msar.build_order_by_expr(tab_id oid, order_ jsonb) RETURNS text AS $$/*
Build an ORDER BY expression for the given table and order JSON.

The ORDER BY expression will refer to columns by their attnum. This is designed to work together
with `msar.build_selectable_column_expr`. It will only use the columns to which the user has access.
Finally, this function will append either a primary key, or all columns to the produced ORDER BY so
the resulting ordering is totally defined (i.e., deterministic).

Args:
  tab_id: The OID of the table whose columns we'll order by.
  order_: A JSONB array defining any desired ordering of columns.
*/
SELECT 'ORDER BY ' || msar.build_total_order_expr(tab_id, order_)
$$ LANGUAGE SQL STABLE;


CREATE OR REPLACE FUNCTION
msar.build_grouping_columns_expr(tab_id oid, group_ jsonb) RETURNS TEXT AS $$/*
Build a column expression for use in grouping window functions.

Args:
  tab_id: The OID of the table whose records we're grouping
  group_ A grouping definition.

The group_ object should have the form
    {
      "columns": [<int>, <int>, ...]
      "preproc": [<str>, <str>, ...]
    }

The items in the preproc array should be keys appearing in the
`expr_templates` table. The corresponding column will be wrapped
in the preproc function before grouping.
*/
SELECT string_agg(
  COALESCE(
    format(expr_template, quote_ident(msar.get_column_name(tab_id, col_id::smallint))),
    quote_ident(msar.get_column_name(tab_id, col_id::smallint))
  ), ', ' ORDER BY ordinality
)
FROM msar.expr_templates RIGHT JOIN ROWS FROM(
  jsonb_array_elements_text(group_ -> 'columns'),
  jsonb_array_elements_text(group_ -> 'preproc')
) WITH ORDINALITY AS x(col_id, preproc) ON expr_key = preproc
WHERE has_column_privilege(tab_id, col_id::smallint, 'SELECT');
$$ LANGUAGE SQL STABLE RETURNS NULL ON NULL INPUT;


CREATE OR REPLACE FUNCTION
msar.build_group_id_expr(tab_id oid, group_ jsonb) RETURNS TEXT AS $$/*
Build an expression to define an id value for each group.
*/
SELECT 'dense_rank() OVER (ORDER BY ' || msar.build_grouping_columns_expr(tab_id, group_) || ')';
$$ LANGUAGE SQL STABLE RETURNS NULL ON NULL INPUT;


CREATE OR REPLACE FUNCTION
msar.build_group_count_expr(tab_id oid, group_ jsonb) RETURNS TEXT AS $$/*
Build an expression that adds a column with a count for each group.
*/
SELECT 'count(1) OVER (PARTITION BY ' || msar.build_grouping_columns_expr(tab_id, group_) || ')';
$$ LANGUAGE SQL STABLE RETURNS NULL ON NULL INPUT;


CREATE OR REPLACE FUNCTION
msar.build_grouping_expr(tab_id oid, group_ jsonb) RETURNS TEXT AS $$/*
Build an expression composed of an id and count for each group.

A group is defined by distinct combinations of the (potentially transformed by preproc functions)
columns passed in `group_`.
*/
SELECT concat(
  COALESCE(msar.build_group_id_expr(tab_id, group_), 'NULL'), ' AS __mathesar_gid, ',
  COALESCE(msar.build_group_count_expr(tab_id, group_), 'NULL'), ' AS __mathesar_gcount'
);
$$ LANGUAGE SQL STABLE;


CREATE OR REPLACE FUNCTION
msar.build_results_jsonb_array_expr(
  cte_name text,
  order_by_expr text
) RETURNS TEXT AS $$/*
Build an SQL expresson string that, when added to the record listing query, produces a JSON array
with the records resulting from the request.
*/
SELECT format(
  $j$
    COALESCE(
      jsonb_agg(
        to_jsonb(%2$I) - %3$L - %4$L %1$s
      ), jsonb_build_array()
    )
  $j$,
  /* %1 */ order_by_expr,
  /* %2 */ cte_name,
  /* %3 */ '__mathesar_gid',
  /* %4 */ '__mathesar_gcount'
);
$$ LANGUAGE SQL STABLE;


CREATE OR REPLACE FUNCTION
msar.build_results_setof_jsonb_expr(
  cte_name text
) RETURNS TEXT AS $$/*
Build an SQL expresson string that, when added to the record listing query, produces a setof jsonb
results with the records resulting from the request.
*/
SELECT format(
  'to_jsonb(%1$I) - %2$L - %3$L',
  /* %1 */ cte_name,
  /* %2 */ '__mathesar_gid',
  /* %3 */ '__mathesar_gcount'
);
$$ LANGUAGE SQL STABLE;


CREATE OR REPLACE FUNCTION
msar.build_results_eq_cte_expr(tab_id oid, cte_name text, group_ jsonb) RETURNS TEXT AS $$
SELECT string_agg(
  format(
    '%1$s AS %2$I',
    COALESCE(
      format(expr_template, quote_ident(cte_name) || '.' || quote_ident(col_id)),
      quote_ident(cte_name) || '.' || quote_ident(col_id)
    ),
    col_id
  ),
  ', ' ORDER BY ordinality
) || ', __mathesar_gid FROM ' || quote_ident(cte_name)
|| ' GROUP BY __mathesar_gid, '
|| string_agg(
  format(
    '%1$I',
    col_id
  ),
  ', ' ORDER BY ordinality
)
FROM msar.expr_templates RIGHT JOIN ROWS FROM(
  jsonb_array_elements_text(group_ -> 'columns'),
  jsonb_array_elements_text(group_ -> 'preproc')
) WITH ORDINALITY AS x(col_id, preproc) ON expr_key = preproc
WHERE has_column_privilege(tab_id, col_id::smallint, 'SELECT');
$$ LANGUAGE SQL STABLE RETURNS NULL ON NULL INPUT;


CREATE OR REPLACE FUNCTION
msar.build_groups_cte_expr(tab_id oid, eq_cte_name text, ranked_cte_name text, group_ jsonb) RETURNS TEXT AS $$/*
*/
SELECT format(
  $gj$
    %1$I.__mathesar_gid AS id,
    __mathesar_gcount AS count,
    to_jsonb(%1$I) - '__mathesar_gid' AS results_eq,
    jsonb_agg( DISTINCT __mathesar_result_idx) AS result_indices
  FROM %1$I LEFT JOIN %2$I AS rcn ON %1$I.__mathesar_gid = rcn.__mathesar_gid
  GROUP BY id, count, results_eq
  $gj$,
  eq_cte_name,
  ranked_cte_name
);
$$ LANGUAGE SQL STABLE RETURNS NULL ON NULL INPUT;


CREATE OR REPLACE FUNCTION
msar.build_grouping_results_jsonb_expr(tab_id oid, cte_name text, group_ jsonb) RETURNS TEXT AS $$/*
Build an SQL expresson string that, when added to the record listing query, produces a JSON array
with the groups resulting from the request.
*/
SELECT format(
  $gj$
  jsonb_build_object(
    'columns', %2$L::jsonb,
    'preproc', %3$L::jsonb,
    'groups', jsonb_agg(
      DISTINCT jsonb_build_object(
        'id', %1$I.id,
        'count', %1$I.count,
        'results_eq', %1$I.results_eq,
        'result_indices', %1$I.result_indices
      )
    )
  )
  $gj$,
  cte_name,
  group_ ->> 'columns',
  group_ ->> 'preproc'
)
$$ LANGUAGE SQL STABLE RETURNS NULL ON NULL INPUT;


CREATE OR REPLACE FUNCTION msar.get_selectable_columns(tab_id oid) RETURNS jsonb AS $$/*
Returns a jsonb object with the columns to which the user has access.

Given columns with attnums 2, 3, and 4, and assuming the user has access only to columns 2 and 4,
this function will return a jsonb as follows:

{ "2": <name of column with oid 2>, "4": <name of column with oid 4> }

Args:
  tab_id: The OID of the table containing the columns to select.
*/
SELECT coalesce(jsonb_object_agg(attnum, attname), '{}'::jsonb)
FROM pg_catalog.pg_attribute
WHERE
  attrelid = tab_id
  AND attnum > 0
  AND NOT attisdropped
  AND has_column_privilege(attrelid, attnum, 'SELECT');
$$ LANGUAGE SQL STABLE RETURNS NULL ON NULL INPUT;


CREATE OR REPLACE FUNCTION msar.build_column_expr(columns jsonb) RETURNS text AS $$/*
Build an SQL select-target expression of columns from the argument.
This is meant to work together with output of functions like msar.get_selectable_columns.

Returns an expr in the form: msar.format_data("<column name>") as "<oid>", ...

Args:
  columns: The columns to build the expr for, in the following jsonb sample format:
           { "2": <name of column with oid 2>, "4": <name of column with oid 4> }

*/
SELECT string_agg(format('msar.format_data(%I) AS %I', sel_column.value, sel_column.key), ', ')
FROM jsonb_each_text(columns) as sel_column;
$$ LANGUAGE SQL STABLE RETURNS NULL ON NULL INPUT;


CREATE OR REPLACE FUNCTION
msar.build_selectable_column_expr(tab_id oid) RETURNS text AS $$/*
Build an SQL select-target expression of only columns to which the user has access.

Given columns with attnums 2, 3, and 4, and assuming the user has access only to columns 2 and 4,
this function will return an expression of the form:

msar.format_data("column_name") AS "2", msar.format_data("another_column_name") AS "4"

Args:
  tab_id: The OID of the table containing the columns to select.
*/
SELECT msar.build_column_expr(msar.get_selectable_columns(tab_id));
$$ LANGUAGE SQL STABLE RETURNS NULL ON NULL INPUT;


CREATE OR REPLACE FUNCTION msar.get_default_summary_column(tab_id oid) RETURNS smallint AS $$/*
Choose a column to use for summarizing rows of a table.

If a string type column exists, we choose the one with a minimal attnum. If no such column exists,
we just return the column (of any type) with minimum attnum.

Only columns to which the user has access are returned.

Args:
  tab_id: The OID of the table for which we're finding a good summary column
*/
SELECT attnum
FROM pg_catalog.pg_attribute pga JOIN pg_catalog.pg_type pgt ON pga.atttypid = pgt.oid
WHERE pga.attrelid = tab_id
  AND pga.attnum > 0
  AND NOT pga.attisdropped
  AND has_column_privilege(pga.attrelid, pga.attnum, 'SELECT')
ORDER BY (CASE WHEN pgt.typcategory='S' THEN 0 ELSE 1 END), pga.attnum
LIMIT 1;
$$ LANGUAGE SQL STABLE RETURNS NULL ON NULL INPUT;


CREATE OR REPLACE FUNCTION msar.build_empty_record_summary_query() RETURNS TEXT AS $$/*
  Returns a stringified query structured consistently with a record summary query but which will
  yield no record summaries when run.
*/
  SELECT $q$ SELECT NULL AS key, NULL AS summary WHERE FALSE $q$;
$$ LANGUAGE SQL IMMUTABLE PARALLEL SAFE;


CREATE OR REPLACE FUNCTION msar.build_record_summary_query_from_template(
  tab_id oid,
  key_col_id smallint,
  template jsonb
) RETURNS text AS $$/*
  Given a table OID and a record summary template, this function returns a query that can be used to
  generate record summaries for the table.

  Args:
    tab_id: The OID of the table for which to generate a record summary query.
    template: A JSON array that represents the record summary template (described in detail below).

  Example template:

    [
      "#",
      [1],
      " - ",
      [2, 5],
      " - ",
      [2, 5, 10]
    ]

  A string entry in the template represents static text to be included in the record summary
  verbatim.

  An array entry in the template represents a reference to data. Each element in the array is a
  column attnum. The first column attnum refers to a column in the base table. If the array
  contains more than one column reference, it represents a chain of FK columns starting from
  the base table and ending with a non-FK column. This function follows the foreign keys to
  produce the joins. Multi-column FK constraints are not supported.

  Return value: a stringified query which produces a result set matching the structure described
    in the return value of msar.get_record_summaries_via_query.
*/
DECLARE
  base_alias CONSTANT text := 'base';
  expr_parts text[] := ARRAY[]::text[];
  expr text;
  base_sch_name text := msar.get_relation_schema_name(tab_id);
  base_tab_name text := msar.get_relation_name(tab_id);
  base_key_col_name text := msar.get_column_name(tab_id, key_col_id);
  template_part jsonb;
  join_clauses text[] := ARRAY[]::text[];
  join_section text;
BEGIN
  IF key_col_id IS NULL THEN
    -- If we don't have a key column, then we can't generate a record summary query.
    RETURN msar.build_empty_record_summary_query();
  END IF;

  IF NOT pg_catalog.has_column_privilege(tab_id, key_col_id, 'SELECT') THEN
    -- If we don't have permission to select the key column, then we can't generate a record
    RETURN msar.build_empty_record_summary_query();
  END IF;

  IF jsonb_typeof(template) <> 'array' THEN
    RAISE EXCEPTION 'Record summary template must be a JSON array.';
  END IF;

  <<template_parts_loop>>
  FOR template_part IN SELECT jsonb_array_elements(template) LOOP
    DECLARE
      ref_chain smallint[] := msar.extract_smallints(template_part);
      ref_chain_length integer := array_length(ref_chain, 1);
      fk_col_id smallint;
      contextual_tab_id oid := tab_id;
      prev_alias text := base_alias;
      ref_col_id smallint;
      ref_col_name text;
    BEGIN
      -- Column reference template parts
      IF ref_chain_length > 0 THEN
        -- Except for the final ref_chain element, process all array elements as attnums of FK
        -- columns.
        FOREACH fk_col_id IN ARRAY ref_chain[1:ref_chain_length-1] LOOP
          DECLARE
            fk_col_name text;
            ref_tab_id oid;
            ref_sch_name text;
            ref_tab_name text;
            alias text;
            join_clause text;
          BEGIN
            IF NOT pg_catalog.has_column_privilege(contextual_tab_id, fk_col_id, 'SELECT') THEN
              -- Silently ignore FK columns that we don't have permissions to select.
              CONTINUE template_parts_loop;
            END IF;

            fk_col_name := msar.get_column_name(contextual_tab_id, fk_col_id);

            IF fk_col_name IS NULL THEN
              -- Silently ignore references to non-existing FK columns. This can happen if a column
              -- has been deleted.
              CONTINUE template_parts_loop;
            END IF;

            SELECT confrelid, confkey[1] INTO ref_tab_id, ref_col_id
            FROM pg_catalog.pg_constraint
            WHERE contype = 'f' AND conrelid = contextual_tab_id AND conkey = array[fk_col_id];

            IF ref_tab_id IS NULL THEN
              -- Silently ignore references to non-FK columns. This can happen if the constraint
              -- has been dropped.
              CONTINUE template_parts_loop;
            END IF;

            IF NOT pg_catalog.has_column_privilege(ref_tab_id, ref_col_id, 'SELECT') THEN
              -- Silently ignore FK columns which point to columns that we don't have permission to
              -- select.
              CONTINUE template_parts_loop;
            END IF;

            ref_tab_name := msar.get_relation_name(ref_tab_id);
            ref_sch_name := msar.get_relation_schema_name(ref_tab_id);
            ref_col_name := msar.get_column_name(ref_tab_id, ref_col_id);
            alias := concat(prev_alias, '_', fk_col_id);
            join_clause := concat(
              'LEFT JOIN ',
              quote_ident(ref_sch_name), '.', quote_ident(ref_tab_name),
              ' AS ', alias,
              ' ON ',
              alias, '.', quote_ident(ref_col_name),
              ' = ',
              prev_alias, '.', quote_ident(fk_col_name)
            );

            IF NOT join_clauses @> ARRAY[join_clause] THEN
              join_clauses := array_append(join_clauses, join_clause);
            END IF;
            prev_alias := alias;
            contextual_tab_id := ref_tab_id;
          END;
        END LOOP;

        ref_col_id := ref_chain[ref_chain_length];

        IF NOT pg_catalog.has_column_privilege(contextual_tab_id, ref_col_id, 'SELECT') THEN
          -- Silently ignore the final column reference if we don't have permission to select it.
          CONTINUE template_parts_loop;
        END IF;

        ref_col_name := msar.get_column_name(contextual_tab_id, ref_col_id);
        IF ref_col_name IS NOT NULL THEN
          expr_parts := array_append(
            expr_parts,
            concat(
              'COALESCE(msar.format_data(',
              prev_alias, '.', quote_ident(ref_col_name),
              E')::text, \'\')'
            )
          );
        END IF;

      -- String literal template parts
      ELSIF jsonb_typeof(template_part) = 'string' THEN
        expr_parts := array_append(expr_parts, quote_literal(template_part #>> '{}'));
      END IF;
    END;
  END LOOP;

  IF cardinality(expr_parts) = 0 THEN
    -- If the template didn't give us anything to render, then we show '?' as a fallback. This can
    -- happen if (e.g.) the template only contains a reference which is no longer valid due to a
    -- column being deleted.
    expr_parts := array_append(expr_parts, quote_literal('?'));
  END IF;

  join_section := CASE
    WHEN array_length(join_clauses, 1) = 0 THEN ''
    ELSE E'\n' || array_to_string(join_clauses, E'\n')
  END;

  expr := array_to_string(expr_parts, E'\n    || ');

  RETURN concat(
    E'SELECT \n',
    '  ', base_alias, '.', quote_ident(base_key_col_name), E' AS key, \n',
    '  ', expr, E' AS summary \n',
    'FROM ',
    quote_ident(base_sch_name), '.', quote_ident(base_tab_name),
    ' AS ', base_alias,
    join_section
  );
END;
$$ LANGUAGE plpgsql STABLE;


CREATE OR REPLACE FUNCTION
msar.auto_generate_record_summary_template(
  tab_id oid
) RETURNS jsonb AS $$/*
  Given a table OID, this function generates a record summary template for the table. The template
  is generated by picking the best column to use for the record summary and wrapping it in an array.

  Args:
    tab_id: The OID of the table for which to generate a record summary template.

  Return value:
    A JSON array that represents the record summary template as described in
      msar.build_record_summary_query_from_template. The array contains a single element which is an
      array of column attnums. The column attnum is the best column to use for the record summary.
*/
SELECT jsonb_build_array(jsonb_build_array(msar.get_default_summary_column(tab_id)));
$$ LANGUAGE sql STABLE RETURNS NULL ON NULL INPUT;


CREATE OR REPLACE FUNCTION msar.build_record_summary_query_for_table(
  tab_id oid,
  key_col_id smallint DEFAULT NULL,
  table_record_summary_templates jsonb DEFAULT '{}'::jsonb
) RETURNS TEXT AS $$/*
Return text for an SQL query that will summarize records from a table.

Args:
  tab_id: the OID of the table for which we're getting summaries.
  key_col_id: (optional) This is a column attnum in the table. When given, this column will be used
    as the key in the summary. If not given, the table's PK column will be used.
  table_record_summary_templates: (optional) A JSON object that maps table OIDs to record summary
    templates.
*/
SELECT msar.build_record_summary_query_from_template(
  tab_id,
  COALESCE(key_col_id, msar.get_selectable_pkey_attnum(tab_id)),
  COALESCE(
    NULLIF(table_record_summary_templates -> tab_id::text, 'null'::jsonb),
    msar.auto_generate_record_summary_template(tab_id)
  )
);
$$ LANGUAGE SQL STABLE;


CREATE OR REPLACE FUNCTION msar.build_linked_record_summaries_ctes(
  tab_id oid,
  table_record_summary_templates jsonb DEFAULT NULL
) RETURNS TEXT AS $$/*
Build an SQL text expression defining a sequence of CTEs that give summaries for linked records.

Args:
  tab_id: The table for whose fkey values' linked records we'll get summaries.
*/
SELECT
  ', ' ||
  NULLIF(
    string_agg(
      format(
        $q$summary_cte_%1$s AS (%2$s)$q$,
        conkey,
        msar.build_record_summary_query_for_table(
          target_oid,
          confkey,
          table_record_summary_templates
        )
      ),
      ', '
    ),
    ''
  )
FROM msar.get_fkey_map_table(tab_id)
$$ LANGUAGE SQL STABLE;


CREATE OR REPLACE FUNCTION
msar.build_summary_join_expr_for_table(tab_id oid, cte_name text) RETURNS TEXT AS $$/*
Build an SQL expression to join the summary CTEs to the main CTE along fkey values.

Args:
  tab_oid: The table defining the columns of the main CTE.
  cte_name: The name of the main CTE we'll join the summary CTEs to.
*/
WITH fkey_map_cte AS (SELECT * FROM msar.get_fkey_map_table(tab_id))
SELECT concat(
  format(E'\nLEFT JOIN summary_cte_self ON %1$I.', cte_name)
  || quote_ident(msar.get_selectable_pkey_attnum(tab_id)::text)
  || ' = summary_cte_self.key' ,
  string_agg(
    format(
      $j$
      LEFT JOIN summary_cte_%1$s ON %2$I.%1$I = summary_cte_%1$s.key$j$,
      conkey,
      cte_name
    ), ' '
  )
)
FROM fkey_map_cte;
$$ LANGUAGE SQL STABLE RETURNS NULL ON NULL INPUT;


CREATE OR REPLACE FUNCTION
msar.build_summary_json_expr_for_table(tab_id oid) RETURNS TEXT AS $$/*
Build a JSON object with the results of summarizing linked records.

Args:
  tab_oid: The OID of the table for which we're getting linked record summaries.
*/
WITH fkey_map_cte AS (SELECT * FROM msar.get_fkey_map_table(tab_id))
SELECT string_agg(
  format(
    $j$
      COALESCE(
        jsonb_object_agg(
          summary_cte_%1$s.key, summary_cte_%1$s.summary
        ) FILTER (WHERE summary_cte_%1$s.key IS NOT NULL), '{}'::jsonb
      ) AS %1$I
    $j$,
    conkey
  ), ', '
)
FROM fkey_map_cte;
$$ LANGUAGE SQL STABLE RETURNS NULL ON NULL INPUT;


CREATE OR REPLACE FUNCTION
msar.build_self_summary_json_expr(tab_id oid) RETURNS TEXT AS $$/*
*/
SELECT CASE WHEN quote_ident(msar.get_selectable_pkey_attnum(tab_id)::text) IS NOT NULL THEN
  $j$
  COALESCE(
    jsonb_object_agg(
      summary_cte_self.key, summary_cte_self.summary
    ) FILTER (WHERE summary_cte_self.key IS NOT NULL), '{}'::jsonb
  ) AS summary_self
  $j$
END;
$$ LANGUAGE SQL STABLE RETURNS NULL ON NULL INPUT;


CREATE OR REPLACE FUNCTION msar.build_record_list_query_components_with_ctes(
  tab_id oid,
  limit_ integer,
  offset_ integer,
  order_ jsonb,
  filter_ jsonb,
  group_ jsonb
) RETURNS jsonb AS $$/*
  Constructs the components necessary for generating enriched query results,
  including expressions, clauses, selectable_column list, and CTEs, for a table.

  Args:
    tab_id: The OID of the table whose records we'll get
    limit_: The maximum number of rows we'll return
    offset_: The number of rows to skip before returning records from following rows
    order_: An array of ordering definition objects
    filter_: An array of filter definition objects
    group_: An array of group definition objects

  Behavior:
    Fetches metadata about the table (selectable_column list, schema name, table name etc.,)
    Constructs expressions and SQL snippets (SELECT, WHERE, GROUP BY, etc.,)
    Generates two SQL queries:
      1. A query for paginated results (`results_cte_query`).
      2. A query to count the total matching rows (`count_cte_query`).
    Returns a jsonb object combining metadata, the expressions, and the generated SQL queries.
*/
DECLARE
  selectable_columns jsonb;
  expr_object jsonb;
  results_cte_query text;
  count_cte_query text;
BEGIN
  SELECT msar.get_selectable_columns(tab_id) INTO selectable_columns;

  SELECT jsonb_build_object(
    'relation_name', msar.get_relation_name(tab_id),
    'relation_schema_name', msar.get_relation_schema_name(tab_id),
    'selectable_columns', selectable_columns,
    'selectable_columns_expr', msar.build_column_expr(selectable_columns),
    'grouping_expr', msar.build_grouping_expr(tab_id, group_),
    'order_by_expr', msar.build_order_by_expr(tab_id, order_),
    'where_clause', msar.build_where_clause(tab_id, filter_)
  ) INTO expr_object;

  SELECT format(
    $q$SELECT %1$s, %2$s FROM %3$I.%4$I %5$s %6$s LIMIT %7$L OFFSET %8$L$q$,
    COALESCE(expr_object ->> 'selectable_columns_expr', 'NULL'),
    COALESCE(expr_object ->> 'grouping_expr', 'NULL'),
    expr_object ->> 'relation_schema_name',
    expr_object ->> 'relation_name',
    expr_object ->> 'where_clause',
    expr_object ->> 'order_by_expr',
    limit_,
    offset_
  ) INTO results_cte_query;

  SELECT format(
    $q$SELECT count(1) AS count FROM %1$I.%2$I %3$s$q$,
    expr_object ->> 'relation_schema_name',
    expr_object ->> 'relation_name',
    expr_object ->> 'where_clause'
  ) INTO count_cte_query;

  RETURN expr_object || jsonb_build_object(
    'results_cte_query', results_cte_query,
    'count_cte_query', count_cte_query
  );
END
$$ LANGUAGE plpgsql STABLE;


CREATE OR REPLACE FUNCTION
msar.list_records_from_table(
  tab_id oid,
  limit_ integer,
  offset_ integer,
  order_ jsonb,
  filter_ jsonb,
  group_ jsonb,
  return_record_summaries boolean DEFAULT false,
  table_record_summary_templates jsonb DEFAULT NULL
) RETURNS jsonb AS $$/*
Get records from a table. Only columns to which the user has access are returned.

Args:
  tab_id: The OID of the table whose records we'll get
  limit_: The maximum number of rows we'll return
  offset_: The number of rows to skip before returning records from following rows.
  order_: An array of ordering definition objects.
  filter_: An array of filter definition objects.
  group_: An array of group definition objects.
  return_record_summaries : Whether to return a summary for each record listed.
  table_record_summary_templates: (optional) A JSON object that maps table OIDs to record summary
    templates.

The order definition objects should have the form
  {"attnum": <int>, "direction": <text>}
*/
DECLARE
  expr_and_ctes jsonb;
  records jsonb;
BEGIN
  SELECT msar.build_record_list_query_components_with_ctes(
    tab_id,
    limit_,
    offset_,
    order_,
    filter_,
    group_
  ) INTO expr_and_ctes;

  EXECUTE format(
    $q$
    WITH
    count_cte AS ( %1$s ),
    enriched_results_cte AS ( %2$s ),
    results_ranked_cte AS (
      SELECT *, row_number() OVER (%3$s) - 1 AS __mathesar_result_idx FROM enriched_results_cte
    ),
    results_eq_cte AS (
      SELECT %11$s
    ),
    groups_cte AS ( SELECT %6$s ),
    summary_cte_self AS (%7$s)
    %8$s,
    summary_cte AS ( SELECT %10$s FROM enriched_results_cte %9$s ),
    summaries_json_cte AS ( 
      SELECT
        jsonb_build_object(
          'linked_record_summaries',
          NULLIF(
            to_jsonb(summary_cte) - 'summary_self' - 'count_hack',
            '{}'::jsonb
          ),
          'record_summaries',
          NULLIF(
            to_jsonb(summary_cte) - 'count_hack' -> 'summary_self',
            '{}'::jsonb
          )
        )
      AS sj
      FROM summary_cte
    ),
    records_json_cte AS ( SELECT jsonb_build_object(
      'results', %4$s,
      'count', coalesce(max(count_cte.count), 0),
      'grouping', %5$s
    ) AS rj
    FROM enriched_results_cte
      LEFT JOIN groups_cte ON enriched_results_cte.__mathesar_gid = groups_cte.id
      CROSS JOIN count_cte
    )
    SELECT records_json_cte.rj || summaries_json_cte.sj
    FROM records_json_cte, summaries_json_cte;
    $q$,
    /* %1 */ expr_and_ctes ->> 'count_cte_query',
    /* %2 */ expr_and_ctes ->> 'results_cte_query',
    /* %3 */ expr_and_ctes ->> 'order_by_expr',
    /* %4 */ COALESCE(
      msar.build_results_jsonb_array_expr(
        'enriched_results_cte',
        expr_and_ctes ->> 'order_by_expr'
      ),
      'NULL'
    ),
    /* %5 */ COALESCE(
      msar.build_grouping_results_jsonb_expr(tab_id, 'groups_cte', group_),
      'NULL'
    ),
    /* %6 */ COALESCE(
      msar.build_groups_cte_expr(tab_id, 'results_eq_cte', 'results_ranked_cte', group_),
      'NULL AS id'
    ),
    /* %7 */ msar.build_record_summary_query_for_table(
      tab_id,
      null,
      table_record_summary_templates
    ),
    /* %8 */ msar.build_linked_record_summaries_ctes(
      tab_id,
      table_record_summary_templates
    ),
    /* %9 */ msar.build_summary_join_expr_for_table(tab_id, 'enriched_results_cte'),
    /* %10 */ COALESCE(
      NULLIF(
        concat_ws(', ',
          msar.build_summary_json_expr_for_table(tab_id),
          CASE WHEN return_record_summaries
          THEN msar.build_self_summary_json_expr(tab_id)
          END
        ), ''
      ), 'COUNT(1) AS count_hack' 
      -- count_hack ensures that summary_cte is not empty,
      -- which in turn helps to generate summaries_json_cte
    ),
    /* %11 */ msar.build_results_eq_cte_expr(tab_id, 'results_ranked_cte', group_)
  ) INTO records;
  RETURN records;
END;
$$ LANGUAGE plpgsql STABLE;


CREATE OR REPLACE FUNCTION
msar.get_table_columns_and_records(
  tab_id oid,
  limit_ integer,
  offset_ integer,
  order_ jsonb,
  filter_ jsonb
) RETURNS SETOF jsonb AS $$
DECLARE
  expr_and_ctes jsonb;
BEGIN
  SELECT msar.build_record_list_query_components_with_ctes(
    tab_id,
    limit_,
    offset_,
    order_,
    filter_,
    null
  ) INTO expr_and_ctes;

  RETURN QUERY SELECT expr_and_ctes -> 'selectable_columns';
  RETURN QUERY EXECUTE format(
    $q$
    WITH results_cte AS ( %1$s )
    SELECT %2$s AS records FROM results_cte;
    $q$,
    expr_and_ctes ->> 'results_cte_query',
    COALESCE(
      msar.build_results_setof_jsonb_expr('results_cte'),
      'NULL'
    )
  );
END;
$$ LANGUAGE plpgsql STABLE;


CREATE OR REPLACE FUNCTION
msar.get_score_expr(tab_id oid, parameters_ jsonb) RETURNS text AS $$
SELECT string_agg(
  CASE WHEN pgt.typcategory = 'S' OR pgt.typname = 'uuid' THEN
    format(
      $s$(CASE
        WHEN %1$I::text ILIKE %2$L THEN 4
        WHEN %1$I::text ILIKE %2$L || '%%' THEN 3
        WHEN %1$I::text ILIKE '%%' || %2$L || '%%' THEN 2
        ELSE 0
      END)$s$,
      pga.attname,
      x.literal
    )
  ELSE
    format('(CASE WHEN %1$I = %2$L THEN 4 ELSE 0 END)', pga.attname, x.literal)
  END,
  ' + '
)
FROM jsonb_to_recordset(parameters_) AS x(attnum smallint, literal text)
  INNER JOIN pg_catalog.pg_attribute AS pga ON x.attnum = pga.attnum
  INNER JOIN pg_catalog.pg_type AS pgt ON pga.atttypid = pgt.oid
WHERE
  pga.attrelid = tab_id
  AND NOT pga.attisdropped
  AND has_column_privilege(tab_id, x.attnum, 'SELECT')
$$ LANGUAGE SQL STABLE RETURNS NULL ON NULL INPUT;


CREATE OR REPLACE FUNCTION
msar.search_records_from_table(
  tab_id oid,
  search_ jsonb,
  limit_ integer,
  offset_ integer DEFAULT 0,
  return_record_summaries boolean DEFAULT false,
  table_record_summary_templates jsonb DEFAULT NULL
) RETURNS jsonb AS $$/*
Get records from a table, filtering and sorting according to a search specification.

Only columns to which the user has access are returned.

Args:
  tab_id: The OID of the table whose records we'll get
  search_: An array of search definition objects.
  limit_: The maximum number of rows we'll return.
  offset_: The number of rows to skip before returning records from following rows

The search definition objects should have the form
  {"attnum": <int>, "literal": <any>}
*/
DECLARE
  records jsonb;
BEGIN
  EXECUTE format(
    $q$
    WITH
    count_cte AS (
      SELECT count(1) AS count FROM %2$I.%3$I %4$s
    ),
    results_cte AS (
      SELECT %1$s FROM %2$I.%3$I %4$s %7$s LIMIT %5$L OFFSET %6$L
    ),
    summary_cte_self AS (%8$s)
    %9$s,
    summary_cte AS ( SELECT %11$s FROM results_cte %10$s ),
    summaries_json_cte AS (
      SELECT
        jsonb_build_object(
          'linked_record_summaries',
          NULLIF(
            to_jsonb(summary_cte) - 'summary_self' - 'count_hack',
            '{}'::jsonb
          ),
          'record_summaries',
          NULLIF(
            to_jsonb(summary_cte) - 'count_hack' -> 'summary_self',
            '{}'::jsonb
          )
        )
      AS sj
      FROM summary_cte
    ),
    results_json_cte AS (
      SELECT jsonb_build_object(
        'results', coalesce(jsonb_agg(row_to_json(results_cte.*)), jsonb_build_array()),
        'count', coalesce(max(count_cte.count), 0)
      ) AS rj
      FROM results_cte CROSS JOIN count_cte
    )
    SELECT results_json_cte.rj || summaries_json_cte.sj
    FROM results_json_cte, summaries_json_cte;
    $q$,
    /* %1 */ COALESCE(msar.build_selectable_column_expr(tab_id), 'NULL'),
    /* %2 */ msar.get_relation_schema_name(tab_id),
    /* %3 */ msar.get_relation_name(tab_id),
    /* %4 */ 'WHERE ' || msar.get_score_expr(tab_id, search_) || ' > 0',
    /* %5 */ limit_,
    /* %6 */ offset_,
    /* %7 */ 'ORDER BY ' || NULLIF(
      concat(
        msar.get_score_expr(tab_id, search_) || ' DESC, ',
        msar.build_total_order_expr(tab_id, null)
      ),
      ''
    ),
    /* %8 */ msar.build_record_summary_query_for_table(
      tab_id,
      msar.get_selectable_pkey_attnum(tab_id),
      table_record_summary_templates
    ),
    /* %9 */ msar.build_linked_record_summaries_ctes(tab_id),
    /* %10 */ msar.build_summary_join_expr_for_table(tab_id, 'results_cte'),
    /* %11 */ COALESCE(
      NULLIF(
        concat_ws(', ',
          msar.build_summary_json_expr_for_table(tab_id),
          CASE WHEN return_record_summaries
          THEN msar.build_self_summary_json_expr(tab_id)
          END
        ), ''
      ), 'COUNT(1) AS count_hack'
      -- count_hack ensures that summary_cte is not empty,
      -- which in turn helps to generate summaries_json_cte
    )
  ) INTO records;
  RETURN records;
END;
$$ LANGUAGE plpgsql;


CREATE OR REPLACE FUNCTION msar.get_record_from_table(
  tab_id oid,
  rec_id anycompatible,
  return_record_summaries boolean DEFAULT false,
  table_record_summary_templates jsonb DEFAULT NULL
) RETURNS jsonb AS $$/*
Get single record from a table. Only columns to which the user has access are returned.

Args:
  tab_id: The OID of the table whose record we'll get.
  rec_id: The id value of the record.

The table must have a single primary key column.
*/
SELECT msar.list_records_from_table(
  tab_id,
  null,
  null,
  null,
  jsonb_build_object(
    'type', 'equal',
    'args', jsonb_build_array(
      jsonb_build_object('type', 'attnum', 'value', msar.get_pk_column(tab_id)),
      jsonb_build_object('type', 'literal', 'value', rec_id)
    )
  ),
  null,
  return_record_summaries,
  table_record_summary_templates
)
$$ LANGUAGE SQL STABLE;


CREATE OR REPLACE FUNCTION
msar.delete_records_from_table(tab_id oid, rec_ids jsonb) RETURNS integer AS $$/*
Delete records from table by id.

Args:
  tab_id: The OID of the table whose record we'll delete.
  rec_ids: An array of primary key values

The table must have a single primary key column.
*/
DECLARE
  num_deleted integer;
BEGIN
  EXECUTE format(
    $d$
    WITH delete_cte AS (DELETE FROM %1$I.%2$I %3$s RETURNING *)
    SELECT count(1) FROM delete_cte
    $d$,
    msar.get_relation_schema_name(tab_id),
    msar.get_relation_name(tab_id),
    msar.build_where_clause(
      tab_id, jsonb_build_object(
        'type', 'element_in_json_array_untyped', 'args', jsonb_build_array(
          jsonb_build_object(
            'type', 'format_data', 'args', jsonb_build_array(
              jsonb_build_object('type', 'attnum', 'value', msar.get_pk_column(tab_id))
            )
          ),
          jsonb_build_object('type', 'literal', 'value', rec_ids)
        )
      )
    )
  ) INTO num_deleted;
  RETURN num_deleted;
END;
$$ LANGUAGE plpgsql RETURNS NULL ON NULL INPUT;


CREATE OR REPLACE FUNCTION
msar.build_single_insert_expr(tab_id oid, rec_def jsonb) RETURNS TEXT AS $$
SELECT CASE WHEN NULLIF(rec_def, '{}'::jsonb) IS NOT NULL THEN
  (
    SELECT
      format(
        'INSERT INTO %I.%I (%s) VALUES (%s)',
        msar.get_relation_schema_name(tab_id),
        msar.get_relation_name(tab_id),
        string_agg(format('%I', msar.get_column_name(tab_id, key::smallint)), ', '),
        string_agg(format('%L', value), ', ')
      )
    FROM jsonb_each_text(rec_def)
  )
ELSE
  format(
    'INSERT INTO %I.%I DEFAULT VALUES',
    msar.get_relation_schema_name(tab_id),
    msar.get_relation_name(tab_id)
  )
END;
$$ LANGUAGE SQL STABLE RETURNS NULL ON NULL INPUT;


CREATE OR REPLACE FUNCTION
msar.add_record_to_table(
  tab_id oid,
  rec_def jsonb,
  return_record_summaries boolean DEFAULT false,
  table_record_summary_templates jsonb DEFAULT NULL
) RETURNS jsonb AS $$/*
Add a record to a table.

Args:
  tab_id: The OID of the table whose record we'll delete.
  rec_def: A JSON object defining the record.

The `rec_def` object's form is defined by the record being inserted.  It should have keys
corresponding to the attnums of desired columns and values corresponding to values we should
insert.

*/
DECLARE
  rec_created_id text;
  rec_created jsonb;
BEGIN
  EXECUTE format(
    $q$
    WITH insert_cte AS (%1$s RETURNING %2$I)
    SELECT *
    FROM insert_cte
    $q$,
    /* %1 */ msar.build_single_insert_expr(tab_id, rec_def),
    /* %2 */ msar.get_column_name(tab_id, msar.get_pk_column(tab_id))
  ) INTO rec_created_id;
  rec_created := msar.get_record_from_table(
    tab_id,
    rec_created_id,
    return_record_summaries,
    table_record_summary_templates
  );
  RETURN jsonb_build_object(
    'results', rec_created -> 'results',
    'record_summaries', rec_created -> 'record_summaries',
    'linked_record_summaries', rec_created -> 'linked_record_summaries'
  );
END;
$$ LANGUAGE plpgsql;


CREATE OR REPLACE FUNCTION
msar.build_update_expr(tab_id oid, rec_def jsonb) RETURNS TEXT AS $$
SELECT
  format(
    'UPDATE %I.%I SET (%s) = ROW(%s)',
    msar.get_relation_schema_name(tab_id),
    msar.get_relation_name(tab_id),
    string_agg(format('%I', msar.get_column_name(tab_id, key::smallint)), ', '),
    string_agg(format('%L', value), ', ')
  )
FROM jsonb_each_text(rec_def);
$$ LANGUAGE SQL STABLE RETURNS NULL ON NULL INPUT;


CREATE OR REPLACE FUNCTION
msar.patch_record_in_table(
  tab_id oid,
  rec_id anycompatible,
  rec_def jsonb,
  return_record_summaries boolean DEFAULT false,
  table_record_summary_templates jsonb DEFAULT NULL
) RETURNS jsonb AS $$/*
Modify (update/patch) a record in a table.

Args:
  tab_id: The OID of the table whose record we'll delete.
  rec_id: The primary key value of the record we'll modify.
  rec_patch: A JSON object defining the parts of the record to patch.

Only tables with a single primary key column are supported.

The `rec_def` object's form is defined by the record being updated.  It should have keys
corresponding to the attnums of desired columns and values corresponding to values we should set.
*/
DECLARE
  rec_modified jsonb;
BEGIN
  EXECUTE format(
    $p$ %1$s %2$s $p$,
    msar.build_update_expr(tab_id, rec_def),
    msar.build_where_clause(
      tab_id, jsonb_build_object(
        'type', 'equal', 'args', jsonb_build_array(
          jsonb_build_object('type', 'literal', 'value', rec_id),
          jsonb_build_object('type', 'attnum', 'value', msar.get_pk_column(tab_id))
        )
      )
    )
  );
  rec_modified := msar.get_record_from_table(
    tab_id,
    rec_id,
    return_record_summaries,
    table_record_summary_templates
  );
  RETURN jsonb_build_object(
    'results', rec_modified -> 'results',
    'record_summaries', rec_modified -> 'record_summaries',
    'linked_record_summaries', rec_modified -> 'linked_record_summaries'
  );
END;
<<<<<<< HEAD
$$ LANGUAGE plpgsql;


CREATE OR REPLACE FUNCTION
msar.get_tab_col_con_info_map(tab_col_con_map jsonb)
RETURNS jsonb AS $$/*
Returns table_info, column_info, and constraints_info for a given tab_col_con_map.

tab_col_con_map should have the following form:
{
  "tables": {
    "table_oid_1": [col_attnum_1, col_attnum_2, col_attnum_3],
    "table_oid_2": [col_attnum_4, col_attnum_5]
  },
  "constraints": [cons_oid_1, cons_oid_2]
}

Returns:
{
  "tables": {
    "table_oid_1": {
      "table_info": table_info(),
      "columns": {"col_attnum_1": col_info(), "col_attnum_2": col_info(), "col_attnum_3": col_info()
      }
    },
    "table_oid2": {
      "table_info": table_info(),
      "columns": {"col_attnum_4": col_info(), "col_attnum_5": col_info()}
    }
  },
  "constraints": {"cons_oid1": cons_info(), "cons_oid2": cons_info()}
}
*/
  WITH cte AS (
    SELECT
      tab_id::oid,
      ARRAY(SELECT jsonb_array_elements_text(attnums))::int[] AS attnums
    FROM jsonb_each(coalesce(tab_col_con_map -> 'tables', '{}'::jsonb)) AS x(tab_id, attnums)
  ),
  tab_info_cte AS (
    SELECT tab_id, jsonb_agg(tab_info) AS tab_info_json FROM cte
    LEFT JOIN msar.table_info_table() AS tab_info ON tab_info.oid=cte.tab_id
    GROUP BY tab_id
  ),
  col_info_cte AS (
    SELECT cte.tab_id AS tab_id,
    jsonb_object_agg(
      column_info.id, column_info
    ) AS col_info_json FROM cte
    LEFT JOIN pg_catalog.pg_attribute pga ON cte.tab_id = pga.attrelid
    LEFT JOIN msar.column_info_table(cte.tab_id) AS column_info ON pga.attnum = column_info.id
    WHERE column_info.id = ANY(cte.attnums)
    GROUP BY cte.tab_id
  ),
  tc_res_cte AS (
    SELECT coalesce(
      jsonb_object_agg(
        tic.tab_id, jsonb_build_object(
        'table_info', coalesce(tic.tab_info_json,'{}'::jsonb),
        'columns', coalesce(cic.col_info_json, '{}'::jsonb)
      )
    ), '{}'::jsonb) AS tab_info
    FROM tab_info_cte AS tic
    LEFT JOIN col_info_cte AS cic ON tic.tab_id = cic.tab_id
  ),
  con_cte AS (
    SELECT (jsonb_array_elements_text(coalesce(tab_col_con_map -> 'constraints','[]'::jsonb)))::oid AS con_oid
  ),
  con_info_cte AS (
    SELECT coalesce(
      jsonb_object_agg(
        cit.oid, cit
    ), '{}'::jsonb) AS con_info
    FROM con_cte
    LEFT JOIN msar.constraint_info_table() AS cit ON con_cte.con_oid = cit.oid
  )
  SELECT jsonb_build_object(
    'tables', (SELECT tab_info FROM tc_res_cte),
    'constraints', (SELECT con_info FROM con_info_cte)
  );
$$ LANGUAGE SQL RETURNS NULL ON NULL INPUT;
=======
$$ LANGUAGE plpgsql;
>>>>>>> d3746914
<|MERGE_RESOLUTION|>--- conflicted
+++ resolved
@@ -5623,7 +5623,6 @@
     'linked_record_summaries', rec_modified -> 'linked_record_summaries'
   );
 END;
-<<<<<<< HEAD
 $$ LANGUAGE plpgsql;
 
 
@@ -5704,7 +5703,4 @@
     'tables', (SELECT tab_info FROM tc_res_cte),
     'constraints', (SELECT con_info FROM con_info_cte)
   );
-$$ LANGUAGE SQL RETURNS NULL ON NULL INPUT;
-=======
-$$ LANGUAGE plpgsql;
->>>>>>> d3746914
+$$ LANGUAGE SQL RETURNS NULL ON NULL INPUT;