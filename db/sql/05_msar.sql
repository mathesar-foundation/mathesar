SELECT msar.drop_all_msar_objects(
  schemas_to_remove => ARRAY['msar', '__msar', 'mathesar_types', 'mathesar_inference_schema', 'msar_views'],
  remove_custom_types => false,
  strict => false
);

CREATE SCHEMA IF NOT EXISTS __msar;
CREATE SCHEMA IF NOT EXISTS msar;

----------------------------------------------------------------------------------------------------
----------------------------------------------------------------------------------------------------
-- HELPER FUNCTIONS
--
-- Low-level utils functions used by other functions.
----------------------------------------------------------------------------------------------------
----------------------------------------------------------------------------------------------------


CREATE OR REPLACE FUNCTION msar.mathesar_system_schemas() RETURNS text[] AS $$/*
Return a text array of the Mathesar System schemas.

Update this function whenever the list changes.
*/
SELECT ARRAY['msar', '__msar', 'mathesar_types']
$$ LANGUAGE SQL STABLE;


CREATE OR REPLACE FUNCTION msar.extract_smallints(v jsonb) RETURNS smallint[] AS $$/*
From the supplied JSONB value, extract all top-level JSONB array elements which can be successfully
cast to PostgreSQL smallint values. Return the resulting array of smallint values.

If the supplied jsonb value is not an array, this function will return an empty array.

If any jsonb array element cannot be cast to a smallint, it will be silently ignored.

This function does not raise any exceptions. It will always return an array.

This function should not be used on large arrays. It will be slow due to the performance
limitations[1] of EXCEPTION blocks.

[1]: https://www.postgresql.org/docs/current/plpgsql-control-structures.html#PLPGSQL-ERROR-TRAPPING

Args:
  v: any JSONB value.
*/
DECLARE
  result smallint[];
  element jsonb;
BEGIN
  FOR element IN SELECT jsonb_array_elements(v)
  LOOP
    BEGIN
      result := result || (element::smallint);
    EXCEPTION
      -- Ignore any elements that can't be cast to smallint.
      WHEN others THEN
        CONTINUE;
    END;
  END LOOP;
  RETURN result;
EXCEPTION
  WHEN others THEN
    RETURN '{}'::smallint[]; -- Return an empty array if the input is not an array.
END;
$$ LANGUAGE plpgsql IMMUTABLE RETURNS NULL ON NULL INPUT PARALLEL SAFE;


CREATE OR REPLACE FUNCTION msar.get_unique_local_identifier(
  existing_identifiers text[],
  base_identifier text
) RETURNS text AS $$/*
  This function generates a unique identifier based on a given base identifier and list
  of existing identifiers.

  If the base identifier already exists in the provided array of existing identifiers,
  it appends a counter to ensure uniqueness, else it returns the base identifier.
*/
DECLARE
  unique_identifier text;
  counter integer := 0;
BEGIN
  unique_identifier := base_identifier;

  WHILE unique_identifier = ANY(existing_identifiers) LOOP
    counter := counter + 1;
    unique_identifier := format('%s %s', base_identifier, counter);
  END LOOP;

  RETURN unique_identifier;
END;
$$ LANGUAGE plpgsql IMMUTABLE RETURNS NULL ON NULL INPUT;


----------------------------------------------------------------------------------------------------
----------------------------------------------------------------------------------------------------
-- GENERAL DDL FUNCTIONS
--
-- Functions in this section are quite general, and are the basis of the others.
----------------------------------------------------------------------------------------------------
----------------------------------------------------------------------------------------------------


CREATE OR REPLACE FUNCTION
__msar.exec_ddl(command text) RETURNS text AS $$/*
Execute the given command, returning the command executed.

Not useful for SELECTing from tables. Most useful when you're performing DDL.

Args:
  command: Raw string that will be executed as a command.
*/
BEGIN
  EXECUTE command;
  RETURN command;
END;
$$ LANGUAGE plpgsql RETURNS NULL ON NULL INPUT;


CREATE OR REPLACE FUNCTION
__msar.exec_ddl(command_template text, arguments variadic anyarray) RETURNS text AS $$/*
Execute a templated command, returning the command executed.

The template is given in the first argument, and all further arguments are used to fill in the
template. Not useful for SELECTing from tables. Most useful when you're performing DDL.

Args:
  command_template: Raw string that will be executed as a command.
  arguments: arguments that will be used to fill in the template.
*/
DECLARE formatted_command TEXT;
BEGIN
  formatted_command := format(command_template, VARIADIC arguments);
  RETURN __msar.exec_ddl(formatted_command);
END;
$$ LANGUAGE plpgsql RETURNS NULL ON NULL INPUT;


CREATE OR REPLACE FUNCTION
__msar.build_text_tuple(text[]) RETURNS text AS $$
SELECT '(' || string_agg(col, ', ') || ')' FROM unnest($1) x(col);
$$ LANGUAGE sql RETURNS NULL ON NULL INPUT;


----------------------------------------------------------------------------------------------------
----------------------------------------------------------------------------------------------------
-- GENERAL DQL FUNCTIONS
--
-- Functions in this section are quite general, and are the basis of the others.
----------------------------------------------------------------------------------------------------
----------------------------------------------------------------------------------------------------


CREATE OR REPLACE FUNCTION
__msar.exec_dql(command text) RETURNS jsonb AS $$/*
Execute the given command, returning a JSON object describing the records in the following form:
[
  {"id": 1, "col1_name": "value1", "col2_name": "value2"},
  {"id": 2, "col1_name": "value1", "col2_name": "value2"},
  {"id": 3, "col1_name": "value1", "col2_name": "value2"},
  ...
]

Useful for SELECTing from tables. Most useful when you're performing DQL.

Note that you must include the primary key column(`id` in case of a Mathesar table) in the
command_template if you want the returned records to be uniquely identifiable.

Args:
  command: Raw string that will be executed as a command.
*/
DECLARE
  records jsonb;
BEGIN
  EXECUTE 'WITH cte AS (' || command || ')
  SELECT jsonb_agg(row_to_json(cte.*)) FROM cte' INTO records;
  RETURN records;
END;
$$ LANGUAGE plpgsql RETURNS NULL ON NULL INPUT;


CREATE OR REPLACE FUNCTION
__msar.exec_dql(command_template text, arguments variadic anyarray) RETURNS jsonb AS $$/*
Execute a templated command, returning a JSON object describing the records in the following form:
[
  {"id": 1, "col1_name": "value1", "col2_name": "value2"},
  {"id": 2, "col1_name": "value1", "col2_name": "value2"},
  {"id": 3, "col1_name": "value1", "col2_name": "value2"},
  ...
]

The template is given in the first argument, and all further arguments are used to fill in the
template. Useful for SELECTing from tables. Most useful when you're performing DQL.

Note that you must include the primary key column(`id` in case of a Mathesar table) in the
command_template if you want the returned records to be uniquely identifiable.

Args:
  command_template: Raw string that will be executed as a command.
  arguments: arguments that will be used to fill in the template.
*/
DECLARE formatted_command TEXT;
BEGIN
  formatted_command := format(command_template, VARIADIC arguments);
  RETURN __msar.exec_dql(formatted_command);
END;
$$ LANGUAGE plpgsql RETURNS NULL ON NULL INPUT;


----------------------------------------------------------------------------------------------------
----------------------------------------------------------------------------------------------------
-- INFO FUNCTIONS
--
-- Functions in this section get information about a given schema, table or column.
----------------------------------------------------------------------------------------------------
----------------------------------------------------------------------------------------------------

CREATE OR REPLACE FUNCTION msar.col_description(tab_id oid, col_id integer) RETURNS text AS $$/*
Transparent wrapper for col_description. Putting it in the `msar` namespace helps route all DB calls
from Python through a single Python module.
*/
  BEGIN
    RETURN col_description(tab_id, col_id);
  END
$$ LANGUAGE plpgsql;


CREATE OR REPLACE FUNCTION msar.obj_description(obj_id oid, catalog_name text) RETURNS text AS $$/*
Transparent wrapper for obj_description. Putting it in the `msar` namespace helps route all DB calls
from Python through a single Python module.
*/
  BEGIN
    RETURN obj_description(obj_id, catalog_name);
  END
$$ LANGUAGE plpgsql;


CREATE OR REPLACE FUNCTION __msar.jsonb_key_exists(data jsonb, key text) RETURNS boolean AS $$/*
Wraps the `?` jsonb operator for improved readability.
*/
  BEGIN
    RETURN data ? key;
  END;
$$ LANGUAGE plpgsql;


CREATE OR REPLACE FUNCTION msar.get_schema_oid(sch_name text) RETURNS oid AS $$/*
Return the OID of a schema, or NULL if the schema does not exist.

Args :
  sch_name: The name of the schema, UNQUOTED.
*/
SELECT oid FROM pg_namespace WHERE nspname=sch_name;
$$ LANGUAGE SQL RETURNS NULL ON NULL INPUT;


CREATE OR REPLACE FUNCTION msar.get_schema_name(sch_id oid) RETURNS TEXT AS $$/*
Return the UNQUOTED name for a given schema.

Raises an exception if the schema is not found.

Args:
  sch_id: The OID of the schema.
*/
DECLARE sch_name text;
BEGIN
  SELECT nspname INTO sch_name FROM pg_namespace WHERE oid=sch_id;

  IF sch_name IS NULL THEN
    RAISE EXCEPTION 'No schema with OID % exists.', sch_id
    USING ERRCODE = '3F000'; -- invalid_schema_name
  END IF;

  RETURN sch_name;
END;
$$ LANGUAGE plpgsql;


CREATE OR REPLACE FUNCTION
__msar.build_qualified_name_sql(sch_name text, obj_name text) RETURNS text AS $$/*
Return the fully-qualified, properly quoted, name for a given database object (e.g., table).

Args:
  sch_name: The schema of the object, unquoted.
  obj_name: The name of the object, unqualified and unquoted.
*/
BEGIN
  RETURN  format('%I.%I', sch_name, obj_name);
END;
$$ LANGUAGE plpgsql RETURNS NULL ON NULL INPUT;


CREATE OR REPLACE FUNCTION
__msar.get_qualified_relation_name(rel_id oid) RETURNS text AS $$/*
Return the name for a given relation (e.g., table), qualified or quoted as appropriate.

In cases where the relation is already included in the search path, the returned name will not be
fully-qualified.

The relation *must* be in the pg_class table to use this function.

Args:
  rel_id: The OID of the relation.
*/
BEGIN
  RETURN rel_id::regclass::text;
END;
$$ LANGUAGE plpgsql RETURNS NULL ON NULL INPUT;


CREATE OR REPLACE FUNCTION
__msar.get_qualified_relation_name_or_null(rel_id oid) RETURNS text AS $$/*
Return the name for a given relation (e.g., table), qualified or quoted as appropriate.

In cases where the relation is already included in the search path, the returned name will not be
fully-qualified.

The relation *must* be in the pg_class table to use this function. This function will return NULL if
no corresponding relation can be found.

Args:
  rel_id: The OID of the relation.
*/
SELECT CASE
  WHEN EXISTS (SELECT oid FROM pg_catalog.pg_class WHERE oid=rel_id) THEN rel_id::regclass::text
END
$$ LANGUAGE SQL RETURNS NULL ON NULL INPUT;


CREATE OR REPLACE FUNCTION msar.get_relation_name(rel_oid oid) RETURNS TEXT AS $$/*
Return the UNQUOTED name of a given relation (e.g., table).

If the relation does not exist, an exception will be raised.

Args:
  rel_oid: The OID of the relation.
*/
DECLARE rel_name text;
BEGIN
  SELECT relname INTO rel_name FROM pg_class WHERE oid=rel_oid;

  IF rel_name IS NULL THEN
    RAISE EXCEPTION 'Relation with OID % does not exist', rel_oid
    USING ERRCODE = '42P01'; -- undefined_table
  END IF;

  RETURN rel_name;
END;
$$ LANGUAGE plpgsql RETURNS NULL ON NULL INPUT;


CREATE OR REPLACE FUNCTION msar.get_relation_schema_name(rel_oid oid) RETURNS TEXT AS $$/*
Return the UNQUOTED name of the schema which contains a given relation (e.g., table).

If the relation does not exist, an exception will be raised.

Args:
  rel_oid: The OID of the relation.
*/
DECLARE sch_name text;
BEGIN
  SELECT n.nspname INTO sch_name
  FROM pg_catalog.pg_class c
  JOIN pg_catalog.pg_namespace n ON n.oid = c.relnamespace
  WHERE c.oid = rel_oid;

  IF sch_name IS NULL THEN
    RAISE EXCEPTION 'Relation with OID % does not exist', rel_oid
    USING ERRCODE = '42P01'; -- undefined_table
  END IF;

  RETURN sch_name;
END;
$$ LANGUAGE plpgsql RETURNS NULL ON NULL INPUT;


CREATE OR REPLACE FUNCTION msar.get_relation_namespace_oid(rel_id oid) RETURNS oid AS $$/*
Get the OID of the namespace containing the given relation.

Most useful for getting the OID of the schema of a given table.

Args:
  rel_id: The OID of the relation whose namespace we want to find.
*/
SELECT relnamespace FROM pg_class WHERE oid=rel_id;
$$ LANGUAGE SQL RETURNS NULL ON NULL INPUT;



CREATE OR REPLACE FUNCTION
msar.get_column_name(rel_id oid, col_id integer) RETURNS text AS $$/*
Return the UNQUOTED name for a given column in a given relation (e.g., table).

More precisely, this function returns the name of attributes of any relation appearing in the
pg_class catalog table (so you could find attributes of indices with this function).

Args:
  rel_id:  The OID of the relation.
  col_id:  The attnum of the column in the relation.
*/
SELECT attname::text FROM pg_attribute WHERE attrelid=rel_id AND attnum=col_id;
$$ LANGUAGE sql RETURNS NULL ON NULL INPUT;


CREATE OR REPLACE FUNCTION
msar.get_column_name(rel_id oid, col_name text) RETURNS text AS $$/*
Return the UNQUOTED name for a given column in a given relation (e.g., table).

More precisely, this function returns the unquoted name of attributes of any relation appearing in the
pg_class catalog table (so you could find attributes of indices with this function). If the given
col_name is not in the relation, we return null.

This has the effect of both quoting and preparing the given col_name, and also validating that it
exists.

Args:
  rel_id:  The OID of the relation.
  col_name:  The unquoted name of the column in the relation.
*/
SELECT attname::text FROM pg_attribute WHERE attrelid=rel_id AND attname=col_name;
$$ LANGUAGE sql RETURNS NULL ON NULL INPUT;


CREATE OR REPLACE FUNCTION
msar.get_column_names(rel_id oid, columns jsonb) RETURNS text[] AS $$/*
Return the QUOTED names for given columns in a given relation (e.g., table).

- If the rel_id is given as 0, the assumption is that this is a new table, so we just apply normal
quoting rules to a column without validating anything further.
- If the rel_id is given as nonzero, and a column is given as text, then we validate that
  the column name exists in the table, and use that.
- If the rel_id is given as nonzero, and the column is given as a number, then we look the column up
  by attnum and use that name.

The columns jsonb can have a mix of numerical IDs and column names. The reason for this is that we
may be adding a column algorithmically, and this saves having to modify the column adding logic
based on the IDs passed by the user for given columns.

Args:
  rel_id:  The OID of the relation.
  columns:  A JSONB array of the unquoted names or IDs (can be mixed) of the columns.
*/
SELECT array_agg(
  CASE
    WHEN rel_id=0 THEN quote_ident(col #>> '{}')
    WHEN jsonb_typeof(col)='number' THEN quote_ident(msar.get_column_name(rel_id, col::integer))
    WHEN jsonb_typeof(col)='string' THEN quote_ident(msar.get_column_name(rel_id, col #>> '{}'))
  END
)
FROM jsonb_array_elements(columns) AS x(col);
$$ LANGUAGE sql RETURNS NULL ON NULL INPUT;


CREATE OR REPLACE FUNCTION msar.get_attnum(rel_id oid, att_name text) RETURNS smallint AS $$/*
Get the attnum for a given attribute in the relation. Returns null if no such attribute exists.

Usually, this will be used to get the attnum for a column of a table.

Args:
  rel_id: The relation where we'll look for the attribute.
  att_name: The name of the attribute, unquoted.
*/
SELECT attnum FROM pg_attribute WHERE attrelid=rel_id AND attname=att_name;
$$ LANGUAGE SQL RETURNS NULL ON NULL INPUT;


CREATE OR REPLACE FUNCTION
msar.is_pkey_col(rel_id oid, col_id integer) RETURNS boolean AS $$/*
Return whether the given column is in the primary key of the given relation (e.g., table).

Args:
  rel_id:  The OID of the relation.
  col_id:  The attnum of the column in the relation.
*/
SELECT EXISTS (
  SELECT 1 FROM pg_constraint WHERE
    ARRAY[col_id::smallint] <@ conkey AND conrelid=rel_id AND contype='p'
);
$$ LANGUAGE SQL STABLE RETURNS NULL ON NULL INPUT;


CREATE OR REPLACE FUNCTION
msar.get_selectable_pkey_attnum(rel_id regclass) RETURNS smallint AS $$/*
Get the attnum of the single-column primary key for a relation if it has one. If not, return null.

The attnum will only be returned if the current user has SELECT on that column.

TODO: resolve potential code duplication between this function and `get_pk_column`.

Args:
  rel_id:  The OID of the relation.
*/
SELECT conkey[1] FROM pg_constraint
WHERE
  conrelid = rel_id
  AND cardinality(conkey) = 1
  AND contype='p'
  AND has_column_privilege(rel_id, conkey[1], 'SELECT');
$$ LANGUAGE SQL STABLE RETURNS NULL ON NULL INPUT;


CREATE OR REPLACE FUNCTION
msar.is_default_possibly_dynamic(tab_id oid, col_id integer) RETURNS boolean AS $$/*
Determine whether the default value for the given column is an expression or constant.

If the column default is an expression, then we return 'True', since that could be dynamic. If the
column default is a simple constant, we return 'False'. The check is not very sophisticated, and
errs on the side of returning 'True'. We simply pull apart the pg_node_tree representation of the
expression, and check whether the root node is a known function call type. Note that we do *not*
search any deeper in the tree than the root node. This means we won't notice that some expressions
are actually constant (or at least static), if they have a function call or operator as their root
node.

For example, the following would return 'True', even though they're not dynamic:
  3 + 5
  msar.cast_to_integer('8')

Args:
  tab_id: The OID of the table with the column.
  col_id: The attnum of the column in the table.
*/
SELECT
  -- This is a typical dynamic default like NOW() or CURRENT_DATE
  (split_part(substring(adbin, 2), ' ', 1) IN (('SQLVALUEFUNCTION'), ('FUNCEXPR')))
  OR
  -- This is an identity column `GENERATED {ALWAYS | DEFAULT} AS IDENTITY`
  (attidentity <> '')
  OR
  -- Other generated columns show up here.
  (attgenerated <> '')
FROM pg_attribute LEFT JOIN pg_attrdef ON attrelid=adrelid AND attnum=adnum
WHERE attrelid=tab_id AND attnum=col_id;
$$ LANGUAGE SQL RETURNS NULL ON NULL INPUT;


CREATE OR REPLACE FUNCTION
msar.is_mathesar_id_column(tab_id oid, col_id integer) RETURNS boolean AS $$/*
Determine whether the given column is our default Mathesar ID column.

The column in question is always attnum 1, and is created with the string

  id integer PRIMARY KEY GENERATED BY DEFAULT AS IDENTITY

Args:
  tab_id: The OID of the table whose column we'll check
  col_id: The attnum of the column in question
*/
SELECT col_id=1 AND attname='id' AND atttypid='integer'::regtype::oid AND attidentity <> ''
FROM pg_attribute WHERE attrelid=tab_id AND attnum=col_id;
$$ LANGUAGE SQL RETURNS NULL ON NULL INPUT;


CREATE OR REPLACE FUNCTION
msar.get_cast_function_name(target_type regtype) RETURNS text AS $$/*
Return a string giving the appropriate name of the casting function for the target_type.

Currently set up to duplicate the logic in our python casting function builder. This will be
changed. Given a qualified, potentially capitalized type name, we
- Remove the namespace (schema),
- Replace any white space in the type name with underscores,
- Replace double quotes in the type name (e.g., the "char" type) with '_double_quote_'
- Use the prepped type name in the name `msar.cast_to_%s`.

Args:
  target_type: This should be a type that exists.
*/
DECLARE target_type_prepped text;
BEGIN
  -- TODO: Come up with a way to build these names that is more robust against collisions.
  WITH unqualifier AS (
    SELECT x[array_upper(x, 1)] unqualified_type
    FROM regexp_split_to_array(target_type::text, '\.') x
  ), unspacer AS(
    SELECT replace(unqualified_type, ' ', '_') unspaced_type
    FROM unqualifier
  )
  SELECT replace(unspaced_type, '"', '_double_quote_')
  FROM unspacer
  INTO target_type_prepped;
  RETURN format('msar.cast_to_%s', target_type_prepped);
END;
$$ LANGUAGE plpgsql RETURNS NULL ON NULL INPUT;


CREATE OR REPLACE FUNCTION msar.get_database_name(dat_id oid) RETURNS TEXT AS $$/*
Return the UNQUOTED name of a given database.

If the database does not exist, an exception will be raised.

Args:
  dat_id: The OID of the role.
*/
DECLARE dat_name text;
BEGIN
  SELECT datname INTO dat_name FROM pg_catalog.pg_database WHERE oid=dat_id;

  IF dat_name IS NULL THEN
    RAISE EXCEPTION 'Database with OID % does not exist', dat_id
    USING ERRCODE = '42704'; -- undefined_object
  END IF;

  RETURN dat_name;
END;
$$ LANGUAGE plpgsql STABLE RETURNS NULL ON NULL INPUT;


CREATE OR REPLACE FUNCTION msar.get_role_name(rol_oid oid) RETURNS TEXT AS $$/*
Return the UNQUOTED name of a given role.

If the role does not exist, an exception will be raised.

Args:
  rol_oid: The OID of the role.
*/
DECLARE rol_name text;
BEGIN
  SELECT rolname INTO rol_name FROM pg_catalog.pg_roles WHERE oid=rol_oid;

  IF rol_name IS NULL THEN
    RAISE EXCEPTION 'Role with OID % does not exist', rol_oid
    USING ERRCODE = '42704'; -- undefined_object
  END IF;

  RETURN rol_name;
END;
$$ LANGUAGE plpgsql STABLE RETURNS NULL ON NULL INPUT;


CREATE OR REPLACE FUNCTION msar.get_constraint_type_api_code(contype char) RETURNS TEXT AS $$/*
This function returns a string that represents the constraint type code used to describe
constraints when listing them within the Mathesar API.

PostgreSQL constraint types are documented by the `contype` field here:
https://www.postgresql.org/docs/current/catalog-pg-constraint.html

Notably, we don't include 't' (trigger) because triggers a bit different structurally and we don't
support working with them (yet?) in Mathesar.
*/
SELECT CASE contype
  WHEN 'c' THEN 'check'
  WHEN 'f' THEN 'foreignkey'
  WHEN 'p' THEN 'primary'
  WHEN 'u' THEN 'unique'
  WHEN 'x' THEN 'exclude'
END;
$$ LANGUAGE SQL;


CREATE OR REPLACE FUNCTION msar.get_constraints_for_table(tab_id oid) RETURNS TABLE
(
  oid oid,
  name text,
  type text,
  columns smallint[],
  referent_table_oid oid,
  referent_columns smallint[]
)
AS $$/*
Return data describing the constraints set on a given table.

Args:
  tab_id: The OID of the table.
*/
WITH constraints AS (
  SELECT
    oid,
    conname AS name,
    msar.get_constraint_type_api_code(contype::char) AS type,
    conkey AS columns,
    confrelid AS referent_table_oid,
    confkey AS referent_columns
  FROM pg_catalog.pg_constraint
  WHERE conrelid = tab_id
)
SELECT *
FROM constraints
-- Only return constraints with types that we're able to classify
WHERE type IS NOT NULL
$$ LANGUAGE SQL;


CREATE OR REPLACE FUNCTION
msar.get_constraint_name(con_id oid) RETURNS text AS $$/*
Return the UNQUOTED constraint name of the corresponding constraint oid.

Args:
  con_id: The OID of the constraint.
*/
BEGIN
  RETURN conname::text FROM pg_constraint WHERE pg_constraint.oid = con_id;
END;
$$ LANGUAGE plpgsql RETURNS NULL ON NULL INPUT;


CREATE OR REPLACE FUNCTION
msar.get_schema_objects_table(sch_ids regnamespace[])
RETURNS TABLE (obj_id oid, obj_schema text, obj_name text, obj_kind text) AS $$ /*
Return a table with information about most objects in the given schemas.
*/
WITH obj_cte AS (
  (
    SELECT
      oid AS obj_id,
      msar.get_schema_name(pronamespace) AS obj_schema,
      proname AS obj_name,
      CASE prokind
        WHEN 'a' THEN 'AGGREGATE'
        WHEN 'p' THEN 'PROCEDURE'
        ELSE 'FUNCTION'
      END AS obj_kind
    FROM pg_proc
    WHERE pronamespace=ANY(sch_ids)
  ) UNION (
    SELECT
      oid AS obj_id,
      msar.get_schema_name(typnamespace) AS obj_schema,
      typname AS obj_name,
      'TYPE' AS obj_kind
    FROM pg_type
    WHERE typnamespace=ANY(sch_ids)
  ) UNION (
    SELECT
      oid AS obj_id,
      msar.get_schema_name(relnamespace) AS obj_schema,
      relname AS obj_name,
      CASE relkind
        WHEN 'r' THEN 'TABLE'
        WHEN 'p' THEN 'TABLE'
        WHEN 'i' THEN 'INDEX'
        WHEN 'I' THEN 'INDEX'
        WHEN 'S' THEN 'SEQUENCE'
        WHEN 'v' THEN 'VIEW'
        WHEN 'm' THEN 'MATERIALIZED VIEW'
        WHEN 'c' THEN 'TYPE'
        WHEN 'f' THEN 'FOREIGN TABLE'
      END AS obj_kind
    FROM pg_class
    WHERE relnamespace=ANY(sch_ids)
  )
) SELECT DISTINCT obj_id, obj_schema, obj_name, obj_kind FROM obj_cte WHERE obj_kind IS NOT NULL;
$$ LANGUAGE SQL STABLE RETURNS NULL ON NULL INPUT;


CREATE OR REPLACE FUNCTION
msar.get_pk_column(rel_id oid) RETURNS smallint AS $$/*
Return the first column attnum in the primary key of a given relation (e.g., table).

TODO: resolve potential code duplication between this function and `get_selectable_pkey_attnum`.

Args:
  rel_id: The OID of the relation.
*/
SELECT CASE WHEN array_length(conkey, 1) = 1 THEN conkey[1] END
FROM pg_constraint
WHERE contype='p'
AND conrelid=rel_id;
$$ LANGUAGE SQL RETURNS NULL ON NULL INPUT;


CREATE OR REPLACE FUNCTION
msar.get_column_type(rel_id oid, col_id smallint) RETURNS text AS $$/*
Return the type of a given column in a relation.

Args:
  rel_id: The OID of the relation.
  col_id: The attnum of the column in the relation.
*/
SELECT atttypid::regtype
FROM pg_attribute
WHERE attnum = col_id
AND attrelid = rel_id;
$$ LANGUAGE SQL RETURNS NULL ON NULL INPUT;


CREATE OR REPLACE FUNCTION
msar.get_interval_fields(typ_mod integer) RETURNS text AS $$/*
Return the string giving the fields for an interval typmod integer.

This logic is ported from the relevant PostgreSQL source code, reimplemented in SQL. See the
`intervaltypmodout` function at
https://doxygen.postgresql.org/backend_2utils_2adt_2timestamp_8c.html

Args:
  typ_mod: The atttypmod from the pg_attribute table. Should be valid for the interval type.
*/
SELECT CASE (typ_mod >> 16 & 32767)
  WHEN 1 << 2 THEN 'year'
  WHEN 1 << 1 THEN 'month'
  WHEN 1 << 3 THEN 'day'
  WHEN 1 << 10 THEN 'hour'
  WHEN 1 << 11 THEN 'minute'
  WHEN 1 << 12 THEN 'second'
  WHEN (1 << 2) | (1 << 1) THEN 'year to month'
  WHEN (1 << 3) | (1 << 10) THEN 'day to hour'
  WHEN (1 << 3) | (1 << 10) | (1 << 11) THEN 'day to minute'
  WHEN (1 << 3) | (1 << 10) | (1 << 11) | (1 << 12) THEN 'day to second'
  WHEN (1 << 10) | (1 << 11) THEN 'hour to minute'
  WHEN (1 << 10) | (1 << 11) | (1 << 12) THEN 'hour to second'
  WHEN (1 << 11) | (1 << 12) THEN 'minute to second'
END;
$$ LANGUAGE SQL RETURNS NULL ON NULL INPUT;


CREATE OR REPLACE FUNCTION
msar.get_type_options(typ_id regtype, typ_mod integer, typ_ndims integer) RETURNS jsonb AS $$/*
Return the type options calculated from a type, typmod pair.

This function uses a number of hard-coded constants. The form of the returned object is determined
by the input type, but the keys will be a subset of:
  precision: the precision of a numeric or interval type. See PostgreSQL docs for details.
  scale: the scale of a numeric type
  fields: See PostgreSQL documentation of the `interval` type.
  length: Applies to "text" types where the user can specify the length.
  item_type: Gives the type of array members for array-types

Args:
  typ_id: an OID or valid type representing string will work here.
  typ_mod: The integer corresponding to the type options; see pg_attribute catalog table.
  typ_ndims: Used to determine whether the type is actually an array without an extra join.
*/
SELECT nullif(
  CASE
    WHEN typ_id = ANY('{numeric, _numeric}'::regtype[]) THEN
      jsonb_build_object(
        -- This calculation is modified from the relevant PostgreSQL source code. See the function
        -- numeric_typmod_precision(int32) at
        -- https://doxygen.postgresql.org/backend_2utils_2adt_2numeric_8c.html
        'precision', ((nullif(typ_mod, -1) - 4) >> 16) & 65535,
        -- This calculation is from numeric_typmod_scale(int32) at the same location
        'scale', (((nullif(typ_mod, -1) - 4) & 2047) # 1024) - 1024
      )
    WHEN typ_id = ANY('{interval, _interval}'::regtype[]) THEN
      jsonb_build_object(
        'precision', nullif(typ_mod & 65535, 65535),
        'fields', msar.get_interval_fields(typ_mod)
      )
    WHEN typ_id = ANY('{bpchar, _bpchar, varchar, _varchar}'::regtype[]) THEN
      -- For char and varchar types, the typemod is equal to 4 more than the set length.
      jsonb_build_object('length', nullif(typ_mod, -1) - 4)
    WHEN typ_id = ANY(
      '{bit, varbit, time, timetz, timestamp, timestamptz}'::regtype[]
      || '{_bit, _varbit, _time, _timetz, _timestamp, _timestamptz}'::regtype[]
    ) THEN
      -- For all these types, the typmod is equal to the precision.
      jsonb_build_object(
        'precision', nullif(typ_mod, -1)
      )
    ELSE jsonb_build_object()
  END
  || CASE
    WHEN typ_ndims>0 THEN
      -- This string wrangling is debatably dubious, but avoids a slow join.
      jsonb_build_object('item_type', rtrim(typ_id::regtype::text, '[]'))
    ELSE '{}'
  END,
  '{}'
)
$$ LANGUAGE SQL RETURNS NULL ON NULL INPUT;


CREATE OR REPLACE FUNCTION msar.has_dependents(rel_id oid, att_id smallint) RETURNS boolean AS $$/*
Return a boolean according to whether the column identified by the given oid, attnum pair is
referenced (i.e., would dropping that column require CASCADE?).

Args:
  rel_id: The relation of the attribute.
  att_id: The attnum of the attribute in the relation.
*/
SELECT EXISTS (
  SELECT 1 FROM pg_depend WHERE refobjid=rel_id AND refobjsubid=att_id AND deptype='n'
);
$$ LANGUAGE SQL RETURNS NULL ON NULL INPUT;


CREATE OR REPLACE FUNCTION msar.get_fkey_map_table(tab_id oid)
  RETURNS TABLE (target_oid oid, conkey smallint, confkey smallint)
AS $$/*
Generate a table mapping foreign key values from refererrer to referent tables.

Given an input table (identified by OID), we return a table with each row representing a foreign key
constraint on that table. We return only single-column foreign keys, and only one per foreign key
column.

Args:
  tab_id: The OID of the table containing the foreign key columns to map.
*/
SELECT DISTINCT ON (conkey) pgc.confrelid AS target_oid, x.conkey AS conkey, y.confkey AS confkey
FROM pg_constraint pgc, LATERAL unnest(conkey) x(conkey), LATERAL unnest(confkey) y(confkey)
WHERE
  pgc.conrelid = tab_id
  AND pgc.contype='f'
  AND cardinality(pgc.confkey) = 1
  AND has_column_privilege(tab_id, x.conkey, 'SELECT')
  AND has_column_privilege(pgc.confrelid, y.confkey, 'SELECT')
ORDER BY conkey, target_oid, confkey;
$$ LANGUAGE SQL STABLE RETURNS NULL ON NULL INPUT;


CREATE OR REPLACE FUNCTION
msar.list_column_privileges_for_current_role(tab_id regclass, attnum smallint) RETURNS jsonb AS $$/*
Return a JSONB array of all privileges current_user holds on the passed table.
*/
SELECT coalesce(jsonb_agg(privilege), '[]'::jsonb)
FROM
  unnest(ARRAY['SELECT', 'INSERT', 'UPDATE', 'REFERENCES']) AS x(privilege),
  pg_catalog.has_column_privilege(tab_id, attnum, privilege) as has_privilege
WHERE has_privilege;
$$ LANGUAGE SQL STABLE RETURNS NULL ON NULL INPUT;


CREATE OR REPLACE FUNCTION
msar.describe_column_default(tab_id regclass, col_id smallint) RETURNS jsonb AS $$/*
Return a JSONB object describing the default (if any) of the given column in the given table.

The returned JSON will have the form:
  {
    "value": <any>,
    "is_dynamic": <bool>,
  }

If the default is possibly dynamic, i.e., if "is_dynamic" is true, then "value" will be a text SQL
expression that generates the default value if evaluated. If it is not dynamic, then "value" is the
actual default value.
*/
DECLARE
  def_expr text;
  def_json jsonb;
BEGIN
def_expr = CASE
  WHEN attidentity='' THEN pg_catalog.pg_get_expr(adbin, tab_id)
  ELSE 'identity'
END
FROM pg_catalog.pg_attribute LEFT JOIN pg_catalog.pg_attrdef ON attrelid=adrelid AND attnum=adnum
WHERE attrelid=tab_id AND attnum=col_id;
IF def_expr IS NULL THEN
  RETURN NULL;
ELSIF msar.is_default_possibly_dynamic(tab_id, col_id) THEN
  EXECUTE format(
    'SELECT jsonb_build_object(''value'', %L, ''is_dynamic'', true)', def_expr
  ) INTO def_json;
ELSE
  EXECUTE format(
    'SELECT jsonb_build_object(''value'', msar.format_data(%s), ''is_dynamic'', false)', def_expr
  ) INTO def_json;
END IF;
RETURN def_json;
END;
$$ LANGUAGE plpgsql RETURNS NULL ON NULL INPUT;


CREATE OR REPLACE FUNCTION msar.get_column_info(tab_id regclass) RETURNS jsonb AS $$/*
Given a table identifier, return an array of objects describing the columns of the table.

Each returned JSON object in the array will have the form:
  {
    "id": <int>,
    "name": <str>,
    "type": <str>,
    "type_options": <obj>,
    "nullable": <bool>,
    "primary_key": <bool>,
    "default": {"value": <str>, "is_dynamic": <bool>},
    "has_dependents": <bool>,
    "description": <str>,
    "current_role_priv": [<str>, <str>, ...]
  }

The `type_options` object is described in the docstring of `msar.get_type_options`. The `default`
object has the keys:
  value: A string giving the value (as an SQL expression) of the default.
  is_dynamic: A boolean giving whether the default is (likely to be) dynamic.
*/
SELECT jsonb_agg(
  jsonb_build_object(
    'id', attnum,
    'name', attname,
    'type', CASE WHEN attndims>0 THEN '_array' ELSE atttypid::regtype::text END,
    'type_options', msar.get_type_options(atttypid, atttypmod, attndims),
    'nullable', NOT attnotnull,
    'primary_key', COALESCE(pgi.indisprimary, false),
    'default', msar.describe_column_default(tab_id, attnum),
    'has_dependents', msar.has_dependents(tab_id, attnum),
    'description', msar.col_description(tab_id, attnum),
    'current_role_priv', msar.list_column_privileges_for_current_role(tab_id, attnum)
  )
)
FROM pg_attribute pga
  LEFT JOIN pg_index pgi ON pga.attrelid=pgi.indrelid AND pga.attnum=ANY(pgi.indkey)
  LEFT JOIN pg_attrdef pgd ON pga.attrelid=pgd.adrelid AND pga.attnum=pgd.adnum
WHERE pga.attrelid=tab_id AND pga.attnum > 0 and NOT attisdropped;
$$ LANGUAGE SQL RETURNS NULL ON NULL INPUT;


CREATE OR REPLACE FUNCTION
msar.list_table_privileges_for_current_role(tab_id regclass) RETURNS jsonb AS $$/*
Return a JSONB array of all privileges current_user holds on the passed table.
*/
SELECT coalesce(jsonb_agg(privilege), '[]'::jsonb)
FROM
  unnest(
    ARRAY['SELECT', 'INSERT', 'UPDATE', 'DELETE', 'TRUNCATE', 'REFERENCES', 'TRIGGER']
  ) AS x(privilege),
  pg_catalog.has_table_privilege(tab_id, privilege) as has_privilege
WHERE has_privilege;
$$ LANGUAGE SQL STABLE RETURNS NULL ON NULL INPUT;


CREATE OR REPLACE FUNCTION msar.get_table(tab_id regclass) RETURNS jsonb AS $$/*
Given a table identifier, return a JSON object describing the table.

Each returned JSON object will have the form:
  {
    "oid": <int>,
    "name": <str>,
    "schema": <int>,
    "description": <str>,
    "owner_oid": <int>,
    "current_role_priv": [<str>],
    "current_role_owns": <bool>
  }

Args:
  tab_id: The OID or name of the table.
*/
SELECT jsonb_build_object(
  'oid', oid::bigint,
  'name', relname,
  'schema', relnamespace::bigint,
  'description', msar.obj_description(oid, 'pg_class'),
  'owner_oid', relowner::bigint,
  'current_role_priv', msar.list_table_privileges_for_current_role(tab_id),
  'current_role_owns', pg_catalog.pg_has_role(relowner, 'USAGE')
) FROM pg_catalog.pg_class WHERE oid = tab_id;
$$ LANGUAGE SQL RETURNS NULL ON NULL INPUT;


CREATE OR REPLACE FUNCTION msar.get_table_info(sch_id regnamespace) RETURNS jsonb AS $$/*
Given a schema identifier, return an array of objects describing the tables of the schema.

Each returned JSON object in the array will have the form:
  {
    "oid": <int>,
    "name": <str>,
    "schema": <int>,
    "description": <str>,
    "owner_oid": <int>,
    "current_role_priv": [<str>],
    "current_role_owns": <bool>
  }

Args:
  sch_id: The OID or name of the schema.
*/
SELECT coalesce(
  jsonb_agg(
    jsonb_build_object(
      'oid', pgc.oid::bigint,
      'name', pgc.relname,
      'schema', pgc.relnamespace::bigint,
      'description', msar.obj_description(pgc.oid, 'pg_class'),
      'owner_oid', pgc.relowner::bigint,
      'current_role_priv', msar.list_table_privileges_for_current_role(pgc.oid),
      'current_role_owns', pg_catalog.pg_has_role(pgc.relowner, 'USAGE')
    )
  ),
  '[]'::jsonb
)
FROM pg_catalog.pg_class AS pgc
  LEFT JOIN pg_catalog.pg_namespace AS pgn ON pgc.relnamespace = pgn.oid
WHERE pgc.relnamespace = sch_id AND pgc.relkind = 'r';
$$ LANGUAGE SQL RETURNS NULL ON NULL INPUT;


CREATE OR REPLACE FUNCTION
msar.list_schema_privileges_for_current_role(sch_id regnamespace) RETURNS jsonb AS $$/*
Return a JSONB array of all privileges current_user holds on the passed schema.
*/
SELECT coalesce(jsonb_agg(privilege), '[]'::jsonb)
FROM
  unnest(
    ARRAY['USAGE', 'CREATE']
  ) AS x(privilege),
  pg_catalog.has_schema_privilege(sch_id, privilege) as has_privilege
WHERE has_privilege;
$$ LANGUAGE SQL STABLE RETURNS NULL ON NULL INPUT;


CREATE OR REPLACE FUNCTION
msar.get_object_counts() RETURNS jsonb AS $$/*
Return a JSON object with counts of some objects in the database.

We exclude the mathesar-system schemas.

The objects counted are:
- total schemas, excluding Mathesar internal schemas
- total tables in the included schemas
- total rows of tables included
*/
SELECT jsonb_build_object(
  'schema_count', COUNT(DISTINCT pgn.oid),
  'table_count', COUNT(pgc.oid),
  'record_count', SUM(pgc.reltuples)
)
FROM pg_catalog.pg_namespace pgn
LEFT JOIN pg_catalog.pg_class pgc ON pgc.relnamespace = pgn.oid AND pgc.relkind = 'r'
WHERE pgn.nspname <> 'information_schema'
AND NOT (pgn.nspname = ANY(msar.mathesar_system_schemas()))
AND pgn.nspname NOT LIKE 'pg_%';
$$ LANGUAGE SQL STABLE;


CREATE OR REPLACE FUNCTION msar.schema_info_table() RETURNS TABLE
(
  oid bigint, -- The OID of the schema.
  name name, -- Name of the role.
  description text, -- The description of the schema on the database.
  owner_oid bigint, -- The owner of the schema.
  current_role_priv jsonb, -- Privileges of the current role on the schema.
  current_role_owns boolean, -- Whether the current role owns the schema.
  table_count integer -- The number of tables in the schema.
) AS $$
SELECT
  s.oid::bigint AS oid,
  s.nspname AS name,
  pg_catalog.obj_description(s.oid) AS description,
  s.nspowner::bigint AS owner_oid,
  msar.list_schema_privileges_for_current_role(s.oid) AS current_role_priv,
  pg_catalog.pg_has_role(s.nspowner, 'USAGE') AS current_role_owns,
  COALESCE(count(c.oid), 0) AS table_count
FROM pg_catalog.pg_namespace s
LEFT JOIN pg_catalog.pg_class c ON c.relnamespace = s.oid AND c.relkind = 'r'
GROUP BY
  s.oid,
  s.nspname,
  s.nspowner
ORDER BY s.nspname;
-- Filter on relkind so that we only count tables. This must be done in the ON clause so that
-- we still get a row for schemas with no tables.
$$ LANGUAGE SQL STABLE;


CREATE OR REPLACE FUNCTION msar.list_schemas() RETURNS jsonb AS $$/*
Return a json array of objects describing the user-defined schemas in the database.

PostgreSQL system schemas are ignored.

Internal Mathesar-specifc schemas are INCLUDED. These should be filtered out by the caller. This
behavior is to avoid tight coupling between this function and other SQL files that might need to
define additional Mathesar-specific schemas as our codebase grows.

Each returned JSON object in the array will have the form:
  {
    "oid": <int>
    "name": <str>
    "description": <str|null>
    "owner_oid": <int>,
    "current_role_priv": [<str>],
    "current_role_owns": <bool>,
    "table_count": <int>
  }
*/
SELECT jsonb_agg(schema_data)
FROM msar.schema_info_table() AS schema_data
WHERE schema_data.name <> 'information_schema'
AND schema_data.name NOT LIKE 'pg_%';
$$ LANGUAGE SQL STABLE;


CREATE OR REPLACE FUNCTION msar.get_schema(sch_id regnamespace) RETURNS jsonb AS $$/*
Return a json object describing the user-defined schema in the database.

Each returned JSON object will have the form:
  {
    "oid": <int>
    "name": <str>
    "description": <str|null>
    "owner_oid": <int>,
    "current_role_priv": [<str>],
    "current_role_owns": <bool>,
    "table_count": <int>
  }
*/
SELECT to_jsonb(schema_data)
FROM msar.schema_info_table() AS schema_data
WHERE schema_data.oid = sch_id;
$$ LANGUAGE SQL STABLE;


CREATE OR REPLACE FUNCTION msar.list_schema_privileges(sch_id regnamespace) RETURNS jsonb AS $$/*
Given a schema, returns a json array of objects with direct, non-default schema privileges

Each returned JSON object in the array has the form:
  {
    "role_oid": <int>,
    "direct" [<str>]
  }
*/
WITH priv_cte AS (
  SELECT
    jsonb_build_object(
      'role_oid', pgr.oid::bigint,
      'direct',  jsonb_agg(acl.privilege_type)
    ) AS p
  FROM
    pg_catalog.pg_roles AS pgr,
    pg_catalog.pg_namespace AS pgn,
    aclexplode(COALESCE(pgn.nspacl, acldefault('n', pgn.nspowner))) AS acl
  WHERE pgn.oid = sch_id AND pgr.oid = acl.grantee AND pgr.rolname NOT LIKE 'pg_%'
  GROUP BY pgr.oid, pgn.oid
)
SELECT COALESCE(jsonb_agg(priv_cte.p), '[]'::jsonb) FROM priv_cte;
$$ LANGUAGE SQL STABLE RETURNS NULL ON NULL INPUT;


CREATE OR REPLACE FUNCTION msar.role_info_table() RETURNS TABLE
(
  oid bigint, -- The OID of the role.
  name name, -- Name of the role.
  super boolean, -- Whether the role has SUPERUSER status.
  inherits boolean, -- Whether the role has INHERIT attribute.
  create_role boolean, -- Whether the role has CREATEROLE attribute.
  create_db boolean, -- Whether the role has CREATEDB attribute.
  login boolean, -- Whether the role has LOGIN attribute.
  description text, -- A description of the role
  members jsonb -- The member roles that *directly* inherit the role.
) AS $$/*
Returns a table describing all the roles present on the database server.
*/
WITH rolemembers as (
  SELECT
    pgr.oid AS oid,
    jsonb_agg(
      jsonb_build_object(
        'oid', pgm.member::bigint,
        'admin', pgm.admin_option
      )
    ) AS members
    FROM pg_catalog.pg_roles pgr
      INNER JOIN pg_catalog.pg_auth_members pgm ON pgr.oid=pgm.roleid
    GROUP BY pgr.oid
)
SELECT
  r.oid::bigint AS oid,
  r.rolname AS name,
  r.rolsuper AS super,
  r.rolinherit AS inherits,
  r.rolcreaterole AS create_role,
  r.rolcreatedb AS create_db,
  r.rolcanlogin AS login,
  pg_catalog.shobj_description(r.oid, 'pg_authid') AS description,
  rolemembers.members AS members
FROM pg_catalog.pg_roles r
LEFT OUTER JOIN rolemembers ON r.oid = rolemembers.oid;
$$ LANGUAGE SQL STABLE;


CREATE OR REPLACE FUNCTION msar.list_roles() RETURNS jsonb AS $$/*
Return a json array of objects with the list of roles in a database server,
excluding pg system roles.

Each returned JSON object in the array has the form:
  {
    "oid": <int>
    "name": <str>
    "super": <bool>
    "inherits": <bool>
    "create_role": <bool>
    "create_db": <bool>
    "login": <bool>
    "description": <str|null>
    "members": <[
        { "oid": <int>, "admin": <bool> }
      ]|null>
  }
*/
SELECT jsonb_agg(role_data)
FROM msar.role_info_table() AS role_data
WHERE role_data.name NOT LIKE 'pg_%';
$$ LANGUAGE SQL STABLE;


CREATE OR REPLACE FUNCTION msar.get_role(rolename text) RETURNS jsonb AS $$/*
Given a rolename, return a JSON object describing the role in a database server.

The returned JSON object has the form:
  {
    "oid": <int>
    "name": <str>
    "super": <bool>
    "inherits": <bool>
    "create_role": <bool>
    "create_db": <bool>
    "login": <bool>
    "description": <str|null>
    "members": <[
        { "oid": <int>, "admin": <bool> }
      ]|null>
  }
*/
SELECT to_jsonb(role_data)
FROM msar.role_info_table() AS role_data
WHERE role_data.name = rolename;
$$ LANGUAGE SQL STABLE;


CREATE OR REPLACE FUNCTION
msar.build_grant_membership_expr(parent_rol_id regrole, g_roles oid[]) RETURNS TEXT AS $$
SELECT string_agg(
  format(
    'GRANT %1$I TO %2$I',
    msar.get_role_name(parent_rol_id),
    msar.get_role_name(rol_id)
  ),
  E';\n'
) || E';\n'
FROM unnest(g_roles) as x(rol_id);
$$ LANGUAGE SQL STABLE RETURNS NULL ON NULL INPUT;


CREATE OR REPLACE FUNCTION
msar.build_revoke_membership_expr(parent_rol_id regrole, r_roles oid[]) RETURNS TEXT AS $$
SELECT string_agg(
  format(
    'REVOKE %1$I FROM %2$I',
    msar.get_role_name(parent_rol_id),
    msar.get_role_name(rol_id)
  ),
  E';\n'
) || E';\n'
FROM unnest(r_roles) as x(rol_id);
$$ LANGUAGE SQL STABLE RETURNS NULL ON NULL INPUT;


CREATE OR REPLACE FUNCTION msar.set_members_to_role(parent_rol_id regrole, members oid[]) RETURNS jsonb AS $$/*
Grant/Revoke direct membership to/from roles.

Returns a json object describing the updated information of the parent role.

  {
    "oid": <int>
    "name": <str>
    "super": <bool>
    "inherits": <bool>
    "create_role": <bool>
    "create_db": <bool>
    "login": <bool>
    "description": <str|null>
    "members": <[
        { "oid": <int>, "admin": <bool> }
      ]|null>
  }

Args:
  parent_rol_id: The OID of role whose membership will be granted/revoked to/from other roles.
  members: An array of role OID(s) whom we want to grant direct membership of the parent role.
           Only the OID(s) present in the array will be granted membership of parent role,
           Membership will be revoked for existing members not present in this array.
*/
DECLARE
  parent_role_name text := msar.get_role_name(parent_rol_id);
  parent_role_info jsonb := msar.get_role(parent_role_name);
  all_members_array bigint[];
  revoke_members_array bigint[];
  set_members_expr text;
BEGIN
  -- Get all the members of parent_role.
  SELECT array_agg(x.oid)
    FROM jsonb_to_recordset(
      CASE WHEN parent_role_info ->> 'members' IS NOT NULL
      THEN parent_role_info -> 'members'
      ELSE NULL END
    ) AS x(oid oid, admin boolean)
  INTO all_members_array;
  -- Find all the roles whose membership we want to revoke.
  SELECT ARRAY(
    SELECT unnest(all_members_array)
    EXCEPT
    SELECT unnest(members)
  ) INTO revoke_members_array;
  -- REVOKE/GRANT membership for parent_role.
  set_members_expr := concat_ws(
    E'\n',
    msar.build_revoke_membership_expr(parent_rol_id, revoke_members_array),
    msar.build_grant_membership_expr(parent_rol_id, members)
  );
  EXECUTE set_members_expr;
  -- Return the updated parent_role info including membership details.
  RETURN msar.get_role(parent_role_name);
END;
$$ LANGUAGE plpgsql RETURNS NULL ON NULL INPUT;


CREATE OR REPLACE FUNCTION
msar.get_current_role() RETURNS jsonb AS $$/*
Returns a JSON object describing the current_role and the parent role(s) whose
privileges are immediately available to current_role without doing SET ROLE.
*/
SELECT jsonb_build_object(
  'current_role', msar.get_role(current_role),
  'parent_roles', COALESCE(array_remove(
    array_agg(
      CASE WHEN pg_has_role(current_role, role_data.name, 'USAGE')
      THEN msar.get_role(role_data.name) END
    ), NULL
  ), ARRAY[]::jsonb[])
)
FROM msar.role_info_table() AS role_data
WHERE role_data.name NOT LIKE 'pg_%'
AND role_data.name != current_role;
$$ LANGUAGE SQL STABLE;


CREATE OR REPLACE FUNCTION msar.list_db_priv() RETURNS jsonb AS $$/*
Given a database name, returns a json array of objects with database privileges for non-inherited roles.

Each returned JSON object in the array has the form:
  {
    "role_oid": <int>,
    "direct" [<str>]
  }
*/
WITH priv_cte AS (
  SELECT
    jsonb_build_object(
      'role_oid', pgr.oid::bigint,
      'direct',  jsonb_agg(acl.privilege_type)
    ) AS p
  FROM
    pg_catalog.pg_roles AS pgr,
    pg_catalog.pg_database AS pgd,
    aclexplode(COALESCE(pgd.datacl, acldefault('d', pgd.datdba))) AS acl
  WHERE pgd.datname = pg_catalog.current_database()
    AND pgr.oid = acl.grantee AND pgr.rolname NOT LIKE 'pg_%'
  GROUP BY pgr.oid, pgd.oid
)
SELECT COALESCE(jsonb_agg(priv_cte.p), '[]'::jsonb) FROM priv_cte;
$$ LANGUAGE SQL STABLE RETURNS NULL ON NULL INPUT;


CREATE OR REPLACE FUNCTION
msar.list_database_privileges_for_current_role(dat_id oid) RETURNS jsonb AS $$/*
Return a JSONB array of all privileges current_user holds on the passed database.
*/
SELECT coalesce(jsonb_agg(privilege), '[]'::jsonb)
FROM
  unnest(
    ARRAY['CONNECT', 'CREATE', 'TEMPORARY']
  ) AS x(privilege),
  pg_catalog.has_database_privilege(dat_id, privilege) as has_privilege
WHERE has_privilege;
$$ LANGUAGE SQL STABLE RETURNS NULL ON NULL INPUT;


CREATE OR REPLACE FUNCTION msar.get_current_database_info() RETURNS jsonb AS $$/*
Return information about the current database.

The returned JSON object has the form:
  {
    "oid": <bigint>,
    "name": <str>,
    "owner_oid": <bigint>,
    "current_role_priv": [<str>],
    "current_role_owner": <bool>
  }
*/
SELECT jsonb_build_object(
  'oid', pgd.oid::bigint,
  'name', pgd.datname,
  'owner_oid', pgd.datdba::bigint,
  'current_role_priv', msar.list_database_privileges_for_current_role(pgd.oid),
  'current_role_owns', pg_catalog.pg_has_role(pgd.datdba, 'USAGE')
) FROM pg_catalog.pg_database AS pgd
WHERE pgd.datname = pg_catalog.current_database();
$$ LANGUAGE SQL STABLE RETURNS NULL ON NULL INPUT;


CREATE OR REPLACE FUNCTION msar.list_table_privileges(tab_id regclass) RETURNS jsonb AS $$/*
Given a table, returns a json array of objects with direct, non-default table privileges.

Each returned JSON object in the array has the form:
  {
    "role_oid": <int>,
    "direct" [<str>]
  }
*/
WITH priv_cte AS (
  SELECT
    jsonb_build_object(
      'role_oid', pgr.oid::bigint,
      'direct',  jsonb_agg(acl.privilege_type)
    ) AS p
  FROM
    pg_catalog.pg_roles AS pgr,
    pg_catalog.pg_class AS pgc,
    aclexplode(COALESCE(pgc.relacl, acldefault('r', pgc.relowner))) AS acl
  WHERE pgc.oid = tab_id AND pgr.oid = acl.grantee AND pgr.rolname NOT LIKE 'pg_%'
  GROUP BY pgr.oid, pgc.oid
)
SELECT COALESCE(jsonb_agg(priv_cte.p), '[]'::jsonb) FROM priv_cte;
$$ LANGUAGE SQL STABLE RETURNS NULL ON NULL INPUT;


----------------------------------------------------------------------------------------------------
----------------------------------------------------------------------------------------------------
-- ROLE MANIPULATION FUNCTIONS
--
-- Functions in this section should always involve creating, granting, or revoking privileges or
-- roles
----------------------------------------------------------------------------------------------------
----------------------------------------------------------------------------------------------------


CREATE OR REPLACE FUNCTION
msar.create_role(rolename text, password_ text, login_ boolean) RETURNS jsonb AS $$/*
Creates a login/non-login role, depending on whether the login_ flag is set.
Only the rolename field is required, the password field is required only if login_ is set to true.

Returns a JSON object describing the created role in the form:
  {
    "oid": <int>
    "name": <str>
    "super": <bool>
    "inherits": <bool>
    "create_role": <bool>
    "create_db": <bool>
    "login": <bool>
    "description": <str|null>
    "members": <[
        { "oid": <int>, "admin": <bool> }
      ]|null>
  }

Args:
  rolename: The name of the role to be created, unquoted.
  password_: The password for the rolename to set, unquoted.
  login_: Specify whether the role to be created could login.
*/
BEGIN
  CASE WHEN login_ THEN
    EXECUTE format('CREATE USER %I WITH PASSWORD %L', rolename, password_);
  ELSE
    EXECUTE format('CREATE ROLE %I', rolename);
  END CASE;
  RETURN msar.get_role(rolename);
END;
$$ LANGUAGE plpgsql;


CREATE OR REPLACE FUNCTION
msar.drop_role(rol_id regrole) RETURNS void AS $$/*
Drop a role.

Note:
- To drop a superuser role, you must be a superuser yourself.
- To drop non-superuser roles, you must have CREATEROLE privilege and have been granted ADMIN OPTION on the role.

Args:
  rol_id: The OID of the role to drop on the database.
*/
BEGIN
  EXECUTE format('DROP ROLE %I', msar.get_role_name(rol_id));
END;
$$ LANGUAGE plpgsql;


CREATE OR REPLACE FUNCTION
msar.build_database_privilege_replace_expr(rol_id regrole, privileges_ jsonb) RETURNS TEXT AS $$
SELECT string_agg(
  format(
    concat(
      CASE WHEN privileges_ ? val THEN 'GRANT' ELSE 'REVOKE' END,
      ' %1$s ON DATABASE %2$I ',
      CASE WHEN privileges_ ? val THEN 'TO' ELSE 'FROM' END,
      ' %3$I'
    ),
    val,
    pg_catalog.current_database(),
    msar.get_role_name(rol_id)
  ),
  E';\n'
) || E';\n'
FROM unnest(ARRAY['CONNECT', 'CREATE', 'TEMPORARY']) as x(val);
$$ LANGUAGE SQL STABLE RETURNS NULL ON NULL INPUT;


CREATE OR REPLACE FUNCTION
msar.replace_database_privileges_for_roles(priv_spec jsonb) RETURNS jsonb AS $$/*
Grant/Revoke privileges for a set of roles on the current database.

Args:
  priv_spec: An array defining the privileges to grant or revoke for each role.

Each object in the priv_spec should have the form:
{role_oid: <int>, privileges: SET<"CONNECT"|"CREATE"|"TEMPORARY">}

Any privilege that exists in the privileges subarray will be granted. Any which is missing will be
revoked.
*/
BEGIN
EXECUTE string_agg(
  msar.build_database_privilege_replace_expr(role_oid, direct),
  E';\n'
) || ';'
FROM jsonb_to_recordset(priv_spec) AS x(role_oid regrole, direct jsonb);
RETURN msar.list_db_priv();
END;
$$ LANGUAGE plpgsql RETURNS NULL ON NULL INPUT;


CREATE OR REPLACE FUNCTION
msar.build_schema_privilege_replace_expr(sch_id regnamespace, rol_id regrole, privileges_ jsonb)
  RETURNS TEXT AS $$
SELECT string_agg(
  format(
    concat(
      CASE WHEN privileges_ ? val THEN 'GRANT' ELSE 'REVOKE' END,
      ' %1$s ON SCHEMA %2$I ',
      CASE WHEN privileges_ ? val THEN 'TO' ELSE 'FROM' END,
      ' %3$I'
    ),
    val,
    msar.get_schema_name(sch_id),
    msar.get_role_name(rol_id)
  ),
  E';\n'
) || E';\n'
FROM unnest(ARRAY['USAGE', 'CREATE']) as x(val);
$$ LANGUAGE SQL STABLE RETURNS NULL ON NULL INPUT;


CREATE OR REPLACE FUNCTION
msar.replace_schema_privileges_for_roles(sch_id regnamespace, priv_spec jsonb) RETURNS jsonb AS $$/*
Grant/Revoke privileges for a set of roles on the given schema.

Args:
  sch_id The OID of the schema for which we're setting privileges for roles.
  priv_spec: An array defining the privileges to grant or revoke for each role.

Each object in the priv_spec should have the form:
{role_oid: <int>, privileges: SET<"USAGE"|"CREATE">}

Any privilege that exists in the privileges subarray will be granted. Any which is missing will be
revoked.
*/
BEGIN
EXECUTE string_agg(
  msar.build_schema_privilege_replace_expr(sch_id, role_oid, direct),
  E';\n'
) || ';'
FROM jsonb_to_recordset(priv_spec) AS x(role_oid regrole, direct jsonb);
RETURN msar.list_schema_privileges(sch_id);
END;
$$ LANGUAGE plpgsql RETURNS NULL ON NULL INPUT;


CREATE OR REPLACE FUNCTION
msar.build_table_privilege_replace_expr(tab_id regclass, rol_id regrole, privileges_ jsonb)
  RETURNS TEXT AS $$
SELECT string_agg(
  format(
    concat(
      CASE WHEN privileges_ ? val THEN 'GRANT' ELSE 'REVOKE' END,
      ' %1$s ON TABLE %2$I.%3$I ',
      CASE WHEN privileges_ ? val THEN 'TO' ELSE 'FROM' END,
      ' %4$I'
    ),
    val,
    msar.get_relation_schema_name(tab_id),
    msar.get_relation_name(tab_id),
    msar.get_role_name(rol_id)
  ),
  E';\n'
) || E';\n'
FROM unnest(ARRAY['INSERT', 'SELECT', 'UPDATE', 'DELETE', 'TRUNCATE', 'REFERENCES', 'TRIGGER']) as x(val);
$$ LANGUAGE SQL STABLE RETURNS NULL ON NULL INPUT;


CREATE OR REPLACE FUNCTION
msar.replace_table_privileges_for_roles(tab_id regclass, priv_spec jsonb) RETURNS jsonb AS $$/*
Grant/Revoke privileges for a set of roles on the given table.

Args:
  tab_id The OID of the table for which we're setting privileges for roles.
  priv_spec: An array defining the privileges to grant or revoke for each role.

Each object in the priv_spec should have the form:
{role_oid: <int>, privileges: SET<"INSERT"|"SELECT"|"UPDATE"|"DELETE"|"TRUNCATE"|"REFERENCES"|"TRIGGER">}

Any privilege that exists in the privileges subarray will be granted. Any which is missing will be
revoked.
*/
BEGIN
EXECUTE string_agg(
  msar.build_table_privilege_replace_expr(tab_id, role_oid, direct),
  E';\n'
) || ';'
FROM jsonb_to_recordset(priv_spec) AS x(role_oid regrole, direct jsonb);
RETURN msar.list_table_privileges(tab_id);
END;
$$ LANGUAGE plpgsql RETURNS NULL ON NULL INPUT;


CREATE OR REPLACE FUNCTION
msar.transfer_database_ownership(new_owner_oid regrole) RETURNS jsonb AS $$/*
Transfers ownership of the current database to a new owner.

Args:
  new_owner_oid: The OID of the role whom we want to be the new owner of the current database.

NOTE: To successfully transfer ownership of a database to a new owner the current user must:
  - Be a Superuser/Owner of the current database.
  - Be a `MEMBER` of the new owning role. i.e. The current role should be able to `SET ROLE`
    to the new owning role.
  - Have `CREATEDB` privilege.
*/
BEGIN
  EXECUTE format(
    'ALTER DATABASE %I OWNER TO %I',
    pg_catalog.current_database(),
    msar.get_role_name(new_owner_oid)
  );
  RETURN msar.get_current_database_info();
END;
$$ LANGUAGE plpgsql RETURNS NULL ON NULL INPUT;


CREATE OR REPLACE FUNCTION
msar.transfer_schema_ownership(sch_id regnamespace, new_owner_oid regrole) RETURNS jsonb AS $$/*
Transfers ownership of a given schema to a new owner.

Args:
  sch_id: The OID of the schema to transfer.
  new_owner_oid: The OID of the role whom we want to be the new owner of the schema.

NOTE: To successfully transfer ownership of a schema to a new owner the current user must:
  - Be a Superuser/Owner of the schema.
  - Be a `MEMBER` of the new owning role. i.e. The current role should be able to `SET ROLE`
    to the new owning role.
  - Have `CREATE` privilege for the database.
*/
BEGIN
  EXECUTE format(
    'ALTER SCHEMA %I OWNER TO %I',
    msar.get_schema_name(sch_id),
    msar.get_role_name(new_owner_oid)
  );
  RETURN msar.get_schema(sch_id);
END;
$$ LANGUAGE plpgsql RETURNS NULL ON NULL INPUT;


CREATE OR REPLACE FUNCTION
msar.transfer_table_ownership(tab_id regclass, new_owner_oid regrole) RETURNS jsonb AS $$/*
Transfers ownership of a given table to a new owner.

Args:
  tab_id: The OID of the table to transfer.
  new_owner_oid: The OID of the role whom we want to be the new owner of the table.

NOTE: To successfully transfer ownership of a table to a new owner the current user must:
  - Be a Superuser/Owner of the table.
  - Be a `MEMBER` of the new owning role. i.e. The current role should be able to `SET ROLE`
    to the new owning role.
  - Have `CREATE` privilege on the table's schema.
*/
BEGIN
  EXECUTE format(
    'ALTER TABLE %I.%I OWNER TO %I',
    msar.get_relation_schema_name(tab_id),
    msar.get_relation_name(tab_id),
    msar.get_role_name(new_owner_oid)
  );
  RETURN msar.get_table(tab_id);
END;
$$ LANGUAGE plpgsql RETURNS NULL ON NULL INPUT;


----------------------------------------------------------------------------------------------------
----------------------------------------------------------------------------------------------------
-- ALTER SCHEMA FUNCTIONS
--
-- Functions in this section should always involve 'ALTER SCHEMA'.
----------------------------------------------------------------------------------------------------
----------------------------------------------------------------------------------------------------

CREATE OR REPLACE FUNCTION msar.rename_schema(sch_id oid, new_sch_name text) RETURNS void AS $$/*
Change a schema's name

Args:
  sch_id: The OID of the schema to rename
  new_sch_name: A new for the schema, UNQUOTED
*/
DECLARE
  old_sch_name text := msar.get_schema_name(sch_id);
BEGIN
  IF old_sch_name = new_sch_name THEN
    -- Return early if the names are the same. This avoids an error from Postgres.
    RETURN;
  END IF;
  EXECUTE format('ALTER SCHEMA %I RENAME TO %I', old_sch_name, new_sch_name);
END;
$$ LANGUAGE plpgsql RETURNS NULL ON NULL INPUT;


CREATE OR REPLACE FUNCTION msar.set_schema_description(
  sch_id oid,
  description text
) RETURNS void AS $$/*
Set the PostgreSQL description (aka COMMENT) of a schema.

Descriptions are removed by passing an empty string or NULL.

Args:
  sch_id: The OID of the schema.
  description: The new description, UNQUOTED
*/
BEGIN
  EXECUTE format('COMMENT ON SCHEMA %I IS %L', msar.get_schema_name(sch_id), description);
END;
$$ LANGUAGE plpgsql;


CREATE OR REPLACE FUNCTION msar.patch_schema(sch_id oid, patch jsonb) RETURNS jsonb AS $$/*
Modify a schema according to the given patch.

Args:
  sch_id: The OID of the schema.
  patch: A JSONB object with the following keys:
    - name: (optional) The new name of the schema
    - description: (optional) The new description of the schema. To remove a description, pass an
      empty string or NULL.

Returns:
  A json object describing the user-defined schema in the database.
*/
BEGIN
  PERFORM msar.rename_schema(sch_id, patch->>'name');
  PERFORM CASE WHEN patch ? 'description'
  THEN msar.set_schema_description(sch_id, patch->>'description') END;
  RETURN msar.get_schema(sch_id);
END;
$$ LANGUAGE plpgsql RETURNS NULL ON NULL INPUT;


----------------------------------------------------------------------------------------------------
----------------------------------------------------------------------------------------------------
-- CREATE SCHEMA FUNCTIONS
--
-- Create a schema.
----------------------------------------------------------------------------------------------------
----------------------------------------------------------------------------------------------------


CREATE OR REPLACE FUNCTION msar.create_schema(
  sch_name text,
  own_id regrole,
  description text DEFAULT ''
) RETURNS jsonb AS $$/*
Create a schema, possibly with a description.

If a schema with the given name already exists, an exception will be raised.

Args:
  sch_name: The name of the schema to be created, UNQUOTED.
  own_id:      (optional) The OID of the role who will own the new schema.
  description: (optional) A description for the schema, UNQUOTED.

Returns:
  A json object describing the user-defined schema in the database.

Note:
  - This function does not support IF NOT EXISTS because it's simpler that way. I originally tried
    to support descriptions and if_not_exists in the same function, but as I discovered more edge cases
    and inconsistencies, it got too complex, and I didn't think we'd have a good enough use case for it.
  - If own_id is NULL, the current role will be the owner of the new schema.
*/
DECLARE schema_oid oid;
BEGIN
  EXECUTE 'CREATE SCHEMA ' || quote_ident(sch_name);
  schema_oid := msar.get_schema_oid(sch_name);
  PERFORM msar.set_schema_description(schema_oid, description);
  IF own_id IS NOT NULL THEN
    PERFORM msar.transfer_schema_ownership(schema_oid, own_id);
  END IF;
  RETURN msar.get_schema(schema_oid);
END;
$$ LANGUAGE plpgsql;


----------------------------------------------------------------------------------------------------
----------------------------------------------------------------------------------------------------
-- DROP DATABASE FUNCTIONS
--
-- Drop a database.
----------------------------------------------------------------------------------------------------
----------------------------------------------------------------------------------------------------


CREATE OR REPLACE FUNCTION
msar.drop_database_query(dat_id oid) RETURNS text AS $$/*
Return the SQL query to drop a database.

If no database exists with the given oid, an exception will be raised.

Args:
  dat_id: The OID of the role to drop.
*/
BEGIN
  RETURN format('DROP DATABASE %I', msar.get_database_name(dat_id));
END;
$$ LANGUAGE plpgsql RETURNS NULL ON NULL INPUT;


----------------------------------------------------------------------------------------------------
----------------------------------------------------------------------------------------------------
-- DROP SCHEMA FUNCTIONS
--
-- Drop a schema.
----------------------------------------------------------------------------------------------------
----------------------------------------------------------------------------------------------------


CREATE OR REPLACE FUNCTION
msar.drop_schemas(sch_ids regnamespace[]) RETURNS void AS $$/*
Safely drop all objects in each schema, then the schemas themselves.

Does not work on the msar schema.

If any passed schema doesn't exist, an exception will be raised. If any object exists in a schema
which isn't passed, but which depends on an object in a passed schema, an exception will be raised.

Args:
  sch_ids: The OIDs of the schemas to drop.
*/
DECLARE
  obj RECORD;
  message text;
  detail text;
  sch regnamespace;
  sch_name text;
  undropped_objects text[];
  drop_success boolean := false;
  drop_failed boolean := false;
BEGIN
  SET client_min_messages = WARNING;
  FOR obj IN
    SELECT obj_id, obj_schema, obj_name, obj_kind
    FROM msar.get_schema_objects_table(sch_ids)
    ORDER BY obj_id DESC  -- Objects more often depend on others of lower OID.
  LOOP
    BEGIN
      EXECUTE format('DROP %s IF EXISTS %I.%I', obj.obj_kind, obj.obj_schema, obj.obj_name);
      drop_success = true;
    EXCEPTION
      WHEN dependent_objects_still_exist THEN
        GET STACKED DIAGNOSTICS
          message = MESSAGE_TEXT,
          detail = PG_EXCEPTION_DETAIL;
        undropped_objects = undropped_objects || message;
        IF detail <> '' THEN
           undropped_objects = undropped_objects || concat('    ', detail);
        END IF;
      drop_failed =  true;
    END;
  END LOOP;
  SET client_min_messages = NOTICE;
  IF drop_failed IS false THEN
    -- We dropped every object that existed in the schemas.
    RAISE NOTICE E'All objects dropped successfully!\n\nDropping schemas...\n\n';
    FOREACH sch IN ARRAY sch_ids
      LOOP
        sch_name = msar.get_schema_name(sch);
        RAISE NOTICE 'Dropping Schema %', sch_name;
        EXECUTE(format('DROP SCHEMA IF EXISTS %I', sch_name));
      END LOOP;
  ELSIF drop_success IS false THEN
    -- We failed to drop anything in the schemas (and failed to drop at least one object).
    RAISE EXCEPTION USING
      MESSAGE = 'Nothing was dropped in this call due to dependent objects.',
      DETAIL = array_to_string(array_remove(undropped_objects, ''), E'\n         '),
      HINT = 'All changes will be reverted.',
      ERRCODE = 'dependent_objects_still_exist';
  ELSE
    -- We did drop some objects, but failed to drop at least one (due to dependencies). Recurse.
    PERFORM msar.drop_schemas(sch_ids);
  END IF;
END;
$$ LANGUAGE plpgsql RETURNS NULL ON NULL INPUT;


----------------------------------------------------------------------------------------------------
----------------------------------------------------------------------------------------------------
-- ALTER TABLE FUNCTIONS
--
-- Functions in this section should always involve 'ALTER TABLE'.
----------------------------------------------------------------------------------------------------
----------------------------------------------------------------------------------------------------


-- Rename table ------------------------------------------------------------------------------------


CREATE OR REPLACE FUNCTION
msar.rename_table(tab_id oid, new_tab_name text) RETURNS void AS $$/*
Change a table's name.

Args:
  tab_id: the OID of the table whose name we want to change
  new_tab_name: unquoted, unqualified table name
*/
DECLARE
  old_tab_name text := msar.get_relation_name(tab_id);
BEGIN
  IF old_tab_name <> new_tab_name THEN
    EXECUTE format(
      'ALTER TABLE %I.%I RENAME TO %I',
      msar.get_relation_schema_name(tab_id),
      old_tab_name,
      new_tab_name
    );
  END IF;
END;
$$ LANGUAGE plpgsql RETURNS NULL ON NULL INPUT;


-- Comment on table --------------------------------------------------------------------------------

CREATE OR REPLACE FUNCTION
msar.comment_on_table(tab_id oid, comment_ text) RETURNS VOID AS $$/*
Change the description of a table.

Args:
  tab_id: The OID of the table whose comment we will change.
  comment_: The new comment.
*/
BEGIN
  EXECUTE format(
    'COMMENT ON TABLE %I.%I IS %L',
    msar.get_relation_schema_name(tab_id),
    msar.get_relation_name(tab_id),
    comment_
  );
END;
$$ LANGUAGE plpgsql;


-- Alter table -------------------------------------------------------------------------------------
CREATE OR REPLACE FUNCTION
msar.alter_table(tab_id oid, tab_alters jsonb) RETURNS text AS $$/*
Alter the name, description, or columns of a table, returning name of the altered table.

Args:
  tab_id: The OID of the table whose columns we'll alter.
  tab_alters: a JSONB describing the alterations to make.

  The tab_alters should have the form:
  {
    "name": <str>,
    "description": <str>
    "columns": <col_alters>,
  }
*/
DECLARE
  new_tab_name text;
  col_alters jsonb;
BEGIN
  new_tab_name := tab_alters->>'name';
  col_alters := tab_alters->'columns';
  PERFORM msar.rename_table(tab_id, new_tab_name);
  PERFORM CASE WHEN tab_alters ? 'description'
  THEN msar.comment_on_table(tab_id, tab_alters->>'description') END;
  PERFORM msar.alter_columns(tab_id, col_alters);
  RETURN __msar.get_qualified_relation_name_or_null(tab_id);
END;
$$ LANGUAGE plpgsql RETURNS NULL ON NULL INPUT;


----------------------------------------------------------------------------------------------------
----------------------------------------------------------------------------------------------------
-- ALTER TABLE FUNCTIONS: Column operations
--
-- Functions in this section should always involve 'ALTER TABLE', and one or more columns
----------------------------------------------------------------------------------------------------
----------------------------------------------------------------------------------------------------


-- Drop columns from table -------------------------------------------------------------------------

CREATE OR REPLACE FUNCTION
msar.drop_columns(tab_id oid, col_ids variadic integer[]) RETURNS void AS $$/*
Drop the given columns from the given table.

Args:
  tab_id: OID of the table whose columns we'll drop.
  col_ids: The attnums of the columns to drop.
*/
BEGIN
  col_ids := array_remove(col_ids, null);
  IF array_length(col_ids, 1) IS NOT NULL THEN
    EXECUTE format(
      'ALTER TABLE %I.%I %s',
      msar.get_relation_schema_name(tab_id),
      msar.get_relation_name(tab_id),
      string_agg(format('DROP COLUMN %I', attname), ', ')
    )
    FROM pg_catalog.pg_attribute AS pga INNER JOIN unnest(col_ids) AS x(col) ON pga.attnum=x.col
    WHERE attrelid=tab_id AND NOT attisdropped;
  END IF;
END;
$$ LANGUAGE plpgsql RETURNS NULL ON NULL INPUT;


-- Column creation definition type -----------------------------------------------------------------

CREATE TYPE msar.pkey_kind AS ENUM ('UUIDv4', 'IDENTITY');


CREATE TYPE __msar.col_def AS (
  name_ text, -- The name of the column to create, quoted.
  type_ text, -- The type of the column to create, fully specced with arguments.
  not_null boolean, -- A boolean to describe whether the column is nullable or not.
  default_ text, -- Text SQL giving the default value for the column.
  pkey_type msar.pkey_kind, -- An enum specifing the type of the pkey column.
  description text -- A text that will become a comment for the column
);


CREATE OR REPLACE FUNCTION
msar.get_fresh_copy_name(tab_id oid, col_id smallint) RETURNS text AS $$/*
This function generates a name to be used for a duplicated column.

Given an original column name 'abc', the resulting copies will be named 'abc <n>', where <n> is
minimal (at least 1) subject to the restriction that 'abc <n>' is not already a column of the table
given.

Args:
  tab_id: the table for which we'll generate a column name.
  col_id: the original column whose name we'll use as the prefix in our copied column name.
*/
DECLARE
  original_col_name text;
  idx integer := 1;
BEGIN
  original_col_name := attname FROM pg_attribute WHERE attrelid=tab_id AND attnum=col_id;
  WHILE format('%s %s', original_col_name, idx) IN (
    SELECT attname FROM pg_attribute WHERE attrelid=tab_id
  ) LOOP
    idx = idx + 1;
  END LOOP;
  RETURN format('%s %s', original_col_name, idx);
END;
$$ LANGUAGE plpgsql RETURNS NULL ON NULL INPUT;


CREATE OR REPLACE FUNCTION __msar.get_duplicate_col_defs(
  tab_id oid,
  col_ids smallint[],
  new_names text[],
  copy_defaults boolean
) RETURNS __msar.col_def[] AS $$/*
Get an array of __msar.col_def from given columns in a table.

Args:
  tab_id: The OID of the table containing the column whose definition we want.
  col_ids: The attnums of the columns whose definitions we want.
  new_names: The desired names of the column defs. Must be in same order as col_ids, and same
    length.
  copy_defaults: Whether or not we should copy the defaults
*/
SELECT array_agg(
  (
    -- build a name for the duplicate column
    quote_ident(COALESCE(new_name, msar.get_fresh_copy_name(tab_id, pg_columns.attnum))),
    -- build text specifying the type of the duplicate column
    format_type(atttypid, atttypmod),
    -- set the duplicate column to be nullable, since it will initially be empty
    false,
    -- set the default value for the duplicate column if specified
    CASE WHEN copy_defaults THEN pg_get_expr(adbin, tab_id) END,
    -- We don't set a duplicate column as a primary key, since that would cause an error.
    null,
    msar.col_description(tab_id, pg_columns.attnum)
  )::__msar.col_def
)
FROM pg_attribute AS pg_columns
  JOIN unnest(col_ids, new_names) AS columns_to_copy(col_id, new_name)
    ON pg_columns.attnum=columns_to_copy.col_id
  LEFT JOIN pg_attrdef AS pg_column_defaults
    ON pg_column_defaults.adnum=pg_columns.attnum AND pg_columns.attrelid=pg_column_defaults.adrelid
WHERE pg_columns.attrelid=tab_id;
$$ LANGUAGE sql RETURNS NULL ON NULL INPUT;


CREATE OR REPLACE FUNCTION
msar.build_unique_column_name(tab_id oid, col_name text) RETURNS text AS $$/*
Get a unique column name based on the given name.

Args:
  tab_id: The OID of the table where the column name should be unique.
  col_name: The resulting column name will be equal to or at least based on this.

See the msar.get_fresh_copy_name function for how unique column names are generated.
*/
DECLARE
  col_attnum smallint;
BEGIN
  col_attnum := msar.get_attnum(tab_id, col_name);
  RETURN CASE
    WHEN col_attnum IS NOT NULL THEN msar.get_fresh_copy_name(tab_id, col_attnum) ELSE col_name
  END;
END;
$$ LANGUAGE plpgsql RETURNS NULL ON NULL INPUT;


CREATE OR REPLACE FUNCTION
msar.build_unique_fkey_column_name(tab_id oid, fk_col_name text, frel_name text)
  RETURNS text AS $$/*
Create a unique name for a foreign key column.

Args:
  tab_id: The OID of the table where the column name should be unique.
  fk_col_name: The base name for the foreign key column.
  frel_name: The name of the referent table. Used for creating fk_col_name if not given.

Note that frel_name will be used to build the foreign key column name if it's not given. The result
will be of the form: <frel_name>_id. Then, we apply some logic to ensure the result is unique.
*/
BEGIN
  fk_col_name := COALESCE(fk_col_name, format('%s_id', frel_name));
  RETURN msar.build_unique_column_name(tab_id, fk_col_name);
END;
$$ LANGUAGE plpgsql;


CREATE OR REPLACE FUNCTION
msar.get_extracted_col_def_jsonb(tab_id oid, col_ids integer[]) RETURNS jsonb AS $$/*
Get a JSON array of column definitions from given columns for creation of an extracted table.

See the __msar.process_col_def_jsonb for a description of the JSON.

Args:
  tab_id: The OID of the table containing the columns whose definitions we want.
  col_ids: The attnum of the columns whose definitions we want.
*/

SELECT jsonb_agg(
  jsonb_build_object(
    'name', attname,
    'type', jsonb_build_object('id', atttypid, 'modifier', atttypmod),
    'not_null', attnotnull,
    'default',
    -- We only copy non-dynamic default expressions to new table to avoid double-use of sequences.
    -- Sequences are owned by a specific column, and can't be reused without error.
    CASE WHEN NOT msar.is_default_possibly_dynamic(tab_id, col_id) THEN
      pg_get_expr(adbin, tab_id)
    END
  )
)
FROM pg_attribute AS pg_columns
  JOIN unnest(col_ids) AS columns_to_copy(col_id)
    ON pg_columns.attnum=columns_to_copy.col_id
  LEFT JOIN pg_attrdef AS pg_column_defaults
    ON pg_column_defaults.adnum=pg_columns.attnum AND pg_columns.attrelid=pg_column_defaults.adrelid
WHERE pg_columns.attrelid=tab_id AND NOT msar.is_pkey_col(tab_id, col_id);
$$ LANGUAGE sql RETURNS NULL ON NULL INPUT;


-- Add columns to table ----------------------------------------------------------------------------

CREATE OR REPLACE FUNCTION
__msar.prepare_fields_arg(fields text) RETURNS text AS $$/*
Convert the `fields` argument into an integer for use with the integertypmodin system function.

Args:
  fields: A string corresponding to the documented options from the doumentation at
          https://www.postgresql.org/docs/13/datatype-datetime.html

In order to construct the argument for intervaltypmodin, needed for constructing the typmod value
for INTERVAL types with arguments, we need to apply a transformation to the correct integer. This
transformation is quite arcane, and is lifted straight from the PostgreSQL C code. Given a non-null
fields argument, the steps are:
- Assign each substring of valid `fields` arguments the correct integer (from the Postgres src).
- Apply a bitshift mapping each integer to the according power of 2.
- Sum the results to get an integer signifying the fields argument.
*/
SELECT COALESCE(
  sum(1<<code)::text,
  '32767'  -- 0x7FFF in decimal; This represents no field argument.
)
FROM (
  VALUES
    ('MONTH', 1),
    ('YEAR', 2),
    ('DAY', 3),
    ('HOUR', 10),
    ('MINUTE', 11),
    ('SECOND', 12)
) AS field_map(field, code)
WHERE fields ILIKE '%' || field || '%';
$$ LANGUAGE SQL;


CREATE OR REPLACE FUNCTION __msar.build_typmodin_arg(
  typ_options jsonb, timespan_flag boolean
) RETURNS cstring[] AS $$/*
Build an array to be used as the argument for a typmodin function.

Timespans have to be handled slightly differently since they have a tricky `fields` argument that
requires special processing. See __msar.prepare_fields_arg for more details.

Args:
  typ_options: JSONB giving options fields as per the description in msar.build_type_text.
  timespan_flag: true if the associated type is a timespan, false otherwise.
*/
SELECT array_remove(
  ARRAY[
    typ_options ->> 'length',
    CASE WHEN timespan_flag THEN __msar.prepare_fields_arg(typ_options ->> 'fields') END,
    typ_options ->> 'precision',
    typ_options ->> 'scale'
  ],
  null
)::cstring[]
$$ LANGUAGE SQL RETURNS NULL ON NULL INPUT;


CREATE OR REPLACE FUNCTION
__msar.get_formatted_base_type(typ_name text, typ_options jsonb) RETURNS text AS $$ /*
Build the appropriate type definition string, without Array brackets.

This function uses some PostgreSQL internal functions to do its work. In particular, for any type
that takes options, This function uses the typmodin (read "type modification input") system
functions to convert the given options into a typmod integer. The typ_name given is converted into
the OID of the named type. These two pieces let us call `format_type` to get a canonical string
representation of the definition of the type, with its options.

Args:
  typ_name: This should be qualified and quoted as needed.
  typ_options: These should be in the form described in msar.build_type_text.
*/
DECLARE
  typ_id oid;
  timespan_flag boolean;
  typmodin_func text;
  typmod integer;
BEGIN
  -- Here we just get the OID of the type.
  typ_id := typ_name::regtype::oid;
  -- This is a lookup of the function name for the typmodin function associated with the type, if
  -- one exists.
  typmodin_func := typmodin::text FROM pg_type WHERE oid=typ_id AND typmodin<>0;
  -- This flag is needed since timespan types need special handling when converting the options into
  -- the form needed to call the typmodin function.
  timespan_flag := typcategory='T' FROM pg_type WHERE oid=typ_id;
  IF (
    jsonb_typeof(typ_options) = 'null'  -- The caller passed no type options
    OR typ_options IS NULL -- The caller didn't even pass the type options key
    OR typ_options='{}'::jsonb  -- The caller passed an empty type options object
    OR typmodin_func IS NULL  -- The type doesn't actually accept type options
  ) THEN
    typmod := NULL;
  ELSE
    -- Here, we actually run the typmod function to get the output for use in the format_type call.
    EXECUTE format(
      'SELECT %I(%L)',
      typmodin_func,
      __msar.build_typmodin_arg(typ_options, timespan_flag)
    ) INTO typmod;
  END IF;
  RETURN format_type(typ_id::integer, typmod::integer);
END;
$$ LANGUAGE plpgsql;


CREATE OR REPLACE FUNCTION
msar.build_type_text(typ_jsonb jsonb) RETURNS text AS $$/*
Turns the given type-describing JSON into a proper string defining a type with arguments

The input JSON should be of the form
  {
    "id": <integer>
    "schema": <str>,
    "name": <str>,
    "modifier": <integer>,
    "options": {
      "length": <integer>,
      "precision": <integer>,
      "scale": <integer>
      "fields": <str>,
      "array": <boolean>
    }
  }

All fields are optional, and a null value as input returns 'text'
*/
SELECT COALESCE(
  -- First choice is the type specified by numeric IDs, since they're most reliable.
  format_type(
    (typ_jsonb ->> 'id')::integer,
    (typ_jsonb ->> 'modifier')::integer
  ),
  -- Second choice is the type specified by string IDs.
  __msar.get_formatted_base_type(
    COALESCE(
      __msar.build_qualified_name_sql(typ_jsonb ->> 'schema', typ_jsonb ->> 'name'),
      typ_jsonb ->> 'name',
      'text'  -- We fall back to 'text' when input is null or empty.
    ),
    typ_jsonb -> 'options'
  ) || CASE
    WHEN (typ_jsonb -> 'options' ->> 'array')::boolean THEN
      '[]'
    ELSE ''
  END
)
$$ LANGUAGE SQL;


CREATE OR REPLACE FUNCTION
msar.build_type_text_complete(typ_jsonb jsonb, old_type text) RETURNS text AS $$/*
Build the text name of a type, using the old type as a base if only options are given.

The main use for this is to allow for altering only the options of the type of a column.

Args:
  typ_jsonb: This is a jsonb denoting the new type.
  old_type: This is the old type name, with no options.

The typ_jsonb should be in the form:
{
  "name": <str> (optional),
  "options": <obj> (optional)
}

*/
SELECT msar.build_type_text(
  jsonb_strip_nulls(
    jsonb_build_object(
      'name', COALESCE(typ_jsonb ->> 'name', old_type),
      'options', typ_jsonb -> 'options'
    )
  )
);
$$ LANGUAGE SQL RETURNS NULL ON NULL INPUT;


CREATE OR REPLACE FUNCTION __msar.build_col_def_text(col __msar.col_def) RETURNS text AS $$/*
Build appropriate text defining the given column for table creation or alteration.
*/
SELECT format(
  '%s %s %s %s %s',
  col.name_,
  col.type_,
  CASE WHEN col.not_null THEN 'NOT NULL' END,
  'DEFAULT ' || col.default_,
  -- This can be used to define our default Mathesar primary key column.
  -- TODO: We should really consider doing GENERATED *ALWAYS* (rather than BY DEFAULT), but this
  -- breaks some other assumptions.
  CASE col.pkey_type
    WHEN 'IDENTITY' THEN 'GENERATED BY DEFAULT AS IDENTITY PRIMARY KEY'
    WHEN 'UUIDv4' THEN 'PRIMARY KEY DEFAULT gen_random_uuid()'
  END
);
$$ LANGUAGE SQL;


CREATE OR REPLACE FUNCTION
__msar.process_pk_col_def(
  col_name text DEFAULT 'id',
  pkey_type msar.pkey_kind DEFAULT 'IDENTITY'
) RETURNS __msar.col_def[] AS $$
  -- The below tuple(s) defines a default 'id' column for Mathesar. It can have a given name, type
  -- integer or uuid, it's not null, it uses the 'identity' or 'gen_random_uuid()' functionality to
  -- generate default values, has a default comment.
  SELECT CASE pkey_type 
    WHEN 'IDENTITY' THEN
      ARRAY[
        (col_name, 'integer', true, null, pkey_type, 'Mathesar default integer ID column')
      ]::__msar.col_def[]
    WHEN 'UUIDv4' THEN
      ARRAY[
        (col_name, 'uuid', true, null, pkey_type, 'Mathesar default uuid ID column')
      ]::__msar.col_def[]
  END;
$$ LANGUAGE SQL;


CREATE OR REPLACE FUNCTION
__msar.process_col_def_jsonb(
  tab_id oid,
  col_defs jsonb,
  raw_default boolean
) RETURNS __msar.col_def[] AS $$/*
Create an __msar.col_def from a JSON array of column creation defining JSON blobs.

Args:
  tab_id: The OID of the table where we'll create the columns
  col_defs: A jsonb array defining a column creation (must have "type" key; "name",
                  "not_null", and "default" keys optional).
  raw_default: This boolean tells us whether we chould reproduce the default with or without quoting
               and escaping. True means we don't quote or escape, but just use the raw value.
  create_id: This boolean defines whether or not we should automatically add a default Mathesar 'id'
             column to the input.

The col_defs should have the form:
[
  {
    "name": <str> (optional),
    "type": {
      "name": <str> (optional),
      "options": <obj> (optional),
    },
    "not_null": <bool> (optional; default false),
    "default": <any> (optional),
    "description": <str> (optional)
  },
  {
    ...
  }
]

For more info on the type.options object, see the msar.build_type_text function. All pieces are
optional. If an empty object {} is given, the resulting column will have a default name like
'Column <n>' and type TEXT. It will allow nulls and have a null default value.
*/
WITH attnum_cte AS (
  SELECT MAX(attnum) AS m_attnum FROM pg_attribute WHERE attrelid=tab_id
), col_create_cte AS (
  SELECT (
    -- build a name for the column
    COALESCE(
      quote_ident(col_def_obj ->> 'name'),
      quote_ident('Column ' || (attnum_cte.m_attnum + ROW_NUMBER() OVER ())),
      quote_ident('Column ' || (ROW_NUMBER() OVER ()))
    ),
    -- build the column type
    msar.build_type_text(col_def_obj -> 'type'),
    -- set the not_null value for the column
    col_def_obj ->> 'not_null',
    -- set the default value for the column
    CASE
      WHEN col_def_obj ->> 'default' IS NULL THEN
        NULL
      WHEN raw_default THEN
        col_def_obj ->> 'default'
      ELSE
        format('%L', col_def_obj ->> 'default')
    END,
    -- We don't allow setting the primary key column manually
    null,
    -- Set the description for the column
    quote_literal(col_def_obj ->> 'description')
  )::__msar.col_def AS col_defs
  FROM attnum_cte, jsonb_array_elements(col_defs) AS col_def_obj
  WHERE (col_def_obj ->> 'name' IS NULL OR col_def_obj ->> 'name' <> 'id')
)
SELECT array_agg(col_defs)
FROM col_create_cte;
$$ LANGUAGE SQL;


CREATE OR REPLACE FUNCTION
msar.add_pkey_column(
  tab_id regclass,
  pkey_type msar.pkey_kind,
  drop_old_pkey_col boolean DEFAULT false,
  col_name text DEFAULT 'id'
) RETURNS integer AS $$/*
Add a primary key column with a predefined default to a table.

Any name collisions for the column are resolved automatically, with this column's name deferring to
the original column names in the table.

Args:
  tab_id: This is the OID or name of the table to which we'll add the primary key column.
  pkey_type: The "type" of the pkey column. 'UUIDv4' means a `uuid` column using the
             `gen_random_uuid()` function for its default values. 'IDENTITY' means an `integer`
             using `GENERATED BY DEFAULT AS IDENTITY` for default values.
  drop_old_pkey_col: Whether we should drop the current primary key column during this operation.
  col_name: This optional value will set the name of the column.
*/
BEGIN
  IF drop_old_pkey_col THEN
    PERFORM msar.drop_columns(tab_id, msar.get_pk_column(tab_id));
  END IF;
  PERFORM msar.drop_constraint(tab_id, oid)
    FROM pg_constraint WHERE conrelid=tab_id AND contype='p';
  EXECUTE format(
    'ALTER TABLE %I.%I ADD COLUMN %I %s;',
    msar.get_relation_schema_name(tab_id),
    msar.get_relation_name(tab_id),
    msar.build_unique_column_name(tab_id, col_name),
    CASE pkey_type
      WHEN 'IDENTITY' THEN 'integer PRIMARY KEY GENERATED BY DEFAULT AS IDENTITY'
      WHEN 'UUIDv4' THEN 'uuid PRIMARY KEY DEFAULT gen_random_uuid()'
    END
  );
  RETURN msar.get_pk_column(tab_id);
END;
$$ LANGUAGE plpgsql;


CREATE OR REPLACE FUNCTION
msar.set_pkey_column(
  tab_id regclass,
  col_id integer,
  default_type msar.pkey_kind DEFAULT null,
  drop_old_pkey_col boolean DEFAULT false
) RETURNS void AS $$/*
Set a primary key column with an optional predefined default on a table.

Args:
  tab_id: This is the OID or name of the table for which we'll set the primary key column.
  col_id: This is the attnum of the column we'll set as the primary key column.
  pkey_type: The "type" of the pkey column. 'UUIDv4' means a `uuid` column using the
             `gen_random_uuid()` function for its default values. 'IDENTITY' means an `integer`
             using `GENERATED BY DEFAULT AS IDENTITY` for default values. If `null` is passed, we
             do not set any default, or change the column type.
  drop_old_pkey_col: Whether we should drop the current primary key column during this operation.
*/
BEGIN
  IF drop_old_pkey_col THEN
    PERFORM msar.drop_columns(tab_id, msar.get_pk_column(tab_id));
  END IF;
  PERFORM msar.drop_constraint(tab_id, oid)
    FROM pg_constraint WHERE conrelid=tab_id AND contype='p';
  PERFORM msar.add_constraints(
    tab_id,
    jsonb_build_array(jsonb_build_object('type', 'p', 'columns', jsonb_build_array(col_id)))
  );
  IF default_type IS NOT NULL THEN
    EXECUTE format(
      CASE WHEN default_type = 'IDENTITY' AND attidentity = '' THEN
        $s$
        ALTER TABLE %1$I.%2$I
          ALTER COLUMN %3$I TYPE integer USING msar.cast_to_integer(%3$I),
          ALTER COLUMN %3$I ADD GENERATED BY DEFAULT AS IDENTITY;
        SELECT setval(pg_get_serial_sequence('%1$I.%2$I', '%3$s'), max(%3$I)) FROM %1$I.%2$I;
        $s$
      WHEN default_type = 'UUIDv4' THEN
        'ALTER TABLE %1$I.%2$I ALTER COLUMN %3$I SET DEFAULT gen_random_uuid();'
      ELSE
        ''
      END,
      msar.get_relation_schema_name(tab_id),
      msar.get_relation_name(tab_id),
      msar.get_column_name(tab_id, col_id)
    ) FROM pg_catalog.pg_attribute WHERE attrelid=tab_id AND attnum=col_id;
  END IF;
END;
$$ LANGUAGE plpgsql;


CREATE OR REPLACE FUNCTION
__msar.add_columns(tab_name text, col_defs variadic __msar.col_def[]) RETURNS text AS $$/*
Add the given columns to the given table.

Args:
  tab_name: Fully-qualified, quoted table name.
  col_defs: The columns to be added.
*/
WITH ca_cte AS (
  SELECT string_agg(
    'ADD COLUMN ' || __msar.build_col_def_text(col),
      ', '
    ) AS col_additions
  FROM unnest(col_defs) AS col
)
SELECT __msar.exec_ddl('ALTER TABLE %s %s', tab_name, col_additions) FROM ca_cte;
$$ LANGUAGE SQL RETURNS NULL ON NULL INPUT;


CREATE OR REPLACE FUNCTION
msar.add_columns(tab_id oid, col_defs jsonb, raw_default boolean DEFAULT false)
  RETURNS smallint[] AS $$/*
Add columns to a table.

Args:
  tab_id: The OID of the table to which we'll add columns.
  col_defs: a JSONB array defining columns to add. See __msar.process_col_def_jsonb for details.
  raw_default: Whether to treat defaults as raw SQL. DANGER!
*/
DECLARE
  col_create_defs __msar.col_def[];
  fq_table_name text := __msar.get_qualified_relation_name(tab_id);
BEGIN
  col_create_defs := __msar.process_col_def_jsonb(tab_id, col_defs, raw_default);
  PERFORM __msar.add_columns(fq_table_name, variadic col_create_defs);

  PERFORM
  __msar.comment_on_column(
      fq_table_name,
      col_create_def.name_,
      col_create_def.description
    )
  FROM unnest(col_create_defs) AS col_create_def
  WHERE col_create_def.description IS NOT NULL;

  RETURN array_agg(attnum)
    FROM (SELECT * FROM pg_attribute WHERE attrelid=tab_id) L
    INNER JOIN unnest(col_create_defs) R
    ON quote_ident(L.attname) = R.name_;
END;
$$ LANGUAGE plpgsql RETURNS NULL ON NULL INPUT;


----------------------------------------------------------------------------------------------------
----------------------------------------------------------------------------------------------------
-- MATHESAR ADD CONSTRAINTS FUNCTIONS
--
-- Add constraints to tables and (for NOT NULL) columns.
----------------------------------------------------------------------------------------------------
----------------------------------------------------------------------------------------------------


-- Constraint creation definition type -------------------------------------------------------------

CREATE TYPE __msar.con_def AS (
/*
This should be used in the context of a single ALTER TABLE command. So, no need to reference the
constrained table's OID.
*/
  name_ text, -- The name of the constraint to create, qualified and quoted.
  type_ "char", -- The type of constraint to create, as a "char". See pg_constraint.contype
  col_names text[], -- The columns for the constraint, quoted.
  deferrable_ boolean, -- Whether or not the constraint is deferrable.
  fk_rel_name text, -- The foreign table for an fkey, qualified and quoted.
  fk_col_names text[], -- The foreign table's columns for an fkey, quoted.
  fk_upd_action "char", -- Action taken when fk referent is updated. See pg_constraint.confupdtype.
  fk_del_action "char", -- Action taken when fk referent is deleted. See pg_constraint.confdeltype.
  fk_match_type "char", -- The match type of the fk constraint. See pg_constraint.confmatchtype.
  expression text -- Text SQL giving the expression for the constraint (if applicable).
);


CREATE OR REPLACE FUNCTION msar.get_fkey_action_from_char("char") RETURNS text AS $$/*
Map the "char" from pg_constraint to the update or delete action string.
*/
SELECT CASE
  WHEN $1 = 'a' THEN 'NO ACTION'
  WHEN $1 = 'r' THEN 'RESTRICT'
  WHEN $1 = 'c' THEN 'CASCADE'
  WHEN $1 = 'n' THEN 'SET NULL'
  WHEN $1 = 'd' THEN 'SET DEFAULT'
END;
$$ LANGUAGE SQL RETURNS NULL ON NULL INPUT;


CREATE OR REPLACE FUNCTION msar.get_fkey_match_type_from_char("char") RETURNS text AS $$/*
Convert a char to its proper string describing the match type.

NOTE: Since 'PARTIAL' is not implemented (and throws an error), we don't use it here.
*/
SELECT CASE
  WHEN $1 = 'f' THEN 'FULL'
  WHEN $1 = 's' THEN 'SIMPLE'
END;
$$ LANGUAGE SQL RETURNS NULL ON NULL INPUT;


CREATE OR REPLACE FUNCTION __msar.build_con_def_text(con __msar.con_def) RETURNS text AS $$/*
Build appropriate text defining the given constraint for table creation or alteration.

If the given con.name_ is null, the syntax changes slightly (we don't add 'CONSTRAINT'). The FOREIGN
KEY constraint has a number of extra strings that may or may not be appended.  The best
documentation for this is the FOREIGN KEY section of the CREATE TABLE docs:
https://www.postgresql.org/docs/current/sql-createtable.html

One helpful note is that this function makes use heavy of the || operator. This operator returns
null if either side is null, and thus

  'CONSTRAINT ' || con.name_ || ' '

is 'CONSTRAINT <name> ' when con.name_ is not null, and simply null if con.name_ is null.
*/
SELECT CASE
    WHEN con.type_ = 'u' THEN  -- It's a UNIQUE constraint
      format(
        '%sUNIQUE %s',
        'CONSTRAINT ' || con.name_ || ' ',
        __msar.build_text_tuple(con.col_names)
      )
    WHEN con.type_ = 'p' THEN  -- It's a PRIMARY KEY constraint
      format(
        '%sPRIMARY KEY %s',
        'CONSTRAINT ' || con.name_ || ' ',
        __msar.build_text_tuple(con.col_names)
      )
    WHEN con.type_ = 'f' THEN  -- It's a FOREIGN KEY constraint
      format(
        '%sFOREIGN KEY %s REFERENCES %s%s%s%s%s',
        'CONSTRAINT ' || con.name_ || ' ',
        __msar.build_text_tuple(con.col_names),
        con.fk_rel_name,
        __msar.build_text_tuple(con.fk_col_names),
        ' MATCH ' || msar.get_fkey_match_type_from_char(con.fk_match_type),
        ' ON DELETE ' || msar.get_fkey_action_from_char(con.fk_del_action),
        ' ON UPDATE ' || msar.get_fkey_action_from_char(con.fk_upd_action)
      )
    ELSE
      NULL
  END
  || CASE WHEN con.deferrable_ THEN 'DEFERRABLE' ELSE '' END;
$$ LANGUAGE SQL RETURNS NULL ON NULL INPUT;


CREATE OR REPLACE FUNCTION
__msar.process_con_def_jsonb(tab_id oid, con_create_arr jsonb)
  RETURNS __msar.con_def[] AS $$/*
Create an array of  __msar.con_def from a JSON array of constraint creation defining JSON.

Args:
  tab_id: The OID of the table where we'll create the constraints.
  con_create_arr: A jsonb array defining a constraint creation (must have "type" key; "name",
                  "not_null", and "default" keys optional).


The con_create_arr should have the form:
[
  {
    "name": <str> (optional),
    "type": <str>,
    "columns": [<int:str>, <int:str>, ...],
    "deferrable": <bool> (optional),
    "fkey_relation_id": <int> (optional),
    "fkey_columns": [<int>, <int>, ...] (optional),
    "fkey_update_action": <str> (optional),
    "fkey_delete_action": <str> (optional),
    "fkey_match_type": <str> (optional),
  },
  {
    ...
  }
]
If the constraint type is "f", then we require fkey_relation_id.

Numeric IDs are preferred over textual ones where both are accepted.
*/
SELECT array_agg(
  (
    -- build the name for the constraint, properly quoted.
    quote_ident(con_create_obj ->> 'name'),
    -- set the constraint type as a single char. See __msar.build_con_def_text for details.
    con_create_obj ->> 'type',
    -- Set the column names associated with the constraint.
    msar.get_column_names(tab_id, con_create_obj -> 'columns'),
    -- Set whether the constraint is deferrable or not (boolean).
    con_create_obj ->> 'deferrable',
    __msar.get_qualified_relation_name((con_create_obj -> 'fkey_relation_id')::integer::oid),
    -- Build the array of foreign columns for an fkey constraint.
    msar.get_column_names(
      -- We validate that the given OID (if any) is correct.
      (con_create_obj -> 'fkey_relation_id')::bigint::oid,
      con_create_obj -> 'fkey_columns'
    ),
    -- The below are passed directly. They define some parameters for FOREIGN KEY constraints.
    con_create_obj ->> 'fkey_update_action',
    con_create_obj ->> 'fkey_delete_action',
    con_create_obj ->> 'fkey_match_type',
    null -- not yet implemented
  )::__msar.con_def
) FROM jsonb_array_elements(con_create_arr) AS x(con_create_obj);
$$ LANGUAGE SQL;


CREATE OR REPLACE FUNCTION
__msar.add_constraints(tab_name text, con_defs variadic __msar.con_def[])
  RETURNS TEXT AS $$/*
Add the given constraints to the given table.

Args:
  tab_name: Fully-qualified, quoted table name.
  con_defs: The constraints to be added.
*/
WITH con_cte AS (
  SELECT string_agg('ADD ' || __msar.build_con_def_text(con), ', ') as con_additions
  FROM unnest(con_defs) as con
)
SELECT __msar.exec_ddl('ALTER TABLE %s %s', tab_name, con_additions) FROM con_cte;
$$ LANGUAGE SQL RETURNS NULL ON NULL INPUT;


CREATE OR REPLACE FUNCTION
msar.add_constraints(tab_id oid, con_defs jsonb) RETURNS oid[] AS $$/*
Add constraints to a table.

Args:
  tab_id: The OID of the table to which we'll add constraints.
  col_defs: a JSONB array defining constraints to add. See __msar.process_con_def_jsonb for details.
*/
DECLARE
  con_create_defs __msar.con_def[];
BEGIN
  con_create_defs := __msar.process_con_def_jsonb(tab_id, con_defs);
  PERFORM __msar.add_constraints(
    __msar.get_qualified_relation_name(tab_id),
    variadic con_create_defs
  );
  RETURN array_agg(oid) FROM pg_constraint WHERE conrelid=tab_id;
END;
$$ LANGUAGE plpgsql RETURNS NULL ON NULL INPUT;


CREATE TYPE __msar.not_null_def AS (
  col_name text, -- The column to be modified, quoted.
  not_null boolean -- The value to set for null or not null.
);


CREATE OR REPLACE FUNCTION
__msar.set_not_nulls(tab_name text, not_null_defs __msar.not_null_def[]) RETURNS TEXT AS $$/*
Set or drop not null constraints on columns
*/
WITH not_null_cte AS (
  SELECT string_agg(
    CASE
      WHEN not_null_def.not_null=true THEN format('ALTER %s SET NOT NULL', not_null_def.col_name)
      WHEN not_null_def.not_null=false THEN format ('ALTER %s DROP NOT NULL', not_null_def.col_name)
    END,
    ', '
  ) AS not_nulls
  FROM unnest(not_null_defs) as not_null_def
)
SELECT __msar.exec_ddl('ALTER TABLE %s %s', tab_name, not_nulls) FROM not_null_cte;
$$ LANGUAGE SQL RETURNS NULL ON NULL INPUT;


CREATE OR REPLACE FUNCTION
msar.copy_constraint(con_id oid, from_col_id smallint, to_col_id smallint)
  RETURNS oid[] AS $$/*
Copy a single constraint associated with a column.

Given a column with attnum 3 involved in the original constraint, and a column with attnum 4 to be
involved in the constraint copy, and other columns 1 and 2 involved in the constraint, suppose the
original constraint had conkey [1, 2, 3]. The copy constraint should then have conkey [1, 2, 4].

For now, this is only implemented for unique constraints.

Args:
  con_id: The oid of the constraint we'll copy.
  from_col_id: The column ID to be removed from the original's conkey in the copy.
  to_col_id: The column ID to be added to the original's conkey in the copy.
*/
WITH
  con_cte AS (SELECT * FROM pg_constraint WHERE oid=con_id AND contype='u'),
  con_def_cte AS (
    SELECT jsonb_agg(
      jsonb_build_object(
        'name', null,
        'type', con_cte.contype,
        'columns', array_replace(con_cte.conkey, from_col_id, to_col_id)
      )
    ) AS con_def FROM con_cte
  )
SELECT msar.add_constraints(con_cte.conrelid, con_def_cte.con_def) FROM con_cte, con_def_cte;
$$ LANGUAGE sql RETURNS NULL ON NULL INPUT;


CREATE OR REPLACE FUNCTION
msar.copy_column(
  tab_id oid, col_id smallint, copy_name text, copy_data boolean, copy_constraints boolean
) RETURNS smallint AS $$/*
Copy a column of a table
*/
DECLARE
  col_defs __msar.col_def[];
  tab_name text;
  col_name text;
  created_col_id smallint;
BEGIN
  col_defs := __msar.get_duplicate_col_defs(
    tab_id, ARRAY[col_id], ARRAY[copy_name], copy_data
  );
  tab_name := __msar.get_qualified_relation_name(tab_id);
  col_name := quote_ident(msar.get_column_name(tab_id, col_id));
  PERFORM __msar.add_columns(tab_name, VARIADIC col_defs);
  created_col_id := attnum
    FROM pg_attribute
    WHERE attrelid=tab_id AND quote_ident(attname)=col_defs[1].name_;
  IF copy_data THEN
    PERFORM __msar.exec_ddl(
      'UPDATE %s SET %s=%s',
      tab_name, col_defs[1].name_, quote_ident(msar.get_column_name(tab_id, col_id))
    );
  END IF;
  IF copy_constraints THEN
    PERFORM msar.copy_constraint(oid, col_id, created_col_id)
    FROM pg_constraint
    WHERE conrelid=tab_id AND ARRAY[col_id] <@ conkey;
    PERFORM msar.set_not_null(
      tab_id, created_col_id, attnotnull
    )
    FROM pg_attribute WHERE attrelid=tab_id AND attnum=col_id;
  END IF;
  RETURN created_col_id;
END;
$$ LANGUAGE plpgsql;


CREATE OR REPLACE FUNCTION
msar.get_extracted_con_def_jsonb(tab_id oid, col_ids integer[]) RETURNS jsonb AS $$/*
Get a JSON array of constraint definitions from given columns for creation of an extracted table.

See the __msar.process_con_def_jsonb for a description of the JSON.

Args:
  tab_id: The OID of the table containing the constraints whose definitions we want.
  col_ids: The attnum of columns with the constraints whose definitions we want.
*/

SELECT jsonb_agg(
  jsonb_build_object(
    'type', contype,
    'columns', ARRAY[attname],
    'deferrable', condeferrable,
    'fkey_relation_id', confrelid::bigint,
    'fkey_columns', coalesce(confkey, ARRAY[]::smallint[]),
    'fkey_update_action', confupdtype,
    'fkey_delete_action', confdeltype,
    'fkey_match_type', confmatchtype
  )
)
FROM pg_constraint
  JOIN unnest(col_ids) AS columns_to_copy(col_id) ON pg_constraint.conkey[1]=columns_to_copy.col_id
  JOIN pg_attribute
    ON pg_attribute.attnum=columns_to_copy.col_id AND pg_attribute.attrelid=pg_constraint.conrelid
WHERE pg_constraint.conrelid=tab_id AND (pg_constraint.contype='f' OR pg_constraint.contype='u');
$$ LANGUAGE sql RETURNS NULL ON NULL INPUT;


----------------------------------------------------------------------------------------------------
----------------------------------------------------------------------------------------------------
-- MATHESAR DROP TABLE FUNCTIONS
--
-- Drop a table.
----------------------------------------------------------------------------------------------------
----------------------------------------------------------------------------------------------------

-- Drop table --------------------------------------------------------------------------------------

CREATE OR REPLACE FUNCTION
__msar.drop_table(tab_name text, cascade_ boolean, if_exists boolean) RETURNS text AS $$/*
Drop a table, returning the command executed.

Args:
  tab_name: The qualified, quoted name of the table we will drop.
  cascade_: Whether to add CASCADE.
  if_exists_: Whether to ignore an error if the table doesn't exist
*/
DECLARE
  cmd_template TEXT;
BEGIN
  IF if_exists
  THEN
    cmd_template := 'DROP TABLE IF EXISTS %s';
  ELSE
    cmd_template := 'DROP TABLE %s';
  END IF;
  IF cascade_
  THEN
    cmd_template = cmd_template || ' CASCADE';
  END IF;
  RETURN __msar.exec_ddl(cmd_template, tab_name);
END;
$$ LANGUAGE plpgsql RETURNS NULL ON NULL INPUT;


CREATE OR REPLACE FUNCTION
msar.drop_table(tab_id oid, cascade_ boolean) RETURNS text AS $$/*
Drop a table, returning the fully qualified name of the dropped table.

Args:
  tab_id: The OID of the table to drop
  cascade_: Whether to drop dependent objects.
*/
DECLARE relation_name text;
BEGIN
  relation_name := __msar.get_qualified_relation_name_or_null(tab_id);
  -- if_exists doesn't work while working with oids because
  -- the SQL query gets parameterized with tab_id instead of relation_name
  -- since we're unable to find the relation_name for a non existing table.
  PERFORM __msar.drop_table(relation_name, cascade_, if_exists => false);
  RETURN relation_name;
END;
$$ LANGUAGE plpgsql RETURNS NULL ON NULL INPUT;


CREATE OR REPLACE FUNCTION
msar.drop_table(sch_name text, tab_name text, cascade_ boolean, if_exists boolean)
  RETURNS text AS $$/*
Drop a table, returning the command executed.

Args:
  sch_name: The schema of the table to drop.
  tab_name: The name of the table to drop.
  cascade_: Whether to drop dependent objects.
  if_exists_: Whether to ignore an error if the table doesn't exist
*/
DECLARE qualified_tab_name text;
BEGIN
  qualified_tab_name := __msar.build_qualified_name_sql(sch_name, tab_name);
  RETURN __msar.drop_table(qualified_tab_name, cascade_, if_exists);
END;
$$ LANGUAGE plpgsql RETURNS NULL ON NULL INPUT;


----------------------------------------------------------------------------------------------------
----------------------------------------------------------------------------------------------------
-- MATHESAR DROP CONSTRAINT FUNCTIONS
--
-- Drop a constraint.
----------------------------------------------------------------------------------------------------
----------------------------------------------------------------------------------------------------

CREATE OR REPLACE FUNCTION
msar.drop_constraint(sch_name text, tab_name text, con_name text) RETURNS TEXT AS $$/*
Drop a constraint

Args:
  sch_name: The name of the schema where the table with constraint to be dropped resides, unquoted.
  tab_name: The name of the table that has the constraint to be dropped, unquoted.
  con_name: Name of the constraint to drop, unquoted.
*/
BEGIN
  EXECUTE format('ALTER TABLE %I.%I DROP CONSTRAINT %I', sch_name, tab_name, con_name);
  RETURN con_name;
END;
$$ LANGUAGE plpgsql RETURNS NULL ON NULL INPUT;


CREATE OR REPLACE FUNCTION
msar.drop_constraint(tab_id oid, con_id oid) RETURNS TEXT AS $$/*
Drop a constraint

Args:
  tab_id: OID of the table that has the constraint to be dropped.
  con_id: OID of the constraint to be dropped.
*/
BEGIN
  RETURN msar.drop_constraint(
    msar.get_relation_schema_name(tab_id),
    msar.get_relation_name(tab_id),
    msar.get_constraint_name(con_id)
  );
END;
$$ LANGUAGE plpgsql RETURNS NULL ON NULL INPUT;


-- Create Mathesar table function

CREATE OR REPLACE FUNCTION
__msar.add_table(tab_name text, col_defs __msar.col_def[], con_defs __msar.con_def[])
  RETURNS text AS $$/*
Add a table, returning the command executed.

Args:
  tab_name: A qualified & quoted name for the table to be added.
  col_defs: An array of __msar.col_def defining the column set of the new table.
  con_defs (optional): An array of __msar.con_def defining the constraints for the new table.

Note: Even if con_defs is null, there can be some column-level constraints set in col_defs.
*/
WITH col_cte AS (
  SELECT string_agg(__msar.build_col_def_text(col), ', ') AS table_columns
  FROM unnest(col_defs) AS col
), con_cte AS (
  SELECT string_agg(__msar.build_con_def_text(con), ', ') AS table_constraints
  FROM unnest(con_defs) as con
)
SELECT __msar.exec_ddl(
  'CREATE TABLE %s (%s)',
  tab_name,
  concat_ws(', ', table_columns, table_constraints)
)
FROM col_cte, con_cte;
$$ LANGUAGE SQL;


CREATE OR REPLACE FUNCTION
msar.add_mathesar_table(
  sch_id oid,
  tab_name text,
  pk_col_def jsonb,
  col_defs jsonb,
  con_defs jsonb,
  own_id regrole,
  comment_ text
) RETURNS jsonb AS $$/*
Add a table, with a default id column, returning the OID & name of the created table.

Args:
  sch_id: The OID of the schema where the table will be created.
  tab_name (optional): The unquoted name for the new table.
  pk_col_defs (optional): The primary key column for the new table.
  col_defs (optional): The columns for the new table, in order.
  con_defs (optional): The constraints for the new table.
  own_id   (optional): The OID of the role who will own the new table.
  comment_ (optional): The comment for the new table.

Note:
  - If tab_name is NULL, the table will be created with a name in the format 'Table <n>'.
  - If col_defs is NULL, the table will still be created with a default 'id' column.
  - If an 'id' column is provided, it will be renamed to an auto-generated name.
  - There would always be an 'id' column which would be created by Mathesar.
  - If own_id is NULL, the current role will be the owner of the new table.
*/
DECLARE
  schema_name text;
  table_count integer;
  prefix text;
  uq_table_name text;
  fq_table_name text;
  created_table_id oid;
  column_defs __msar.col_def[];
  constraint_defs __msar.con_def[];
  id_col_name text;
  existing_col_names text[];
  renamed_columns jsonb := '{}'::jsonb;
BEGIN
  schema_name := msar.get_schema_name(sch_id);
  IF NULLIF(tab_name, '') IS NOT NULL AND NOT EXISTS(
      SELECT oid FROM pg_catalog.pg_class WHERE relname = tab_name AND relnamespace = sch_id
    )
  THEN
    fq_table_name := format('%I.%I', schema_name, tab_name);
  ELSE
    -- determine what prefix to use for table name generation
    IF NULLIF(tab_name, '') IS NOT NULL THEN
      prefix := tab_name || ' ';
    ELSE
      prefix := 'Table ';
    END IF;
    -- generate a table name if one doesn't exist
    SELECT COUNT(*) + 1 INTO table_count
    FROM pg_catalog.pg_class
    WHERE relkind = 'r' AND relnamespace = sch_id;
    uq_table_name := prefix || table_count;
    -- avoid name collisions
    WHILE EXISTS (
      SELECT oid FROM pg_catalog.pg_class WHERE relname = uq_table_name AND relnamespace = sch_id
    ) LOOP
      table_count := table_count + 1;
      uq_table_name := prefix || table_count;
    END LOOP;
    fq_table_name := format('%I.%I', schema_name, uq_table_name);
  END IF;

  IF jsonb_path_exists(col_defs, '$[*] ? (@.name == "id")') THEN
    -- rename 'id' 
    SELECT array_agg(col_def->>'name') INTO existing_col_names FROM jsonb_array_elements(col_defs) col_def;
    id_col_name := msar.get_unique_local_identifier(existing_col_names, 'id');

    col_defs := (
      SELECT jsonb_agg(
        CASE WHEN col_def->>'name' = 'id' THEN jsonb_set(col_def, '{name}', to_jsonb(id_col_name))
          ELSE col_def END
    ) FROM jsonb_array_elements(col_defs) col_def);

    renamed_columns := jsonb_build_object('id', id_col_name);
  END IF;
  column_defs := array_cat(
    __msar.process_pk_col_def(
      COALESCE(pk_col_def->>'name', 'id'),
      COALESCE(pk_col_def->>'type', 'IDENTITY')::msar.pkey_kind
    ), __msar.process_col_def_jsonb(0, col_defs, false)
  );
  constraint_defs := __msar.process_con_def_jsonb(0, con_defs);
  PERFORM __msar.add_table(fq_table_name, column_defs, constraint_defs);
  created_table_id := fq_table_name::regclass::oid;
  PERFORM msar.comment_on_table(created_table_id, comment_);
  IF own_id IS NOT NULL THEN
    PERFORM msar.transfer_table_ownership(created_table_id, own_id);
  END IF;

  RETURN jsonb_build_object(
    'oid', created_table_id::bigint,
    'name', relname,
    'renamed_columns', renamed_columns::jsonb,
    'pkey_column_attnum', msar.get_pk_column(created_table_id)
  ) FROM pg_catalog.pg_class WHERE oid = created_table_id;
END;
$$ LANGUAGE plpgsql;


CREATE OR REPLACE FUNCTION
msar.prepare_table_for_import(
  sch_id oid,
  tab_name text,
  col_names text[],
  comment_ text
) RETURNS jsonb AS $$/*
Add a table, with a default id column, returning a JSON object containing a properly formatted SQL
statement to carry out `COPY FROM`, table_oid & table_name of the created table.

Each returned JSON object will have the form:
  {
    "copy_sql": <str>,
    "table_oid": <int>,
    "table_name": <str>,
    "renamed_columns": <arr>
  }

Args:
  sch_id: The OID of the schema where the table will be created.
  tab_name (optional): The unquoted name for the new table.
  col_defs: The columns for the new table, in order.
  comment_ (optional): The comment for the new table.
*/
DECLARE
  sch_name text;
  rel_name text;
  col_defs jsonb;
  mathesar_table json;
  rel_id oid;
  col_names_sql text;
  copy_sql text;
BEGIN
  -- Build column definition jsonb
  col_defs := jsonb_agg(jsonb_build_object('name', n)) FROM unnest(col_names) AS x(n);
  -- Create string table
  mathesar_table := msar.add_mathesar_table(sch_id, tab_name, NULL, col_defs, NULL, NULL, comment_);
  rel_id := mathesar_table ->> 'oid';
  -- Get unquoted schema and table name for the created table
  SELECT nspname, relname INTO sch_name, rel_name
  FROM pg_catalog.pg_class AS pgc
  LEFT JOIN pg_catalog.pg_namespace AS pgn
  ON pgc.relnamespace = pgn.oid
  WHERE pgc.oid = rel_id;
  -- Aggregate TEXT type column names of the created table
  SELECT string_agg(quote_ident(attname), ', ') INTO col_names_sql
  FROM pg_catalog.pg_attribute
  WHERE attrelid = rel_id AND atttypid = 'TEXT'::regtype::oid;
  -- Create a properly formatted COPY SQL string
  copy_sql := format('COPY %I.%I (%s) FROM STDIN', sch_name, rel_name, col_names_sql);
  RETURN jsonb_build_object(
    'copy_sql', copy_sql,
    'table_oid', rel_id::bigint,
    'table_name', relname,
    'renamed_columns', mathesar_table -> 'renamed_columns',
    'pkey_column_attnum', mathesar_table -> 'pkey_column_attnum'
  ) FROM pg_catalog.pg_class WHERE oid = rel_id;
END;
$$ LANGUAGE plpgsql;


CREATE OR REPLACE FUNCTION
msar.get_preview(
  tab_id oid,
  col_cast_def jsonb,
  rec_limit integer
) RETURNS jsonb AS $$/*
Preview a table, applying different type casts and options to the underlying columns before import,
returning a JSON object describing the records of the table.

Note that these casts are temporary and do not alter the data in the underlying table,
if you wish to alter these settings permanantly for the columns see msar.alter_columns.

Args:
  tab_id: The OID of the table to preview.
  col_cast_def: A JSON object describing the column settings to apply.
  rec_limit (optional): The upper limit for the number of records to return.

The col_cast_def JSONB should have the form:
[
  {
    "attnum": <int>,
    "type": {
      "name": <str>,
      "options": {
        "length": <integer>,
        "precision": <integer>,
        "scale": <integer>
        "fields": <str>,
        "array": <boolean>
      }
    },
  },
  {
    ...
  },
  ...
]
*/
DECLARE
  tab_name text;
  sel_query text;
  records jsonb;
BEGIN
  tab_name := __msar.get_qualified_relation_name(tab_id);
  sel_query := 'SELECT %s FROM %s LIMIT %L';
  WITH preview_cte AS (
    SELECT string_agg(
      'CAST(' ||
      __msar.build_cast_expr(
        quote_ident(msar.get_column_name(tab_id, (col_cast ->> 'attnum')::integer)), col_cast -> 'type' ->> 'name'
      ) ||
      ' AS ' ||
      msar.build_type_text(col_cast -> 'type') ||
      ')'|| ' AS ' || quote_ident(msar.get_column_name(tab_id, (col_cast ->> 'attnum')::integer)),
      ', '
    ) AS cast_expr
    FROM jsonb_array_elements(col_cast_def) AS col_cast
  )
  SELECT
    __msar.exec_dql(sel_query, cast_expr, tab_name, rec_limit::text)
  INTO records FROM preview_cte;
  RETURN records;
END;
$$ LANGUAGE plpgsql;


----------------------------------------------------------------------------------------------------
----------------------------------------------------------------------------------------------------
-- COLUMN ALTERATION FUNCTIONS
--
-- Functions in this section should be related to altering columns' names, types, and constraints.
----------------------------------------------------------------------------------------------------
----------------------------------------------------------------------------------------------------


-- Rename columns ----------------------------------------------------------------------------------

CREATE OR REPLACE FUNCTION
__msar.rename_column(tab_name text, old_col_name text, new_col_name text) RETURNS text AS $$/*
Change a column name, returning the command executed

Args:
  tab_name: The qualified, quoted name of the table where we'll change a column name
  old_col_name: The quoted name of the column to change.
  new_col_name: The quoted new name for the column.
*/
DECLARE
  cmd_template text;
BEGIN
  cmd_template := 'ALTER TABLE %s RENAME COLUMN %s TO %s';
  IF old_col_name <> new_col_name THEN
    RETURN __msar.exec_ddl(cmd_template, tab_name, old_col_name, new_col_name);
  ELSE
    RETURN null;
  END IF;
END;
$$ LANGUAGE plpgsql RETURNS NULL ON NULL INPUT;


CREATE OR REPLACE FUNCTION
msar.rename_column(tab_id oid, col_id integer, new_col_name text) RETURNS smallint AS $$/*
Change a column name, returning the command executed

Args:
  tab_id: The OID of the table whose column we're renaming
  col_id: The ID of the column to rename
  new_col_name: The unquoted new name for the column.
*/
BEGIN
  PERFORM __msar.rename_column(
    tab_name => __msar.get_qualified_relation_name(tab_id),
    old_col_name => quote_ident(msar.get_column_name(tab_id, col_id)),
    new_col_name => quote_ident(new_col_name)
  );
  RETURN col_id;
END;
$$ LANGUAGE plpgsql RETURNS NULL ON NULL INPUT;


CREATE OR REPLACE FUNCTION __msar.build_cast_expr(val text, type_ text) RETURNS text AS $$/*
Build an expression for casting a column in Mathesar, returning the text of that expression.

Args:
  val: This is quite general, and isn't sanitized in any way. It can be either a literal or a column
       identifier, since we want to be able to produce a casting expression in either case.
  type_: This type name string must cast properly to a regtype.
*/
SELECT msar.get_cast_function_name(type_::regtype) || '(' || val || ')'
$$ LANGUAGE SQL RETURNS NULL ON NULL INPUT;


CREATE OR REPLACE FUNCTION
msar.build_cast_expr(tab_id regclass, col_id smallint, typ_id regtype) RETURNS text AS $$/*
Build an expression for casting a column in Mathesar, returning the text of that expression.

We throw an error in cases where the casting function doesn't exist. This is assumed to be an error
the user should know about.

Args:
  tab_id: The OID of the table whose column we're casting.
  col_id: The attnum of the column in the table.
  typ_id: The OID of the type we will cast to.
*/
SELECT msar.get_cast_function_name(typ_id)
  || '('
  || format('%I', msar.get_column_name(tab_id, col_id))
  || ')';
$$ LANGUAGE SQL RETURNS NULL ON NULL INPUT;


CREATE OR REPLACE FUNCTION
__msar.build_col_drop_default_expr(tab_id oid, col_id integer, new_type text, new_default jsonb)
  RETURNS TEXT AS $$/*
Build an expression for dropping a column's default, returning the text of that expression.

This function is private, and not general: It builds an expression in the context of the
msar.process_col_alter_jsonb function and should not otherwise be called independently, since it has
logic specific to that context. In that setting, we drop the default for the specified column if the
caller specifies that we're setting a new_default of NULL, or if we're changing the type of the
column.

Args:
  tab_id: The OID of the table where the column with the default to be dropped lives.
  col_id: The attnum of the column with the undesired default.
  new_type: This gives the function context letting it know whether to drop the default or not. If
            we are setting a new type for the column, we will always drop the default first.
  new_default: This also gives us context letting us know whether to drop the default. By setting
               the 'new_default' to (jsonb) null, the caller specifies that we should drop the
               column's default.
*/
SELECT CASE WHEN new_type IS NOT NULL OR jsonb_typeof(new_default)='null' THEN
  'ALTER COLUMN ' || quote_ident(msar.get_column_name(tab_id, col_id)) || ' DROP DEFAULT'
 END;
$$ LANGUAGE SQL;

CREATE OR REPLACE FUNCTION
__msar.build_col_retype_expr(tab_id oid, col_id integer, new_type text) RETURNS text AS $$/*
Build an expression to change a column's type, returning the text of that expression.

Note that this function wraps the type alteration in a cast expression. If we have the custom
cast functions available, we prefer those to the default PostgreSQL casting behavior.

Args:
  tab_id: The OID of the table containing the column whose type we'll alter.
  col_id: The attnum of the column whose type we'll alter.
  new_type: The target type to which we'll alter the column.
*/
SELECT 'ALTER COLUMN '
  || quote_ident(msar.get_column_name(tab_id, col_id))
  || ' TYPE '
  || new_type
  || ' USING '
  || __msar.build_cast_expr(quote_ident(msar.get_column_name(tab_id, col_id)), new_type);
$$ LANGUAGE SQL RETURNS NULL ON NULL INPUT;


CREATE OR REPLACE FUNCTION __msar.build_col_default_expr(
  tab_id oid,
  col_id integer,
  old_default text,
  new_default jsonb,
  new_type text
) RETURNS text AS $$/*
Build an expression to set a column's default value, returning the text of that expression.

This function is private, and not general. The expression it builds is in the context of the calling
msar.process_col_alter_jsonb function. In particular, this function can also reset the original
default after a column type alteration, but cast to the new type of the column. We also avoid
setting a new default in cases where the new default argument is (sql) NULL, or a JSONB null.

Args:
  tab_id: The OID of the table containing the column whose default we'll alter.
  col_id: The attnum of the column whose default we'll alter.
  old_default: The current default. In some cases in the context of the caller, we want to reset the
               original default, but cast to a new type.
  new_default: The new desired default. It's left as JSONB since we are using JSONB 'null' values to
               represent 'drop the column default'.
  new_type: The target type to which we'll cast the new default.
*/
DECLARE
  default_expr text;
  raw_default_expr text;
BEGIN
  -- In this case, we assume the intent is to clear out the original default.
  IF jsonb_typeof(new_default)='null' THEN
    default_expr := null;
  -- We get the root JSONB value as text if it exists.
  ELSEIF new_default #>> '{}' IS NOT NULL THEN
    default_expr := format('%L', new_default #>> '{}');  -- sanitize since this could be user input.
  -- At this point, we know we're not setting a new default, or dropping the old one.
  -- So, we check whether the original default is potentially dynamic, and whether we need to cast
  -- it to a new type.
  ELSEIF msar.is_default_possibly_dynamic(tab_id, col_id) AND new_type IS NOT NULL THEN
    -- We add casting the possibly dynamic expression to the new type as part of the default
    -- expression in this case.
    default_expr := format('%s::%s', old_default, new_type);
  ELSEIF old_default IS NOT NULL AND new_type IS NOT NULL THEN
    -- If we arrive here, then we know the old_default is a constant value, and we want to cast the
    -- old default value to the new type *before* setting it as the new default. This avoids
    -- building up nested cast functions in the default expression.
    -- The first step is to execute the cast expression, putting the result into a new variable.
    EXECUTE format('SELECT %s', __msar.build_cast_expr(old_default, new_type))
      INTO raw_default_expr;
    -- Then we format that new variable's value as a literal.
    default_expr := format('%L', raw_default_expr);
  END IF;
  RETURN
    format('ALTER COLUMN %I SET DEFAULT ', msar.get_column_name(tab_id, col_id)) || default_expr;
END;
$$ LANGUAGE plpgsql;


CREATE OR REPLACE FUNCTION
__msar.build_col_not_null_expr(tab_id oid, col_id integer, not_null boolean) RETURNS text AS $$/*
Build an expression to alter a column's NOT NULL setting, returning the text of that expression.

Args:
  tab_id: The OID of the table containing the column whose nullability we'll alter.
  col_id: The attnum of the column whose nullability we'll alter.
  not_null: If true, we 'SET NOT NULL'. If false, we 'DROP NOT NULL' if null, we do nothing.
*/
SELECT 'ALTER COLUMN '
  || quote_ident(msar.get_column_name(tab_id, col_id))
  || CASE WHEN not_null THEN ' SET ' ELSE ' DROP ' END
  || 'NOT NULL';
$$ LANGUAGE SQL RETURNS NULL ON NULL INPUT;


CREATE OR REPLACE FUNCTION
__msar.build_col_drop_text(tab_id oid, col_id integer, col_delete boolean) RETURNS text AS $$/*
Build an expression to drop a column from a table, returning the text of that expression.

Args:
  tab_id: The OID of the table containing the column whose nullability we'll alter.
  col_id: The attnum of the column whose nullability we'll alter.
  col_delete: If true, we drop the column. If false or null, we do nothing.
*/
SELECT CASE WHEN col_delete THEN 'DROP COLUMN ' || quote_ident(msar.get_column_name(tab_id, col_id)) END;
$$ LANGUAGE SQL RETURNS NULL ON NULL INPUT;


CREATE OR REPLACE FUNCTION
msar.process_col_alter_jsonb(tab_id oid, col_alters jsonb) RETURNS text AS $$/*
Turn a JSONB array representing a set of desired column alterations into a text expression.

Args:
  tab_id The OID of the table whose columns we'll alter.
  col_alters: a JSONB array defining the list of column alterations.

The col_alters JSONB should have the form:
[
  {
    "attnum": <int>,
    "type": <obj> (optional),
    "default": <any> (optional),
    "not_null": <bool> (optional),
    "delete": <bool> (optional),
    "name": <str> (optional),
  },
  {
    ...
  },
  ...
]

Notes on the col_alters JSONB
- For more info about the type object, see the msar.build_type_text function.
- The "name" key isn't used in this function; it's included here for completeness.
- A possible 'gotcha' is the "default" key.
  - If omitted, no change to the default for the given column will occur, other than to cast it to
    the new type if a type change is specified.
  - If, on the other hand, the "default" key is set to an explicit value of null, then we will
    interpret that as a directive to set the column's default to NULL, i.e., we'll drop the current
    default setting.
- If the column is a default mathesar ID column, we will silently skip it so it won't be altered.
*/
WITH prepped_alters AS (
  SELECT
    tab_id,
    (col_alter_obj ->> 'attnum')::integer AS col_id,
    msar.build_type_text_complete(col_alter_obj -> 'type', format_type(atttypid, null)) AS new_type,
    -- We get the old default expression from a catalog table before modifying anything, so we can
    -- reset it properly if we alter the column type.
    pg_get_expr(adbin, tab_id) old_default,
    col_alter_obj -> 'default' AS new_default,
    (col_alter_obj -> 'not_null')::boolean AS not_null,
    (col_alter_obj -> 'delete')::boolean AS delete_
  FROM
    (SELECT tab_id) as arg,
    jsonb_array_elements(col_alters) as t(col_alter_obj)
    INNER JOIN pg_attribute ON (t.col_alter_obj ->> 'attnum')::smallint=attnum AND tab_id=attrelid
    LEFT JOIN pg_attrdef ON (t.col_alter_obj ->> 'attnum')::smallint=adnum AND tab_id=adrelid
  WHERE NOT msar.is_mathesar_id_column(tab_id, (t.col_alter_obj ->> 'attnum')::integer)
)
SELECT string_agg(
  nullif(
    concat_ws(
      ', ',
      __msar.build_col_drop_default_expr(tab_id, col_id, new_type, new_default),
      __msar.build_col_retype_expr(tab_id, col_id, new_type),
      __msar.build_col_default_expr(tab_id, col_id, old_default, new_default, new_type),
      __msar.build_col_drop_text(tab_id, col_id, delete_)
    ),
    ''
  ),
  ', '
)
FROM prepped_alters;
$$ LANGUAGE SQL RETURNS NULL ON NULL INPUT;


CREATE OR REPLACE FUNCTION
msar.set_not_null(tab_id regclass, col_id smallint, not_null boolean) RETURNS text AS $$/*
Alter a column's NOT NULL setting, returning the text of the expression executed.

Args:
  tab_id: The OID of the table containing the column whose nullability we'll alter.
  col_id: The attnum of the column whose nullability we'll alter.
  not_null: If true, we 'SET NOT NULL'. If false, we 'DROP NOT NULL' if null, we do nothing.
*/
  SELECT __msar.exec_ddl(
    'ALTER TABLE %I.%I ALTER COLUMN %I %s NOT NULL',
    msar.get_relation_schema_name(tab_id),
    msar.get_relation_name(tab_id),
    msar.get_column_name(tab_id, col_id),
    CASE WHEN not_null THEN 'SET' ELSE 'DROP' END
  );
$$ LANGUAGE SQL RETURNS NULL ON NULL INPUT;


CREATE OR REPLACE FUNCTION
msar.alter_columns(tab_id oid, col_alters jsonb) RETURNS integer[] AS $$/*
Alter columns of the given table in bulk, returning the IDs of the columns so altered.

Args:
  tab_id: The OID of the table whose columns we'll alter.
  col_alters: a JSONB describing the alterations to make.

For the specification of the col_alters JSONB, see the msar.process_col_alter_jsonb function.

Note that all alterations except renaming, commenting & setting/unsetting not-null are done in bulk,
and then all name changes are done one at a time afterwards. This is because the SQL design
specifies at most one name-changing clause per query.
*/
DECLARE
  col RECORD;
  col_alter_str text := msar.process_col_alter_jsonb(tab_id, col_alters);
  return_attnum_arr integer[];
BEGIN
  -- TODO: This section for bulk alter is to be removed entirely.
  --*************************************************
  IF col_alter_str IS NOT NULL THEN
    PERFORM __msar.exec_ddl(
      'ALTER TABLE %s %s',
      __msar.get_qualified_relation_name(tab_id),
      msar.process_col_alter_jsonb(tab_id, col_alters)
    );
  END IF;
  --**************************************************
  FOR col IN
    SELECT
      (col_alter_obj ->> 'attnum')::smallint AS attnum,
      (col_alter_obj -> 'not_null')::boolean AS not_null,
      (col_alter_obj ->> 'name')::text AS new_name,

      col_alter_obj->>'description' AS comment_,
      __msar.jsonb_key_exists(col_alter_obj, 'description') AS has_comment

    FROM jsonb_array_elements(col_alters) AS x(col_alter_obj)
  LOOP
    PERFORM msar.set_not_null(tab_id, col.attnum, col.not_null);
    PERFORM msar.rename_column(tab_id, col.attnum, col.new_name);
    IF col.has_comment THEN
      PERFORM msar.comment_on_column(tab_id, col.attnum, col.comment_);
    END IF;
    -- PG13 doesn't allow concat b/w integer[] and smallint need to typecast
    return_attnum_arr := return_attnum_arr || col.attnum::integer; 
  END LOOP;
  RETURN return_attnum_arr; -- do we really need this??
END;
$$ LANGUAGE plpgsql RETURNS NULL ON NULL INPUT;


-- Comment on column -------------------------------------------------------------------------------


CREATE OR REPLACE FUNCTION
__msar.comment_on_column(
  tab_name text,
  col_name text,
  comment_ text
) RETURNS text AS $$/*
Change the description of a column, returning command executed. If comment_ is NULL, column's
comment is removed.

Args:
  tab_name: The name of the table containg the column whose comment we will change.
  col_name: The name of the column whose comment we'll change
  comment_: The new comment. Any quotes or special characters must be escaped.
*/
DECLARE
  comment_or_null text := COALESCE(comment_, 'NULL');
BEGIN
RETURN __msar.exec_ddl(
  'COMMENT ON COLUMN %s.%s IS %s',
  tab_name,
  col_name,
  comment_or_null
);
END;
$$ LANGUAGE plpgsql;


CREATE OR REPLACE FUNCTION
msar.comment_on_column(
  sch_name text,
  tab_name text,
  col_name text,
  comment_ text
) RETURNS text AS $$/*
Change the description of a column, returning command executed.

Args:
  sch_name: The schema of the table whose column's comment we will change.
  tab_name: The name of the table whose column's comment we will change.
  col_name: The name of the column whose comment we will change.
  comment_: The new comment.
*/
SELECT __msar.comment_on_column(
  __msar.build_qualified_name_sql(sch_name, tab_name),
  quote_ident(col_name),
  quote_literal(comment_)
);
$$ LANGUAGE SQL;


CREATE OR REPLACE FUNCTION
__msar.comment_on_column(
  tab_id oid,
  col_id integer,
  comment_ text
) RETURNS text AS $$/*
Change the description of a column, returning command executed.

Args:
  tab_id: The OID of the table containg the column whose comment we will change.
  col_id: The ATTNUM of the column whose comment we will change.
  comment_: The new comment.
*/
SELECT __msar.comment_on_column(
  __msar.get_qualified_relation_name(tab_id),
  quote_ident(msar.get_column_name(tab_id, col_id)),
  comment_
);
$$ LANGUAGE SQL;


CREATE OR REPLACE FUNCTION
msar.comment_on_column(
  tab_id oid,
  col_id integer,
  comment_ text
) RETURNS text AS $$/*
Change the description of a column, returning command executed.

Args:
  tab_id: The OID of the table containg the column whose comment we will change.
  col_id: The ATTNUM of the column whose comment we will change.
  comment_: The new comment.
*/
SELECT __msar.comment_on_column(
  tab_id,
  col_id,
  quote_literal(comment_)
);
$$ LANGUAGE SQL;


----------------------------------------------------------------------------------------------------
----------------------------------------------------------------------------------------------------
-- MATHESAR LINK FUNCTIONS
--
-- Add a link to the table.
----------------------------------------------------------------------------------------------------
----------------------------------------------------------------------------------------------------

-- Create a Many-to-One or a One-to-One link -------------------------------------------------------


CREATE OR REPLACE FUNCTION
msar.add_foreign_key_column(
  col_name text,
  rel_id oid,
  frel_id oid,
  unique_link boolean DEFAULT false
) RETURNS smallint AS $$/*
Create a many-to-one or a one-to-one link between tables, returning the attnum of the newly created
column, returning the attnum of the added column.

Args:
  col_name: Name of the new column to be created in the referrer table, unquoted.
  rel_id: The OID of the referrer table, named for conrelid in the pg_attribute table.
  frel_id: The OID of the referent table, named for confrelid in the pg_attribute table.
  unique_link: Whether to make the link one-to-one instead of many-to-one.
*/
DECLARE
  pk_col_id smallint;
  col_defs jsonb;
  added_col_ids smallint[];
  con_defs jsonb;
BEGIN
  pk_col_id := msar.get_pk_column(frel_id);
  col_defs := jsonb_build_array(
    jsonb_build_object(
      'name', col_name,
      'type', jsonb_build_object('name', msar.get_column_type(frel_id, pk_col_id))
    )
  );
  added_col_ids := msar.add_columns(rel_id , col_defs , false);
  con_defs := jsonb_build_array(
    jsonb_build_object(
      'name', null,
      'type', 'f',
      'columns', added_col_ids,
      'deferrable', false,
      'fkey_relation_id', frel_id::integer,
      'fkey_columns', jsonb_build_array(pk_col_id)
    )
  );
  IF unique_link THEN
    con_defs := jsonb_build_array(
      jsonb_build_object(
        'name', null,
        'type', 'u',
        'columns', added_col_ids)
    ) || con_defs;
  END IF;
  PERFORM msar.add_constraints(rel_id , con_defs);
  RETURN added_col_ids[1];
END;
$$ LANGUAGE plpgsql RETURNS NULL ON NULL INPUT;

-- Create a Many-to-Many link ----------------------------------------------------------------------


CREATE OR REPLACE FUNCTION
msar.add_mapping_table(
  sch_id oid,
  tab_name text,
  mapping_columns jsonb
) RETURNS oid AS $$/*
Create a many-to-many link between tables, returning the oid of the newly created table.

Args:
  sch_id: The OID of the schema in which new referrer table is to be created.
  tab_name: Name of the referrer table to be created.
  mapping_columns: An array of objects giving the foreign key columns for the new table.

The elements of the mapping_columns array must have the form
  {"column_name": <str>, "referent_table_oid": <int>}

*/
DECLARE
  added_table_id oid;
BEGIN
  added_table_id := msar.add_mathesar_table(sch_id, tab_name, NULL, NULL, NULL, NULL, NULL) ->> 'oid';
  PERFORM msar.add_foreign_key_column(column_name, added_table_id, referent_table_oid)
  FROM jsonb_to_recordset(mapping_columns) AS x(column_name text, referent_table_oid oid);
  RETURN added_table_id;
END;
$$ LANGUAGE plpgsql RETURNS NULL ON NULL INPUT;


----------------------------------------------------------------------------------------------------
----------------------------------------------------------------------------------------------------
-- TABLE SPLITTING FUNCTIONS
--
-- Functions to extract columns from a table
----------------------------------------------------------------------------------------------------
----------------------------------------------------------------------------------------------------


CREATE OR REPLACE FUNCTION
msar.extract_columns_from_table(
  tab_id oid, col_ids integer[], new_tab_name text, fk_col_name text
) RETURNS jsonb AS $f$/*
Extract columns from a table to create a new table, linked by a foreign key.

Args:
  tab_id: The OID of the table whose columns we'll extract
  col_ids: An array of the attnums of the columns to extract
  new_tab_name: The name of the new table to be made from the extracted columns, unquoted
  fk_col_name: The name to give the new foreign key column in the remainder table (optional)

The extraction takes a set of columns from the table, and creates a new table from the set of
*distinct* tuples those columns comprise. We also add a new foreign key column to the original
 (remainder) table that links it to the new extracted table so they can be easily rejoined. The
 extracted columns are removed from the remainder table.
*/
DECLARE
  extracted_col_defs CONSTANT jsonb := msar.get_extracted_col_def_jsonb(tab_id, col_ids);
  extracted_con_defs CONSTANT jsonb := msar.get_extracted_con_def_jsonb(tab_id, col_ids);
  fkey_name CONSTANT text := msar.build_unique_fkey_column_name(tab_id, fk_col_name, new_tab_name);
  extracted_table_id integer;
  fkey_attnum integer;
BEGIN
  -- Begin by creating a new table with column definitions matching the extracted columns.
  extracted_table_id := msar.add_mathesar_table(
    msar.get_relation_namespace_oid(tab_id),
    new_tab_name,
    NULL,
    extracted_col_defs,
    extracted_con_defs,
    NULL, -- own_id is set to NULL so the current role would be the owner of the extracted table.
    format('Extracted from %s', __msar.get_qualified_relation_name(tab_id))
  ) ->> 'oid';
  -- Create a new fkey column and foreign key linking the original table to the extracted one.
  fkey_attnum := msar.add_foreign_key_column(fkey_name, tab_id, extracted_table_id);
  -- Insert the data from the original table's columns into the extracted columns, and add
  -- appropriate fkey values to the new fkey column in the original table to give the proper
  -- mapping.
  PERFORM __msar.exec_ddl($t$
    WITH fkey_cte AS (
      SELECT id, %1$s, dense_rank() OVER (ORDER BY %1$s) AS __msar_tmp_id
      FROM %2$s
    ), ins_cte AS (
      INSERT INTO %3$s (%1$s)
      SELECT DISTINCT %1$s FROM fkey_cte ORDER BY %1$s
    )
    UPDATE %2$s SET %4$I=__msar_tmp_id FROM fkey_cte WHERE
    %2$s.id=fkey_cte.id
    $t$,
    -- %1$s  This is a comma separated string of the extracted column names
    string_agg(quote_ident(col_def ->> 'name'), ', '),
    -- %2$s  This is the name of the original (remainder) table
    __msar.get_qualified_relation_name(tab_id),
    -- %3$s  This is the new extracted table name
    __msar.get_qualified_relation_name(extracted_table_id),
    -- %4$I  This is the name of the fkey column in the remainder table.
    fkey_name
  ) FROM jsonb_array_elements(extracted_col_defs) AS col_def;
  -- Drop the original versions of the extracted columns from the original table.
  PERFORM msar.drop_columns(tab_id, variadic col_ids);
  -- In case the user wanted to give a name to the fkey column matching one of the extracted
  -- columns, perform that operation now (since the original will now be dropped from the original
  -- table)
  IF fk_col_name IS NOT NULL AND fk_col_name IN (
    SELECT col_def ->> 'name'
    FROM jsonb_array_elements(extracted_col_defs) AS col_def
  ) THEN
    PERFORM msar.rename_column(tab_id, fkey_attnum, fk_col_name);
  END IF;
  RETURN jsonb_build_array(extracted_table_id, fkey_attnum);
END;
$f$ LANGUAGE plpgsql;


----------------------------------------------------------------------------------------------------
----------------------------------------------------------------------------------------------------
-- COLUMN MOVING FUNCTIONS
--
-- Functions to move columns between linked tables
----------------------------------------------------------------------------------------------------
----------------------------------------------------------------------------------------------------

CREATE OR REPLACE FUNCTION
msar.build_all_columns_expr(tab_id regclass) RETURNS text AS $$/*
*/
SELECT string_agg(
  format(
    '%1$I.%2$I.%3$I AS %3$I',
    msar.get_relation_schema_name(tab_id),
    msar.get_relation_name(tab_id),
    attname
  ), ', '
)
FROM pg_catalog.pg_attribute
WHERE
  attrelid = tab_id
  AND attnum > 0
  AND NOT attisdropped;
$$ LANGUAGE SQL STABLE RETURNS NULL ON NULL INPUT;


CREATE OR REPLACE FUNCTION
msar.build_columns_expr(tab_id regclass, col_ids smallint[]) RETURNS text AS $$/*
*/
SELECT string_agg(
  format(
    '%1$I.%2$I.%3$I AS %3$I',
    msar.get_relation_schema_name(tab_id),
    msar.get_relation_name(tab_id),
    attname
  ), ', '
)
FROM pg_catalog.pg_attribute JOIN unnest(col_ids) x(a) ON attnum = x.a
WHERE
  attrelid = tab_id;
$$ LANGUAGE SQL STABLE RETURNS NULL ON NULL INPUT;


CREATE OR REPLACE FUNCTION
msar.build_unqualified_columns_expr(tab_id regclass, col_ids smallint[]) RETURNS text AS $$/*
*/
SELECT string_agg(format('%I', attname), ', ')
FROM pg_catalog.pg_attribute JOIN unnest(col_ids) x(a) ON attnum = x.a
WHERE
  attrelid = tab_id;
$$ LANGUAGE SQL STABLE RETURNS NULL ON NULL INPUT;


CREATE OR REPLACE FUNCTION
msar.get_other_column_ids(tab_id regclass, col_ids smallint[]) RETURNS smallint[] AS $$
SELECT array_agg(attnum)
FROM pg_catalog.pg_attribute
WHERE
  attrelid = tab_id
  AND attnum > 0
  AND NOT attisdropped
  AND attnum <> all(col_ids);
$$ LANGUAGE SQL STABLE RETURNS NULL ON NULL INPUT;


CREATE OR REPLACE FUNCTION msar.build_source_update_move_cols_equal_expr(
  source_tab_id regclass,
  move_col_ids smallint[],
  cte_name text
) RETURNS text AS $$
SELECT string_agg(
  format(
    -- TODO should be IS NOT DISTINCT FROM
    '%1$I.%2$I.%3$I = %4$I.%3$I',
    msar.get_relation_schema_name(source_tab_id),
    msar.get_relation_name(source_tab_id),
    attname,
    cte_name
  ), ' AND '
)
FROM pg_catalog.pg_attribute JOIN unnest(move_col_ids) x(a) ON attnum = x.a
WHERE
  attrelid = source_tab_id;
$$ LANGUAGE SQL STABLE RETURNS NULL ON NULL INPUT;


CREATE OR REPLACE FUNCTION msar.build_source_update_cte_join_condition_expr(
  target_tab_id regclass,
  target_join_col_id smallint,
  added_col_ids smallint[],
  update_target_cte_name text,
  insert_cte_name text
) RETURNS text AS $$
SELECT 'ON ' || string_agg(
  format(
    '%1$I.%3$I IS NOT DISTINCT FROM %2$I.%3$I',
    update_target_cte_name,
    insert_cte_name,
    attname
  ), ' AND '
)
FROM
  pg_catalog.pg_attribute
  JOIN unnest(msar.get_other_column_ids(target_tab_id, added_col_ids || target_join_col_id)) x(a)
  ON attnum = x.a
WHERE
  attrelid = target_tab_id;
$$ LANGUAGE SQL STABLE RETURNS NULL ON NULL INPUT;


CREATE OR REPLACE FUNCTION
msar.move_columns_to_referenced_table(
  source_tab_id regclass,
  target_tab_id regclass,
  move_col_ids smallint[]
) RETURNS void AS $$
DECLARE
  source_join_col_id smallint;
  target_join_col_id smallint;
  preexisting_col_expr CONSTANT text := msar.build_all_columns_expr(target_tab_id);
  move_col_expr CONSTANT text := msar.build_columns_expr(source_tab_id, move_col_ids);
  move_col_defs CONSTANT jsonb := msar.get_extracted_col_def_jsonb(source_tab_id, move_col_ids);
  move_con_defs CONSTANT jsonb := msar.get_extracted_con_def_jsonb(source_tab_id, move_col_ids);
  added_col_ids smallint[];
BEGIN
  -- TODO Add a custom validator that throws pretty errors in these scenario:
    -- test to make sure no multi-col fkeys reference the moved columns
    -- just throw error if _any_ multicol constraint references the moved columns.
    -- check behavior if one of the moving columns is referenced by another table (should raise)
  SELECT conkey, confkey INTO source_join_col_id, target_join_col_id
    FROM msar.get_fkey_map_table(source_tab_id)
    WHERE target_oid = target_tab_id;
  IF move_col_ids @> ARRAY[source_join_col_id] THEN
    RAISE EXCEPTION 'The joining column cannot be moved.';
  END IF;
  added_col_ids := msar.add_columns(target_tab_id, move_col_defs, true);
  EXECUTE format(
    $q$WITH merged_cte AS (
      SELECT DISTINCT %1$s, %2$s
      FROM %3$I.%4$I JOIN %6$I.%7$I ON %3$I.%4$I.%5$I = %6$I.%7$I.%8$I
    ), row_numbered_cte AS (
      SELECT *, row_number() OVER (PARTITION BY %8$I ORDER BY %9$s) AS __msar_row_number
      FROM merged_cte
    ), update_target_cte AS (
      UPDATE %6$I.%7$I SET (%9$s) = (
        SELECT %9$s
        FROM row_numbered_cte
        WHERE row_numbered_cte.%8$I=%6$I.%7$I.%8$I
        AND __msar_row_number = 1
      )
      RETURNING *
    ), insert_cte AS (
      INSERT INTO %6$I.%7$I (%10$s)
      SELECT %10$s FROM row_numbered_cte
      WHERE __msar_row_number <> 1
      RETURNING *
    )
    UPDATE %3$I.%4$I SET %5$I = insert_cte.%8$I
    FROM update_target_cte JOIN insert_cte %11$s
    WHERE %3$I.%4$I.%5$I = update_target_cte.%8$I AND %12$s
    $q$,
    preexisting_col_expr,
    move_col_expr,
    msar.get_relation_schema_name(source_tab_id),
    msar.get_relation_name(source_tab_id),
    msar.get_column_name(source_tab_id, source_join_col_id),
    msar.get_relation_schema_name(target_tab_id),
    msar.get_relation_name(target_tab_id),
    msar.get_column_name(target_tab_id, target_join_col_id),
    msar.build_unqualified_columns_expr(source_tab_id, move_col_ids),
    msar.build_unqualified_columns_expr(
      target_tab_id, msar.get_other_column_ids(target_tab_id, ARRAY[target_join_col_id])
    ),
    msar.build_source_update_cte_join_condition_expr(
      target_tab_id, target_join_col_id, added_col_ids, 'update_target_cte', 'insert_cte'
    ),
    msar.build_source_update_move_cols_equal_expr(source_tab_id, move_col_ids, 'insert_cte')
  );
  PERFORM msar.add_constraints(target_tab_id, move_con_defs);
  PERFORM msar.drop_columns(source_tab_id, variadic move_col_ids);
END;
$$ LANGUAGE plpgsql;


----------------------------------------------------------------------------------------------------
----------------------------------------------------------------------------------------------------
-- DQL FUNCTIONS
--
-- This set of functions is for getting records from python.
----------------------------------------------------------------------------------------------------
----------------------------------------------------------------------------------------------------

-- Data type formatting functions


CREATE OR REPLACE FUNCTION msar.format_data(val date) RETURNS text AS $$
SELECT to_char(val, 'YYYY-MM-DD AD');
$$ LANGUAGE SQL IMMUTABLE RETURNS NULL ON NULL INPUT PARALLEL SAFE;


CREATE OR REPLACE FUNCTION msar.format_data(val time without time zone) RETURNS text AS $$
SELECT concat(to_char(val, 'HH24:MI'), ':', to_char(date_part('seconds', val), 'FM00.0999999999'));
$$ LANGUAGE SQL IMMUTABLE RETURNS NULL ON NULL INPUT PARALLEL SAFE;


CREATE OR REPLACE FUNCTION msar.format_data(val time with time zone) RETURNS text AS $$
SELECT CASE
  WHEN date_part('timezone_hour', val) = 0 AND date_part('timezone_minute', val) = 0
    THEN concat(
      to_char(date_part('hour', val), 'FM00'), ':', to_char(date_part('minute', val), 'FM00'),
      ':', to_char(date_part('seconds', val), 'FM00.0999999999'), 'Z'
    )
  ELSE
    concat(
      to_char(date_part('hour', val), 'FM00'), ':', to_char(date_part('minute', val), 'FM00'),
      ':', to_char(date_part('seconds', val), 'FM00.0999999999'),
      to_char(date_part('timezone_hour', val), 'S00'), ':',
      ltrim(to_char(date_part('timezone_minute', val), '00'), '+- ')
    )
END;
$$ LANGUAGE SQL IMMUTABLE RETURNS NULL ON NULL INPUT PARALLEL SAFE;


CREATE OR REPLACE FUNCTION msar.format_data(val timestamp without time zone) RETURNS text AS $$
SELECT
  concat(
    to_char(val, 'YYYY-MM-DD"T"HH24:MI'),
    ':', to_char(date_part('seconds', val), 'FM00.0999999999'),
    to_char(val, ' BC')
  );
$$ LANGUAGE SQL IMMUTABLE RETURNS NULL ON NULL INPUT PARALLEL SAFE;


CREATE OR REPLACE FUNCTION msar.format_data(val timestamp with time zone) RETURNS text AS $$
SELECT CASE
  WHEN date_part('timezone_hour', val) = 0 AND date_part('timezone_minute', val) = 0
    THEN concat(
      to_char(val, 'YYYY-MM-DD"T"HH24:MI'),
      ':', to_char(date_part('seconds', val), 'FM00.0999999999'), 'Z', to_char(val, ' BC')
    )
  ELSE
    concat(
      to_char(val, 'YYYY-MM-DD"T"HH24:MI'),
      ':', to_char(date_part('seconds', val), 'FM00.0999999999'),
      to_char(date_part('timezone_hour', val), 'S00'),
      ':', ltrim(to_char(date_part('timezone_minute', val), '00'), '+- '), to_char(val, ' BC')
    )
END;
$$ LANGUAGE SQL IMMUTABLE RETURNS NULL ON NULL INPUT PARALLEL SAFE;


CREATE OR REPLACE FUNCTION msar.format_data(val interval) returns text AS $$
SELECT concat(
  to_char(val, 'PFMYYYY"Y"FMMM"M"FMDD"D""T"FMHH24"H"FMMI"M"'), date_part('seconds', val), 'S'
);
$$ LANGUAGE SQL IMMUTABLE RETURNS NULL ON NULL INPUT PARALLEL SAFE;


CREATE OR REPLACE FUNCTION msar.format_data(val anyelement) returns anyelement AS $$
SELECT val;
$$ LANGUAGE SQL IMMUTABLE RETURNS NULL ON NULL INPUT PARALLEL SAFE;


CREATE TABLE msar.expr_templates (expr_key text PRIMARY KEY, expr_template text);
INSERT INTO msar.expr_templates VALUES
  -- basic composition operators
  ('and', '(%s) AND (%s)'),
  ('or', '(%s) OR (%s)'),
  -- general comparison operators
  ('equal', '(%s) = (%s)'),
  ('lesser', '(%s) < (%s)'),
  ('greater', '(%s) > (%s)'),
  ('lesser_or_equal', '(%s) <= (%s)'),
  ('greater_or_equal', '(%s) >= (%s)'),
  ('null', '(%s) IS NULL'),
  ('not_null', '(%s) IS NOT NULL'),
  -- string specific filters
  ('contains_case_insensitive', 'strpos(lower(%s), lower(%s))::boolean'),
  ('starts_with_case_insensitive', 'starts_with(lower(%s), lower(%s))'),
  ('contains', 'strpos((%s), (%s))::boolean'),
  ('starts_with', 'starts_with((%s), (%s))'),
  -- json(b) filters and expressions
  ('json_array_length', 'jsonb_array_length((%s)::jsonb)'),
  ('json_array_contains', '(%s)::jsonb @> (%s)::jsonb'),
  ('element_in_json_array_untyped', '(%s)::text IN (SELECT jsonb_array_elements_text(%s))'),
  ('convert_to_json', 'to_jsonb(%s)'),
  -- date part extractors
  ('truncate_to_year', 'to_char((%s)::date, ''YYYY AD'')'),
  ('truncate_to_month', 'to_char((%s)::date, ''YYYY-MM AD'')'),
  ('truncate_to_day', 'to_char((%s)::date, ''YYYY-MM-DD AD'')'),
  -- URI part getters
  ('uri_scheme', 'msar.uri_scheme(%s)'),
  ('uri_authority', 'msar.uri_authority(%s)'),
  -- Email part getters
  ('email_domain', 'msar.email_domain_name(%s)'),
  -- Data formatter which is sometimes useful in comparison
  ('format_data', 'msar.format_data(%s)')
;

CREATE OR REPLACE FUNCTION msar.build_expr(rel_id oid, tree jsonb) RETURNS text AS $$
SELECT CASE tree ->> 'type'
  WHEN 'literal' THEN format('%L', tree ->> 'value')
  WHEN 'attnum' THEN format('%I', msar.get_column_name(rel_id, (tree ->> 'value')::smallint))
  ELSE
    format(max(expr_template), VARIADIC array_agg(msar.build_expr(rel_id, inner_tree)))
END
FROM jsonb_array_elements(tree -> 'args') inner_tree, msar.expr_templates
WHERE tree ->> 'type' = expr_key
$$ LANGUAGE SQL STABLE RETURNS NULL ON NULL INPUT;


CREATE OR REPLACE FUNCTION msar.build_where_clause(rel_id oid, tree jsonb) RETURNS text AS $$
SELECT 'WHERE ' || msar.build_expr(rel_id, tree);
$$ LANGUAGE SQL STABLE RETURNS NULL ON NULL INPUT;


CREATE OR REPLACE FUNCTION
msar.sanitize_direction(direction text) RETURNS text AS $$/*
*/
SELECT CASE lower(direction)
  WHEN 'asc' THEN 'ASC'
  WHEN 'desc' THEN 'DESC'
END;
$$ LANGUAGE SQL IMMUTABLE RETURNS NULL ON NULL INPUT PARALLEL SAFE;


CREATE OR REPLACE FUNCTION msar.get_pkey_order(tab_id oid) RETURNS jsonb AS $$
SELECT jsonb_agg(jsonb_build_object('attnum', attnum, 'direction', 'asc'))
FROM pg_constraint, LATERAL unnest(conkey) attnum
WHERE contype='p' AND conrelid=tab_id AND has_column_privilege(tab_id, attnum, 'SELECT');
$$ LANGUAGE SQL STABLE RETURNS NULL ON NULL INPUT;


CREATE OR REPLACE FUNCTION msar.get_total_order(tab_id oid) RETURNS jsonb AS $$
WITH orderable_cte AS (
  SELECT attnum
  FROM pg_catalog.pg_attribute
    INNER JOIN pg_catalog.pg_cast ON atttypid=castsource
    INNER JOIN pg_catalog.pg_operator ON casttarget=oprleft
  WHERE
    attrelid = tab_id
    AND attnum > 0
    AND NOT attisdropped
    AND castcontext = 'i'
    AND oprname = '<'
  UNION SELECT attnum
  FROM pg_catalog.pg_attribute
    INNER JOIN pg_catalog.pg_operator ON atttypid=oprleft
  WHERE
    attrelid = tab_id
    AND attnum > 0
    AND NOT attisdropped
    AND oprname = '<'
  ORDER BY attnum
)
SELECT COALESCE(jsonb_agg(jsonb_build_object('attnum', attnum, 'direction', 'asc')), '[]'::jsonb)
-- This privilege check is redundant in context, but may be useful for other callers.
FROM orderable_cte
-- This privilege check is redundant in context, but may be useful for other callers.
WHERE has_column_privilege(tab_id, attnum, 'SELECT');
$$ LANGUAGE SQL STABLE RETURNS NULL ON NULL INPUT;


CREATE OR REPLACE FUNCTION
msar.build_total_order_expr(tab_id oid, order_ jsonb) RETURNS text AS $$/*
Build a deterministic order expression for the given table and order JSON.
Args:
  tab_id: The OID of the table whose columns we'll order by.
  order_: A JSONB array defining any desired ordering of columns.
*/
SELECT string_agg(format('%I %s', attnum, msar.sanitize_direction(direction)), ', ')
FROM jsonb_to_recordset(
    COALESCE(
      COALESCE(order_, '[]'::jsonb) || msar.get_pkey_order(tab_id),
      COALESCE(order_, '[]'::jsonb) || msar.get_total_order(tab_id)
    )
)
  AS x(attnum smallint, direction text)
WHERE has_column_privilege(tab_id, attnum, 'SELECT');
$$ LANGUAGE SQL STABLE;


CREATE OR REPLACE FUNCTION
msar.build_order_by_expr(tab_id oid, order_ jsonb) RETURNS text AS $$/*
Build an ORDER BY expression for the given table and order JSON.

The ORDER BY expression will refer to columns by their attnum. This is designed to work together
with `msar.build_selectable_column_expr`. It will only use the columns to which the user has access.
Finally, this function will append either a primary key, or all columns to the produced ORDER BY so
the resulting ordering is totally defined (i.e., deterministic).

Args:
  tab_id: The OID of the table whose columns we'll order by.
  order_: A JSONB array defining any desired ordering of columns.
*/
SELECT 'ORDER BY ' || msar.build_total_order_expr(tab_id, order_)
$$ LANGUAGE SQL STABLE;


CREATE OR REPLACE FUNCTION
msar.build_grouping_columns_expr(tab_id oid, group_ jsonb) RETURNS TEXT AS $$/*
Build a column expression for use in grouping window functions.

Args:
  tab_id: The OID of the table whose records we're grouping
  group_ A grouping definition.

The group_ object should have the form
    {
      "columns": [<int>, <int>, ...]
      "preproc": [<str>, <str>, ...]
    }

The items in the preproc array should be keys appearing in the
`expr_templates` table. The corresponding column will be wrapped
in the preproc function before grouping.
*/
SELECT string_agg(
  COALESCE(
    format(expr_template, quote_ident(msar.get_column_name(tab_id, col_id::smallint))),
    quote_ident(msar.get_column_name(tab_id, col_id::smallint))
  ), ', ' ORDER BY ordinality
)
FROM msar.expr_templates RIGHT JOIN ROWS FROM(
  jsonb_array_elements_text(group_ -> 'columns'),
  jsonb_array_elements_text(group_ -> 'preproc')
) WITH ORDINALITY AS x(col_id, preproc) ON expr_key = preproc
WHERE has_column_privilege(tab_id, col_id::smallint, 'SELECT');
$$ LANGUAGE SQL STABLE RETURNS NULL ON NULL INPUT;


CREATE OR REPLACE FUNCTION
msar.build_group_id_expr(tab_id oid, group_ jsonb) RETURNS TEXT AS $$/*
Build an expression to define an id value for each group.
*/
SELECT 'dense_rank() OVER (ORDER BY ' || msar.build_grouping_columns_expr(tab_id, group_) || ')';
$$ LANGUAGE SQL STABLE RETURNS NULL ON NULL INPUT;


CREATE OR REPLACE FUNCTION
msar.build_group_count_expr(tab_id oid, group_ jsonb) RETURNS TEXT AS $$/*
Build an expression that adds a column with a count for each group.
*/
SELECT 'count(1) OVER (PARTITION BY ' || msar.build_grouping_columns_expr(tab_id, group_) || ')';
$$ LANGUAGE SQL STABLE RETURNS NULL ON NULL INPUT;


CREATE OR REPLACE FUNCTION
msar.build_grouping_expr(tab_id oid, group_ jsonb) RETURNS TEXT AS $$/*
Build an expression composed of an id and count for each group.

A group is defined by distinct combinations of the (potentially transformed by preproc functions)
columns passed in `group_`.
*/
SELECT concat(
  COALESCE(msar.build_group_id_expr(tab_id, group_), 'NULL'), ' AS __mathesar_gid, ',
  COALESCE(msar.build_group_count_expr(tab_id, group_), 'NULL'), ' AS __mathesar_gcount'
);
$$ LANGUAGE SQL STABLE;


CREATE OR REPLACE FUNCTION
msar.build_results_jsonb_array_expr(
  cte_name text,
  order_by_expr text
) RETURNS TEXT AS $$/*
Build an SQL expresson string that, when added to the record listing query, produces a JSON array
with the records resulting from the request.
*/
SELECT format(
  $j$
    COALESCE(
      jsonb_agg(
        to_jsonb(%2$I) - %3$L - %4$L %1$s
      ), jsonb_build_array()
    )
  $j$,
  /* %1 */ order_by_expr,
  /* %2 */ cte_name,
  /* %3 */ '__mathesar_gid',
  /* %4 */ '__mathesar_gcount'
);
$$ LANGUAGE SQL STABLE;


CREATE OR REPLACE FUNCTION
msar.build_results_setof_jsonb_expr(
  cte_name text
) RETURNS TEXT AS $$/*
Build an SQL expresson string that, when added to the record listing query, produces a setof jsonb
results with the records resulting from the request.
*/
SELECT format(
  'to_jsonb(%1$I) - %2$L - %3$L',
  /* %1 */ cte_name,
  /* %2 */ '__mathesar_gid',
  /* %3 */ '__mathesar_gcount'
);
$$ LANGUAGE SQL STABLE;


CREATE OR REPLACE FUNCTION
msar.build_results_eq_cte_expr(tab_id oid, cte_name text, group_ jsonb) RETURNS TEXT AS $$
SELECT string_agg(
  format(
    '%1$s AS %2$I',
    COALESCE(
      format(expr_template, quote_ident(cte_name) || '.' || quote_ident(col_id)),
      quote_ident(cte_name) || '.' || quote_ident(col_id)
    ),
    col_id
  ),
  ', ' ORDER BY ordinality
) || ', __mathesar_gid FROM ' || quote_ident(cte_name)
|| ' GROUP BY __mathesar_gid, '
|| string_agg(
  format(
    '%1$I',
    col_id
  ),
  ', ' ORDER BY ordinality
)
FROM msar.expr_templates RIGHT JOIN ROWS FROM(
  jsonb_array_elements_text(group_ -> 'columns'),
  jsonb_array_elements_text(group_ -> 'preproc')
) WITH ORDINALITY AS x(col_id, preproc) ON expr_key = preproc
WHERE has_column_privilege(tab_id, col_id::smallint, 'SELECT');
$$ LANGUAGE SQL STABLE RETURNS NULL ON NULL INPUT;


CREATE OR REPLACE FUNCTION
msar.build_groups_cte_expr(tab_id oid, eq_cte_name text, ranked_cte_name text, group_ jsonb) RETURNS TEXT AS $$/*
*/
SELECT format(
  $gj$
    %1$I.__mathesar_gid AS id,
    __mathesar_gcount AS count,
    to_jsonb(%1$I) - '__mathesar_gid' AS results_eq,
    jsonb_agg( DISTINCT __mathesar_result_idx) AS result_indices
  FROM %1$I LEFT JOIN %2$I AS rcn ON %1$I.__mathesar_gid = rcn.__mathesar_gid
  GROUP BY id, count, results_eq
  $gj$,
  eq_cte_name,
  ranked_cte_name
);
$$ LANGUAGE SQL STABLE RETURNS NULL ON NULL INPUT;


CREATE OR REPLACE FUNCTION
msar.build_grouping_results_jsonb_expr(tab_id oid, cte_name text, group_ jsonb) RETURNS TEXT AS $$/*
Build an SQL expresson string that, when added to the record listing query, produces a JSON array
with the groups resulting from the request.
*/
SELECT format(
  $gj$
  jsonb_build_object(
    'columns', %2$L::jsonb,
    'preproc', %3$L::jsonb,
    'groups', jsonb_agg(
      DISTINCT jsonb_build_object(
        'id', %1$I.id,
        'count', %1$I.count,
        'results_eq', %1$I.results_eq,
        'result_indices', %1$I.result_indices
      )
    )
  )
  $gj$,
  cte_name,
  group_ ->> 'columns',
  group_ ->> 'preproc'
)
$$ LANGUAGE SQL STABLE RETURNS NULL ON NULL INPUT;


CREATE OR REPLACE FUNCTION msar.get_selectable_columns(tab_id oid) RETURNS jsonb AS $$/*
Returns a jsonb object with the columns to which the user has access.

Given columns with attnums 2, 3, and 4, and assuming the user has access only to columns 2 and 4,
this function will return a jsonb as follows:

{ "2": <name of column with oid 2>, "4": <name of column with oid 4> }

Args:
  tab_id: The OID of the table containing the columns to select.
*/
SELECT coalesce(jsonb_object_agg(attnum, attname), '{}'::jsonb)
FROM pg_catalog.pg_attribute
WHERE
  attrelid = tab_id
  AND attnum > 0
  AND NOT attisdropped
  AND has_column_privilege(attrelid, attnum, 'SELECT');
$$ LANGUAGE SQL STABLE RETURNS NULL ON NULL INPUT;


CREATE OR REPLACE FUNCTION msar.build_column_expr(columns jsonb) RETURNS text AS $$/*
Build an SQL select-target expression of columns from the argument.
This is meant to work together with output of functions like msar.get_selectable_columns.

Returns an expr in the form: msar.format_data("<column name>") as "<oid>", ...

Args:
  columns: The columns to build the expr for, in the following jsonb sample format:
           { "2": <name of column with oid 2>, "4": <name of column with oid 4> }

*/
SELECT string_agg(format('msar.format_data(%I) AS %I', sel_column.value, sel_column.key), ', ')
FROM jsonb_each_text(columns) as sel_column;
$$ LANGUAGE SQL STABLE RETURNS NULL ON NULL INPUT;


CREATE OR REPLACE FUNCTION
msar.build_selectable_column_expr(tab_id oid) RETURNS text AS $$/*
Build an SQL select-target expression of only columns to which the user has access.

Given columns with attnums 2, 3, and 4, and assuming the user has access only to columns 2 and 4,
this function will return an expression of the form:

msar.format_data("column_name") AS "2", msar.format_data("another_column_name") AS "4"

Args:
  tab_id: The OID of the table containing the columns to select.
*/
SELECT msar.build_column_expr(msar.get_selectable_columns(tab_id));
$$ LANGUAGE SQL STABLE RETURNS NULL ON NULL INPUT;


CREATE OR REPLACE FUNCTION msar.get_default_summary_column(tab_id oid) RETURNS smallint AS $$/*
Choose a column to use for summarizing rows of a table.

If a string type column exists, we choose the one with a minimal attnum. If no such column exists,
we just return the column (of any type) with minimum attnum.

Only columns to which the user has access are returned.

Args:
  tab_id: The OID of the table for which we're finding a good summary column
*/
SELECT attnum
FROM pg_catalog.pg_attribute pga JOIN pg_catalog.pg_type pgt ON pga.atttypid = pgt.oid
WHERE pga.attrelid = tab_id
  AND pga.attnum > 0
  AND NOT pga.attisdropped
  AND has_column_privilege(pga.attrelid, pga.attnum, 'SELECT')
ORDER BY (CASE WHEN pgt.typcategory='S' THEN 0 ELSE 1 END), pga.attnum
LIMIT 1;
$$ LANGUAGE SQL STABLE RETURNS NULL ON NULL INPUT;


CREATE OR REPLACE FUNCTION msar.build_empty_record_summary_query() RETURNS TEXT AS $$/*
  Returns a stringified query structured consistently with a record summary query but which will
  yield no record summaries when run.
*/
  SELECT $q$ SELECT NULL AS key, NULL AS summary WHERE FALSE $q$;
$$ LANGUAGE SQL IMMUTABLE PARALLEL SAFE;


CREATE OR REPLACE FUNCTION msar.build_record_summary_query_from_template(
  tab_id oid,
  key_col_id smallint,
  template jsonb
) RETURNS text AS $$/*
  Given a table OID and a record summary template, this function returns a query that can be used to
  generate record summaries for the table.

  Args:
    tab_id: The OID of the table for which to generate a record summary query.
    template: A JSON array that represents the record summary template (described in detail below).

  Example template:

    [
      "#",
      [1],
      " - ",
      [2, 5],
      " - ",
      [2, 5, 10]
    ]

  A string entry in the template represents static text to be included in the record summary
  verbatim.

  An array entry in the template represents a reference to data. Each element in the array is a
  column attnum. The first column attnum refers to a column in the base table. If the array
  contains more than one column reference, it represents a chain of FK columns starting from
  the base table and ending with a non-FK column. This function follows the foreign keys to
  produce the joins. Multi-column FK constraints are not supported.

  Return value: a stringified query which produces a result set matching the structure described
    in the return value of msar.get_record_summaries_via_query.
*/
DECLARE
  base_alias CONSTANT text := 'base';
  expr_parts text[] := ARRAY[]::text[];
  expr text;
  base_sch_name text := msar.get_relation_schema_name(tab_id);
  base_tab_name text := msar.get_relation_name(tab_id);
  base_key_col_name text := msar.get_column_name(tab_id, key_col_id);
  template_part jsonb;
  join_clauses text[] := ARRAY[]::text[];
  join_section text;
BEGIN
  IF key_col_id IS NULL THEN
    -- If we don't have a key column, then we can't generate a record summary query.
    RETURN msar.build_empty_record_summary_query();
  END IF;

  IF NOT pg_catalog.has_column_privilege(tab_id, key_col_id, 'SELECT') THEN
    -- If we don't have permission to select the key column, then we can't generate a record
    RETURN msar.build_empty_record_summary_query();
  END IF;

  IF jsonb_typeof(template) <> 'array' THEN
    RAISE EXCEPTION 'Record summary template must be a JSON array.';
  END IF;

  <<template_parts_loop>>
  FOR template_part IN SELECT jsonb_array_elements(template) LOOP
    DECLARE
      ref_chain smallint[] := msar.extract_smallints(template_part);
      ref_chain_length integer := array_length(ref_chain, 1);
      fk_col_id smallint;
      contextual_tab_id oid := tab_id;
      prev_alias text := base_alias;
      ref_col_id smallint;
      ref_col_name text;
    BEGIN
      -- Column reference template parts
      IF ref_chain_length > 0 THEN
        -- Except for the final ref_chain element, process all array elements as attnums of FK
        -- columns.
        FOREACH fk_col_id IN ARRAY ref_chain[1:ref_chain_length-1] LOOP
          DECLARE
            fk_col_name text;
            ref_tab_id oid;
            ref_sch_name text;
            ref_tab_name text;
            alias text;
            join_clause text;
          BEGIN
            IF NOT pg_catalog.has_column_privilege(contextual_tab_id, fk_col_id, 'SELECT') THEN
              -- Silently ignore FK columns that we don't have permissions to select.
              CONTINUE template_parts_loop;
            END IF;

            fk_col_name := msar.get_column_name(contextual_tab_id, fk_col_id);

            IF fk_col_name IS NULL THEN
              -- Silently ignore references to non-existing FK columns. This can happen if a column
              -- has been deleted.
              CONTINUE template_parts_loop;
            END IF;

            SELECT confrelid, confkey[1] INTO ref_tab_id, ref_col_id
            FROM pg_catalog.pg_constraint
            WHERE contype = 'f' AND conrelid = contextual_tab_id AND conkey = array[fk_col_id];

            IF ref_tab_id IS NULL THEN
              -- Silently ignore references to non-FK columns. This can happen if the constraint
              -- has been dropped.
              CONTINUE template_parts_loop;
            END IF;

            IF NOT pg_catalog.has_column_privilege(ref_tab_id, ref_col_id, 'SELECT') THEN
              -- Silently ignore FK columns which point to columns that we don't have permission to
              -- select.
              CONTINUE template_parts_loop;
            END IF;

            ref_tab_name := msar.get_relation_name(ref_tab_id);
            ref_sch_name := msar.get_relation_schema_name(ref_tab_id);
            ref_col_name := msar.get_column_name(ref_tab_id, ref_col_id);
            alias := concat(prev_alias, '_', fk_col_id);
            join_clause := concat(
              'LEFT JOIN ',
              quote_ident(ref_sch_name), '.', quote_ident(ref_tab_name),
              ' AS ', alias,
              ' ON ',
              alias, '.', quote_ident(ref_col_name),
              ' = ',
              prev_alias, '.', quote_ident(fk_col_name)
            );

            IF NOT join_clauses @> ARRAY[join_clause] THEN
              join_clauses := array_append(join_clauses, join_clause);
            END IF;
            prev_alias := alias;
            contextual_tab_id := ref_tab_id;
          END;
        END LOOP;

        ref_col_id := ref_chain[ref_chain_length];

        IF NOT pg_catalog.has_column_privilege(contextual_tab_id, ref_col_id, 'SELECT') THEN
          -- Silently ignore the final column reference if we don't have permission to select it.
          CONTINUE template_parts_loop;
        END IF;

        ref_col_name := msar.get_column_name(contextual_tab_id, ref_col_id);
        IF ref_col_name IS NOT NULL THEN
          expr_parts := array_append(
            expr_parts,
            concat(
              'COALESCE(msar.format_data(',
              prev_alias, '.', quote_ident(ref_col_name),
              E')::text, \'\')'
            )
          );
        END IF;

      -- String literal template parts
      ELSIF jsonb_typeof(template_part) = 'string' THEN
        expr_parts := array_append(expr_parts, quote_literal(template_part #>> '{}'));
      END IF;
    END;
  END LOOP;

  IF cardinality(expr_parts) = 0 THEN
    -- If the template didn't give us anything to render, then we show '?' as a fallback. This can
    -- happen if (e.g.) the template only contains a reference which is no longer valid due to a
    -- column being deleted.
    expr_parts := array_append(expr_parts, quote_literal('?'));
  END IF;

  join_section := CASE
    WHEN array_length(join_clauses, 1) = 0 THEN ''
    ELSE E'\n' || array_to_string(join_clauses, E'\n')
  END;

  expr := array_to_string(expr_parts, E'\n    || ');

  RETURN concat(
    E'SELECT \n',
    '  ', base_alias, '.', quote_ident(base_key_col_name), E' AS key, \n',
    '  ', expr, E' AS summary \n',
    'FROM ',
    quote_ident(base_sch_name), '.', quote_ident(base_tab_name),
    ' AS ', base_alias,
    join_section
  );
END;
$$ LANGUAGE plpgsql STABLE;


CREATE OR REPLACE FUNCTION
msar.auto_generate_record_summary_template(
  tab_id oid
) RETURNS jsonb AS $$/*
  Given a table OID, this function generates a record summary template for the table. The template
  is generated by picking the best column to use for the record summary and wrapping it in an array.

  Args:
    tab_id: The OID of the table for which to generate a record summary template.

  Return value:
    A JSON array that represents the record summary template as described in
      msar.build_record_summary_query_from_template. The array contains a single element which is an
      array of column attnums. The column attnum is the best column to use for the record summary.
*/
SELECT jsonb_build_array(jsonb_build_array(msar.get_default_summary_column(tab_id)));
$$ LANGUAGE sql STABLE RETURNS NULL ON NULL INPUT;


CREATE OR REPLACE FUNCTION msar.build_record_summary_query_for_table(
  tab_id oid,
  key_col_id smallint DEFAULT NULL,
  table_record_summary_templates jsonb DEFAULT '{}'::jsonb
) RETURNS TEXT AS $$/*
Return text for an SQL query that will summarize records from a table.

Args:
  tab_id: the OID of the table for which we're getting summaries.
  key_col_id: (optional) This is a column attnum in the table. When given, this column will be used
    as the key in the summary. If not given, the table's PK column will be used.
  table_record_summary_templates: (optional) A JSON object that maps table OIDs to record summary
    templates.
*/
SELECT msar.build_record_summary_query_from_template(
  tab_id,
  COALESCE(key_col_id, msar.get_selectable_pkey_attnum(tab_id)),
  COALESCE(
    NULLIF(table_record_summary_templates -> tab_id::text, 'null'::jsonb),
    msar.auto_generate_record_summary_template(tab_id)
  )
);
$$ LANGUAGE SQL STABLE;


CREATE OR REPLACE FUNCTION msar.build_linked_record_summaries_ctes(
  tab_id oid,
  table_record_summary_templates jsonb DEFAULT NULL
) RETURNS TEXT AS $$/*
Build an SQL text expression defining a sequence of CTEs that give summaries for linked records.

Args:
  tab_id: The table for whose fkey values' linked records we'll get summaries.
*/
SELECT
  ', ' ||
  NULLIF(
    string_agg(
      format(
        $q$summary_cte_%1$s AS (%2$s)$q$,
        conkey,
        msar.build_record_summary_query_for_table(
          target_oid,
          confkey,
          table_record_summary_templates
        )
      ),
      ', '
    ),
    ''
  )
FROM msar.get_fkey_map_table(tab_id)
$$ LANGUAGE SQL STABLE;


CREATE OR REPLACE FUNCTION
msar.build_summary_join_expr_for_table(tab_id oid, cte_name text) RETURNS TEXT AS $$/*
Build an SQL expression to join the summary CTEs to the main CTE along fkey values.

Args:
  tab_oid: The table defining the columns of the main CTE.
  cte_name: The name of the main CTE we'll join the summary CTEs to.
*/
WITH fkey_map_cte AS (SELECT * FROM msar.get_fkey_map_table(tab_id))
SELECT concat(
  format(E'\nLEFT JOIN summary_cte_self ON %1$I.', cte_name)
  || quote_ident(msar.get_selectable_pkey_attnum(tab_id)::text)
  || ' = summary_cte_self.key' ,
  string_agg(
    format(
      $j$
      LEFT JOIN summary_cte_%1$s ON %2$I.%1$I = summary_cte_%1$s.key$j$,
      conkey,
      cte_name
    ), ' '
  )
)
FROM fkey_map_cte;
$$ LANGUAGE SQL STABLE RETURNS NULL ON NULL INPUT;


CREATE OR REPLACE FUNCTION
msar.build_summary_json_expr_for_table(tab_id oid) RETURNS TEXT AS $$/*
Build a JSON object with the results of summarizing linked records.

Args:
  tab_oid: The OID of the table for which we're getting linked record summaries.
*/
WITH fkey_map_cte AS (SELECT * FROM msar.get_fkey_map_table(tab_id))
SELECT string_agg(
  format(
    $j$
      COALESCE(
        jsonb_object_agg(
          summary_cte_%1$s.key, summary_cte_%1$s.summary
        ) FILTER (WHERE summary_cte_%1$s.key IS NOT NULL), '{}'::jsonb
      ) AS %1$I
    $j$,
    conkey
  ), ', '
)
FROM fkey_map_cte;
$$ LANGUAGE SQL STABLE RETURNS NULL ON NULL INPUT;


CREATE OR REPLACE FUNCTION
msar.build_self_summary_json_expr(tab_id oid) RETURNS TEXT AS $$/*
*/
SELECT CASE WHEN quote_ident(msar.get_selectable_pkey_attnum(tab_id)::text) IS NOT NULL THEN
  $j$
  COALESCE(
    jsonb_object_agg(
      summary_cte_self.key, summary_cte_self.summary
    ) FILTER (WHERE summary_cte_self.key IS NOT NULL), '{}'::jsonb
  ) AS summary_self
  $j$
END;
$$ LANGUAGE SQL STABLE RETURNS NULL ON NULL INPUT;


CREATE OR REPLACE FUNCTION msar.build_record_list_query_components_with_ctes(
  tab_id oid,
  limit_ integer,
  offset_ integer,
  order_ jsonb,
  filter_ jsonb,
  group_ jsonb
) RETURNS jsonb AS $$/*
  Constructs the components necessary for generating enriched query results,
  including expressions, clauses, selectable_column list, and CTEs, for a table.

  Args:
    tab_id: The OID of the table whose records we'll get
    limit_: The maximum number of rows we'll return
    offset_: The number of rows to skip before returning records from following rows
    order_: An array of ordering definition objects
    filter_: An array of filter definition objects
    group_: An array of group definition objects

  Behavior:
    Fetches metadata about the table (selectable_column list, schema name, table name etc.,)
    Constructs expressions and SQL snippets (SELECT, WHERE, GROUP BY, etc.,)
    Generates two SQL queries:
      1. A query for paginated results (`results_cte_query`).
      2. A query to count the total matching rows (`count_cte_query`).
    Returns a jsonb object combining metadata, the expressions, and the generated SQL queries.
*/
DECLARE
  selectable_columns jsonb;
  expr_object jsonb;
  results_cte_query text;
  count_cte_query text;
BEGIN
  SELECT msar.get_selectable_columns(tab_id) INTO selectable_columns;

  SELECT jsonb_build_object(
    'relation_name', msar.get_relation_name(tab_id),
    'relation_schema_name', msar.get_relation_schema_name(tab_id),
    'selectable_columns', selectable_columns,
    'selectable_columns_expr', msar.build_column_expr(selectable_columns),
    'grouping_expr', msar.build_grouping_expr(tab_id, group_),
    'order_by_expr', msar.build_order_by_expr(tab_id, order_),
    'where_clause', msar.build_where_clause(tab_id, filter_)
  ) INTO expr_object;

  SELECT format(
    $q$SELECT %1$s, %2$s FROM %3$I.%4$I %5$s %6$s LIMIT %7$L OFFSET %8$L$q$,
    COALESCE(expr_object ->> 'selectable_columns_expr', 'NULL'),
    COALESCE(expr_object ->> 'grouping_expr', 'NULL'),
    expr_object ->> 'relation_schema_name',
    expr_object ->> 'relation_name',
    expr_object ->> 'where_clause',
    expr_object ->> 'order_by_expr',
    limit_,
    offset_
  ) INTO results_cte_query;

  SELECT format(
    $q$SELECT count(1) AS count FROM %1$I.%2$I %3$s$q$,
    expr_object ->> 'relation_schema_name',
    expr_object ->> 'relation_name',
    expr_object ->> 'where_clause'
  ) INTO count_cte_query;

  RETURN expr_object || jsonb_build_object(
    'results_cte_query', results_cte_query,
    'count_cte_query', count_cte_query
  );
END
$$ LANGUAGE plpgsql STABLE;


CREATE OR REPLACE FUNCTION
msar.list_records_from_table(
  tab_id oid,
  limit_ integer,
  offset_ integer,
  order_ jsonb,
  filter_ jsonb,
  group_ jsonb,
  return_record_summaries boolean DEFAULT false,
  table_record_summary_templates jsonb DEFAULT NULL
) RETURNS jsonb AS $$/*
Get records from a table. Only columns to which the user has access are returned.

Args:
  tab_id: The OID of the table whose records we'll get
  limit_: The maximum number of rows we'll return
  offset_: The number of rows to skip before returning records from following rows.
  order_: An array of ordering definition objects.
  filter_: An array of filter definition objects.
  group_: An array of group definition objects.
  return_record_summaries : Whether to return a summary for each record listed.
  table_record_summary_templates: (optional) A JSON object that maps table OIDs to record summary
    templates.

The order definition objects should have the form
  {"attnum": <int>, "direction": <text>}
*/
DECLARE
  expr_and_ctes jsonb;
  records jsonb;
BEGIN
  SELECT msar.build_record_list_query_components_with_ctes(
    tab_id,
    limit_,
    offset_,
    order_,
    filter_,
    group_
  ) INTO expr_and_ctes;

  EXECUTE format(
    $q$
    WITH
    count_cte AS ( %1$s ),
    enriched_results_cte AS ( %2$s ),
    results_ranked_cte AS (
      SELECT *, row_number() OVER (%3$s) - 1 AS __mathesar_result_idx FROM enriched_results_cte
    ),
    results_eq_cte AS (
      SELECT %11$s
    ),
    groups_cte AS ( SELECT %6$s ),
    summary_cte_self AS (%7$s)
    %8$s,
    summary_cte AS ( SELECT %10$s FROM enriched_results_cte %9$s ),
    summaries_json_cte AS ( 
      SELECT
        jsonb_build_object(
          'linked_record_summaries',
          NULLIF(
            to_jsonb(summary_cte) - 'summary_self' - 'count_hack',
            '{}'::jsonb
          ),
          'record_summaries',
          NULLIF(
            to_jsonb(summary_cte) - 'count_hack' -> 'summary_self',
            '{}'::jsonb
          )
        )
      AS sj
      FROM summary_cte
    ),
    records_json_cte AS ( SELECT jsonb_build_object(
      'results', %4$s,
      'count', coalesce(max(count_cte.count), 0),
      'grouping', %5$s
    ) AS rj
    FROM enriched_results_cte
      LEFT JOIN groups_cte ON enriched_results_cte.__mathesar_gid = groups_cte.id
      CROSS JOIN count_cte
    )
    SELECT records_json_cte.rj || summaries_json_cte.sj
    FROM records_json_cte, summaries_json_cte;
    $q$,
    /* %1 */ expr_and_ctes ->> 'count_cte_query',
    /* %2 */ expr_and_ctes ->> 'results_cte_query',
    /* %3 */ expr_and_ctes ->> 'order_by_expr',
    /* %4 */ COALESCE(
      msar.build_results_jsonb_array_expr(
        'enriched_results_cte',
        expr_and_ctes ->> 'order_by_expr'
      ),
      'NULL'
    ),
    /* %5 */ COALESCE(
      msar.build_grouping_results_jsonb_expr(tab_id, 'groups_cte', group_),
      'NULL'
    ),
    /* %6 */ COALESCE(
      msar.build_groups_cte_expr(tab_id, 'results_eq_cte', 'results_ranked_cte', group_),
      'NULL AS id'
    ),
    /* %7 */ msar.build_record_summary_query_for_table(
      tab_id,
      null,
      table_record_summary_templates
    ),
    /* %8 */ msar.build_linked_record_summaries_ctes(
      tab_id,
      table_record_summary_templates
    ),
    /* %9 */ msar.build_summary_join_expr_for_table(tab_id, 'enriched_results_cte'),
    /* %10 */ COALESCE(
      NULLIF(
        concat_ws(', ',
          msar.build_summary_json_expr_for_table(tab_id),
          CASE WHEN return_record_summaries
          THEN msar.build_self_summary_json_expr(tab_id)
          END
        ), ''
      ), 'COUNT(1) AS count_hack' 
      -- count_hack ensures that summary_cte is not empty,
      -- which in turn helps to generate summaries_json_cte
    ),
    /* %11 */ msar.build_results_eq_cte_expr(tab_id, 'results_ranked_cte', group_)
  ) INTO records;
  RETURN records;
END;
$$ LANGUAGE plpgsql STABLE;


CREATE OR REPLACE FUNCTION
msar.get_table_columns_and_records(
  tab_id oid,
  limit_ integer,
  offset_ integer,
  order_ jsonb,
  filter_ jsonb
) RETURNS SETOF jsonb AS $$
DECLARE
  expr_and_ctes jsonb;
BEGIN
  SELECT msar.build_record_list_query_components_with_ctes(
    tab_id,
    limit_,
    offset_,
    order_,
    filter_,
    null
  ) INTO expr_and_ctes;

  RETURN QUERY SELECT expr_and_ctes -> 'selectable_columns';
  RETURN QUERY EXECUTE format(
    $q$
    WITH results_cte AS ( %1$s )
    SELECT %2$s AS records FROM results_cte;
    $q$,
    expr_and_ctes ->> 'results_cte_query',
    COALESCE(
      msar.build_results_setof_jsonb_expr('results_cte'),
      'NULL'
    )
  );
END;
$$ LANGUAGE plpgsql STABLE;


CREATE OR REPLACE FUNCTION
msar.get_score_expr(tab_id oid, parameters_ jsonb) RETURNS text AS $$
SELECT string_agg(
  CASE WHEN pgt.typcategory = 'S' OR pgt.typname = 'uuid' THEN
    format(
      $s$(CASE
        WHEN %1$I::text ILIKE %2$L THEN 4
        WHEN %1$I::text ILIKE %2$L || '%%' THEN 3
        WHEN %1$I::text ILIKE '%%' || %2$L || '%%' THEN 2
        ELSE 0
      END)$s$,
      pga.attname,
      x.literal
    )
  ELSE
    format('(CASE WHEN %1$I = %2$L THEN 4 ELSE 0 END)', pga.attname, x.literal)
  END,
  ' + '
)
FROM jsonb_to_recordset(parameters_) AS x(attnum smallint, literal text)
  INNER JOIN pg_catalog.pg_attribute AS pga ON x.attnum = pga.attnum
  INNER JOIN pg_catalog.pg_type AS pgt ON pga.atttypid = pgt.oid
WHERE
  pga.attrelid = tab_id
  AND NOT pga.attisdropped
  AND has_column_privilege(tab_id, x.attnum, 'SELECT')
$$ LANGUAGE SQL STABLE RETURNS NULL ON NULL INPUT;


CREATE OR REPLACE FUNCTION
msar.search_records_from_table(
  tab_id oid,
  search_ jsonb,
  limit_ integer,
  offset_ integer DEFAULT 0,
  return_record_summaries boolean DEFAULT false,
  table_record_summary_templates jsonb DEFAULT NULL
) RETURNS jsonb AS $$/*
Get records from a table, filtering and sorting according to a search specification.

Only columns to which the user has access are returned.

Args:
  tab_id: The OID of the table whose records we'll get
  search_: An array of search definition objects.
  limit_: The maximum number of rows we'll return.
  offset_: The number of rows to skip before returning records from following rows

The search definition objects should have the form
  {"attnum": <int>, "literal": <any>}
*/
DECLARE
  records jsonb;
BEGIN
  EXECUTE format(
    $q$
    WITH
    count_cte AS (
      SELECT count(1) AS count FROM %2$I.%3$I %4$s
    ),
    results_cte AS (
      SELECT %1$s FROM %2$I.%3$I %4$s %7$s LIMIT %5$L OFFSET %6$L
    ),
    summary_cte_self AS (%8$s)
    %9$s,
    summary_cte AS ( SELECT %11$s FROM results_cte %10$s ),
    summaries_json_cte AS (
      SELECT
        jsonb_build_object(
          'linked_record_summaries',
          NULLIF(
            to_jsonb(summary_cte) - 'summary_self' - 'count_hack',
            '{}'::jsonb
          ),
          'record_summaries',
          NULLIF(
            to_jsonb(summary_cte) - 'count_hack' -> 'summary_self',
            '{}'::jsonb
          )
        )
      AS sj
      FROM summary_cte
    ),
    results_json_cte AS (
      SELECT jsonb_build_object(
        'results', coalesce(jsonb_agg(row_to_json(results_cte.*)), jsonb_build_array()),
        'count', coalesce(max(count_cte.count), 0)
      ) AS rj
      FROM results_cte CROSS JOIN count_cte
    )
    SELECT results_json_cte.rj || summaries_json_cte.sj
    FROM results_json_cte, summaries_json_cte;
    $q$,
    /* %1 */ COALESCE(msar.build_selectable_column_expr(tab_id), 'NULL'),
    /* %2 */ msar.get_relation_schema_name(tab_id),
    /* %3 */ msar.get_relation_name(tab_id),
    /* %4 */ 'WHERE ' || msar.get_score_expr(tab_id, search_) || ' > 0',
    /* %5 */ limit_,
    /* %6 */ offset_,
    /* %7 */ 'ORDER BY ' || NULLIF(
      concat(
        msar.get_score_expr(tab_id, search_) || ' DESC, ',
        msar.build_total_order_expr(tab_id, null)
      ),
      ''
    ),
    /* %8 */ msar.build_record_summary_query_for_table(
      tab_id,
      msar.get_selectable_pkey_attnum(tab_id),
      table_record_summary_templates
    ),
    /* %9 */ msar.build_linked_record_summaries_ctes(tab_id),
    /* %10 */ msar.build_summary_join_expr_for_table(tab_id, 'results_cte'),
    /* %11 */ COALESCE(
      NULLIF(
        concat_ws(', ',
          msar.build_summary_json_expr_for_table(tab_id),
          CASE WHEN return_record_summaries
          THEN msar.build_self_summary_json_expr(tab_id)
          END
        ), ''
      ), 'COUNT(1) AS count_hack'
      -- count_hack ensures that summary_cte is not empty,
      -- which in turn helps to generate summaries_json_cte
    )
  ) INTO records;
  RETURN records;
END;
$$ LANGUAGE plpgsql;


CREATE OR REPLACE FUNCTION msar.get_record_from_table(
  tab_id oid,
  rec_id anycompatible,
  return_record_summaries boolean DEFAULT false,
  table_record_summary_templates jsonb DEFAULT NULL
) RETURNS jsonb AS $$/*
Get single record from a table. Only columns to which the user has access are returned.

Args:
  tab_id: The OID of the table whose record we'll get.
  rec_id: The id value of the record.

The table must have a single primary key column.
*/
SELECT msar.list_records_from_table(
  tab_id,
  null,
  null,
  null,
  jsonb_build_object(
    'type', 'equal',
    'args', jsonb_build_array(
      jsonb_build_object('type', 'attnum', 'value', msar.get_pk_column(tab_id)),
      jsonb_build_object('type', 'literal', 'value', rec_id)
    )
  ),
  null,
  return_record_summaries,
  table_record_summary_templates
)
$$ LANGUAGE SQL STABLE;


CREATE OR REPLACE FUNCTION
msar.delete_records_from_table(tab_id oid, rec_ids jsonb) RETURNS integer AS $$/*
Delete records from table by id.

Args:
  tab_id: The OID of the table whose record we'll delete.
  rec_ids: An array of primary key values

The table must have a single primary key column.
*/
DECLARE
  num_deleted integer;
BEGIN
  EXECUTE format(
    $d$
    WITH delete_cte AS (DELETE FROM %1$I.%2$I %3$s RETURNING *)
    SELECT count(1) FROM delete_cte
    $d$,
    msar.get_relation_schema_name(tab_id),
    msar.get_relation_name(tab_id),
    msar.build_where_clause(
      tab_id, jsonb_build_object(
        'type', 'element_in_json_array_untyped', 'args', jsonb_build_array(
          jsonb_build_object(
            'type', 'format_data', 'args', jsonb_build_array(
              jsonb_build_object('type', 'attnum', 'value', msar.get_pk_column(tab_id))
            )
          ),
          jsonb_build_object('type', 'literal', 'value', rec_ids)
        )
      )
    )
  ) INTO num_deleted;
  RETURN num_deleted;
END;
$$ LANGUAGE plpgsql RETURNS NULL ON NULL INPUT;


CREATE OR REPLACE FUNCTION
msar.build_single_insert_expr(tab_id oid, rec_def jsonb) RETURNS TEXT AS $$
SELECT CASE WHEN NULLIF(rec_def, '{}'::jsonb) IS NOT NULL THEN
  (
    SELECT
      format(
        'INSERT INTO %I.%I (%s) VALUES (%s)',
        msar.get_relation_schema_name(tab_id),
        msar.get_relation_name(tab_id),
        string_agg(format('%I', msar.get_column_name(tab_id, key::smallint)), ', '),
        string_agg(format('%L', value), ', ')
      )
    FROM jsonb_each_text(rec_def)
  )
ELSE
  format(
    'INSERT INTO %I.%I DEFAULT VALUES',
    msar.get_relation_schema_name(tab_id),
    msar.get_relation_name(tab_id)
  )
END;
$$ LANGUAGE SQL STABLE RETURNS NULL ON NULL INPUT;


CREATE OR REPLACE FUNCTION
msar.add_record_to_table(
  tab_id oid,
  rec_def jsonb,
  return_record_summaries boolean DEFAULT false,
  table_record_summary_templates jsonb DEFAULT NULL
) RETURNS jsonb AS $$/*
Add a record to a table.

Args:
  tab_id: The OID of the table whose record we'll delete.
  rec_def: A JSON object defining the record.

The `rec_def` object's form is defined by the record being inserted.  It should have keys
corresponding to the attnums of desired columns and values corresponding to values we should
insert.

*/
DECLARE
  rec_created_id text;
  rec_created jsonb;
BEGIN
  EXECUTE format(
    $q$
    WITH insert_cte AS (%1$s RETURNING %2$I)
    SELECT *
    FROM insert_cte
    $q$,
    /* %1 */ msar.build_single_insert_expr(tab_id, rec_def),
    /* %2 */ msar.get_column_name(tab_id, msar.get_pk_column(tab_id))
  ) INTO rec_created_id;
  rec_created := msar.get_record_from_table(
    tab_id,
    rec_created_id,
    return_record_summaries,
    table_record_summary_templates
  );
  RETURN jsonb_build_object(
    'results', rec_created -> 'results',
    'record_summaries', rec_created -> 'record_summaries',
    'linked_record_summaries', rec_created -> 'linked_record_summaries'
  );
END;
$$ LANGUAGE plpgsql;


CREATE OR REPLACE FUNCTION
msar.build_update_expr(tab_id oid, rec_def jsonb) RETURNS TEXT AS $$
SELECT
  format(
    'UPDATE %I.%I SET (%s) = ROW(%s)',
    msar.get_relation_schema_name(tab_id),
    msar.get_relation_name(tab_id),
    string_agg(format('%I', msar.get_column_name(tab_id, key::smallint)), ', '),
    string_agg(format('%L', value), ', ')
  )
FROM jsonb_each_text(rec_def);
$$ LANGUAGE SQL STABLE RETURNS NULL ON NULL INPUT;


CREATE OR REPLACE FUNCTION
msar.patch_record_in_table(
  tab_id oid,
  rec_id anycompatible,
  rec_def jsonb,
  return_record_summaries boolean DEFAULT false,
  table_record_summary_templates jsonb DEFAULT NULL
) RETURNS jsonb AS $$/*
Modify (update/patch) a record in a table.

Args:
  tab_id: The OID of the table whose record we'll delete.
  rec_id: The primary key value of the record we'll modify.
  rec_patch: A JSON object defining the parts of the record to patch.

Only tables with a single primary key column are supported.

The `rec_def` object's form is defined by the record being updated.  It should have keys
corresponding to the attnums of desired columns and values corresponding to values we should set.
*/
DECLARE
  rec_modified jsonb;
BEGIN
  EXECUTE format(
    $p$ %1$s %2$s $p$,
    msar.build_update_expr(tab_id, rec_def),
    msar.build_where_clause(
      tab_id, jsonb_build_object(
        'type', 'equal', 'args', jsonb_build_array(
          jsonb_build_object('type', 'literal', 'value', rec_id),
          jsonb_build_object('type', 'attnum', 'value', msar.get_pk_column(tab_id))
        )
      )
    )
  );
  rec_modified := msar.get_record_from_table(
    tab_id,
    rec_id,
    return_record_summaries,
    table_record_summary_templates
  );
  RETURN jsonb_build_object(
    'results', rec_modified -> 'results',
    'record_summaries', rec_modified -> 'record_summaries',
    'linked_record_summaries', rec_modified -> 'linked_record_summaries'
  );
END;
$$ LANGUAGE plpgsql;


<<<<<<< HEAD
CREATE OR REPLACE FUNCTION msar.list_by_record_summaries(
  tab_id oid,
  limit_ integer,
  offset_ integer,
  filter_ jsonb,
  search_ text DEFAULT NULL,
  table_record_summary_templates jsonb DEFAULT NULL,
  include_linked_summaries boolean DEFAULT TRUE,
  debug boolean DEFAULT FALSE
) RETURNS jsonb
LANGUAGE plpgsql STABLE
AS $$
DECLARE
  pk_attnum smallint := msar.get_pk_column(tab_id);

  schema_name text := msar.get_relation_schema_name(tab_id);
  table_name text := msar.get_relation_name(tab_id);
  selectable_columns_expr text := msar.build_selectable_column_expr(tab_id);

  filter_where_clause text := msar.build_where_clause(tab_id, filter_);
  search_where_clause text := '';
  limit_offset_clause text := '';

  linked_summary_ctes text := '';
  join_expr_base text := '';
  join_expr_filtered text := ''; 
  summary_json_expr text := '';
  summaries_json_cte_blk text;

  final_sql text;
  result_json jsonb;
BEGIN

  IF search_ IS NOT NULL AND search_ <> '' THEN
    search_where_clause := format(' WHERE summary ILIKE %L', '%'||search_||'%');
  END IF;

  limit_offset_clause := limit_offset_clause || format(' LIMIT %s', limit_);
  limit_offset_clause := limit_offset_clause || format(' OFFSET %s', offset_);

  IF include_linked_summaries THEN
    /* already includes summary_cte_self */
    linked_summary_ctes := msar.build_linked_record_summaries_ctes(tab_id, table_record_summary_templates);
    join_expr_base := msar.build_summary_join_expr_for_table(tab_id, 'results_base_cte');
    join_expr_filtered := msar.build_summary_join_expr_for_table(tab_id, 'filtered_cte');

    summary_json_expr := COALESCE(
      NULLIF(
        concat_ws(', ',
          msar.build_summary_json_expr_for_table(tab_id),
          msar.build_self_summary_json_expr(tab_id)
        ), ''
      ),
      'COUNT(1) AS count_hack'
    );

    summaries_json_cte_blk := ',
      summaries_json_cte AS (
        SELECT jsonb_build_object(
          ''linked_record_summaries'',
          NULLIF(
            to_jsonb(summary_cte) - ''summary_self'' - ''count_hack'',
            ''{}''::jsonb
          )
        ) AS sj
        FROM summary_cte
      )';
  ELSE
    join_expr_base := format(
      ' LEFT JOIN summary_cte_self ON results_base_cte."%s" = summary_cte_self.key',
      pk_attnum::text);

    join_expr_filtered := '';
    summary_json_expr  := 'COUNT(1) AS count_hack';

    summaries_json_cte_blk := ', summaries_json_cte AS ( SELECT ''{}''::jsonb AS sj )';
  END IF;

  final_sql := format(
    $q$
    WITH
    results_base_cte AS (
      SELECT %1$s FROM %2$I.%3$I %12$s
    ),
    summary_cte_self AS (
      %4$s
    )%5$s,
    joined_cte AS (
      SELECT results_base_cte.*, summary_cte_self.summary
      FROM results_base_cte
      %6$s
    ),
    filtered_cte AS (
      SELECT * FROM joined_cte %7$s
    ),
    count_cte AS (
      SELECT COUNT(*) AS count FROM filtered_cte
    ),
    results_cte AS (
      SELECT * FROM filtered_cte
      ORDER BY summary %8$s
    ),
    summary_cte AS (
      SELECT %9$s FROM filtered_cte%10$s
    )%11$s,
    results_json_cte AS (
      SELECT jsonb_build_object(
              'results',
                COALESCE(
                  jsonb_agg(
                    jsonb_build_object(
                      'values',  to_jsonb(results_cte) - 'summary',
                      'summary', results_cte.summary
                    )
                  ), jsonb_build_array()
                ),
              'count', MAX(count_cte.count)
            ) AS rj
      FROM results_cte CROSS JOIN count_cte
    )
    SELECT results_json_cte.rj || summaries_json_cte.sj
    FROM   results_json_cte, summaries_json_cte;
    $q$,
    /*1 */ selectable_columns_expr,
    /*2 */ schema_name,
    /*3 */ table_name,
    /*4 */ msar.build_record_summary_query_for_table(tab_id, NULL, table_record_summary_templates),
    /*5 */ linked_summary_ctes,
    /*6 */ join_expr_base,
    /*7 */ search_where_clause,
    /*8 */ limit_offset_clause,
    /*9 */ summary_json_expr,
    /*10*/ join_expr_filtered,
    /*11*/ summaries_json_cte_blk,
    /*12*/ filter_where_clause
  );

  IF debug THEN
    RAISE NOTICE E'\nFINAL SQL:\n%s', final_sql;
  END IF;

  EXECUTE final_sql INTO result_json;
  RETURN result_json;
END;
$$;
=======
CREATE OR REPLACE FUNCTION
msar.get_oid_col_info_map(oid_attn_map jsonb)
RETURNS jsonb AS $$/*
Returns column_info for a given oid_attn_map.

oid_attn_map should have the following form:
{
  "table_oid_1": [col_att1,col_att2,col_att3],
  "table_oid_2": [col_att1, col_att5]
}

Returns:
{
  "table_oid_1": {"col_att1": col_info(), "col_att2": col_info(), "col_att3": col_info()},
  "table_oid_2": {"col_att1": col_info(), "col_att5": col_info()}
}
*/
  WITH cte AS (
    SELECT
      tab_id::oid,
      ARRAY(SELECT jsonb_array_elements_text(attnums))::int[] AS attnums
    FROM jsonb_each(oid_attn_map) AS x(tab_id, attnums)
  ), col_info_cte AS (
    SELECT
      cte.tab_id AS tab_oid,
      jsonb_object_agg(
        attnum,
        jsonb_build_object(
          'id', attnum,
          'name', attname,
          'type', CASE WHEN attndims>0 THEN '_array' ELSE atttypid::regtype::text END,
          'type_options', msar.get_type_options(atttypid, atttypmod, attndims),
          'nullable', NOT attnotnull,
          'primary_key', COALESCE(pgi.indisprimary, false),
          'default', msar.describe_column_default(tab_id, attnum),
          'has_dependents', msar.has_dependents(tab_id, attnum),
          'description', msar.col_description(tab_id, attnum),
          'current_role_priv', msar.list_column_privileges_for_current_role(tab_id, attnum)
        )
      ) AS col_info_arr
    FROM cte
      LEFT JOIN pg_attribute pga ON cte.tab_id=pga.attrelid
      LEFT JOIN pg_index pgi ON pga.attrelid=pgi.indrelid AND pga.attnum=ANY(pgi.indkey)
      LEFT JOIN pg_attrdef pgd ON pga.attrelid=pgd.adrelid AND pga.attnum=pgd.adnum
    WHERE pga.attrelid=tab_id AND pga.attnum = ANY(cte.attnums) AND NOT attisdropped
    GROUP BY cte.tab_id
  )
  SELECT jsonb_object_agg(tab_oid, col_info_arr) FROM col_info_cte;
$$ LANGUAGE SQL RETURNS NULL ON NULL INPUT;
>>>>>>> 3975665b
<|MERGE_RESOLUTION|>--- conflicted
+++ resolved
@@ -5600,7 +5600,6 @@
 $$ LANGUAGE plpgsql;
 
 
-<<<<<<< HEAD
 CREATE OR REPLACE FUNCTION msar.list_by_record_summaries(
   tab_id oid,
   limit_ integer,
@@ -5746,7 +5745,8 @@
   RETURN result_json;
 END;
 $$;
-=======
+
+
 CREATE OR REPLACE FUNCTION
 msar.get_oid_col_info_map(oid_attn_map jsonb)
 RETURNS jsonb AS $$/*
@@ -5795,5 +5795,4 @@
     GROUP BY cte.tab_id
   )
   SELECT jsonb_object_agg(tab_oid, col_info_arr) FROM col_info_cte;
-$$ LANGUAGE SQL RETURNS NULL ON NULL INPUT;
->>>>>>> 3975665b
+$$ LANGUAGE SQL RETURNS NULL ON NULL INPUT;