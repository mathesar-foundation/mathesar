--- conflicted
+++ resolved
@@ -127,11 +127,10 @@
 Link: https://github.com/centerofci/mathesar/pull/2981
 */
 (
-<<<<<<< HEAD
-    sfunc = accum_time,
-    stype = DOUBLE PRECISION[],
-    finalfunc = final_func_peak_time,
-    initcond = '{0,0}'
+  sfunc = msar.add_time_to_vector,
+  stype = point,
+  finalfunc = msar.point_to_time,
+  initcond = '(0,0)'
 );
 
 
@@ -190,10 +189,4 @@
     stype = DOUBLE PRECISION[],
     finalfunc = final_func_peak_dow,
     initcond = '{0,0}'
-=======
-  sfunc = msar.add_time_to_vector,
-  stype = point,
-  finalfunc = msar.point_to_time,
-  initcond = '(0,0)'
->>>>>>> 5156cd96
 );