--- conflicted
+++ resolved
@@ -261,12 +261,12 @@
 Link: https://github.com/centerofci/mathesar/pull/3004
 */
 (
-<<<<<<< HEAD
-    sfunc = accum_dow,
-    stype = DOUBLE PRECISION[],
-    finalfunc = final_func_peak_dow,
-    initcond = '{0,0}'
+  sfunc = msar.add_time_of_week_to_vector,
+  stype = point,
+  finalfunc = msar.point_to_day_of_week,
+  initcond = '(0,0)'
 );
+
 
 
 CREATE OR REPLACE FUNCTION month_to_degrees(_date DATE)
@@ -328,10 +328,4 @@
     stype = DOUBLE PRECISION[],
     finalfunc = final_func_peak_month,
     initcond = '{0,0}'
-=======
-  sfunc = msar.add_time_of_week_to_vector,
-  stype = point,
-  finalfunc = msar.point_to_day_of_week,
-  initcond = '(0,0)'
->>>>>>> a214a547
 );