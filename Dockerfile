--- conflicted
+++ resolved
@@ -2,9 +2,7 @@
 ARG PYTHON_REQUIREMENTS=requirements.txt
 ENV PYTHONUNBUFFERED=1
 ENV DOCKERIZE_VERSION v0.6.1
-<<<<<<< HEAD
 ENV NODE_MAJOR 18
-=======
 ARG BUILD_PG_MAJOR=15
 ENV PG_MAJOR=$BUILD_PG_MAJOR
 RUN set -eux; \
@@ -21,7 +19,6 @@
     apt-get clean; \
     rm -rf /var/lib/apt/lists/* /tmp/* /var/tmp/*; \
     :
->>>>>>> e0f9c691
 
 ENV PATH $PATH:/usr/lib/postgresql/$PG_MAJOR/bin
 
