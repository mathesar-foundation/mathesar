from django.conf import settings
from django.templatetags.static import static


from mathesar.utils.frontend import get_manifest_data


def frontend_settings(request):
<<<<<<< HEAD
    display_language = get_display_language_from_request(request)
    frontend_settings = {
        'development_mode': settings.MATHESAR_MODE == 'DEVELOPMENT',
        'manifest_data': get_manifest_data(display_language),
        'display_language': display_language,
=======
    manifest_data = get_manifest_data()
    development_mode = settings.MATHESAR_MODE == 'DEVELOPMENT'

    i18n_settings = get_i18n_settings(manifest_data, development_mode)
    frontend_settings = {
        'development_mode': development_mode,
        'manifest_data': manifest_data,
>>>>>>> da201e08
        'live_demo_mode': getattr(settings, 'MATHESAR_LIVE_DEMO', False),
        'live_demo_username': getattr(settings, 'MATHESAR_LIVE_DEMO_USERNAME', None),
        'live_demo_password': getattr(settings, 'MATHESAR_LIVE_DEMO_PASSWORD', None),
        **i18n_settings
    }
    # Only include development URL if we're in development mode.
    if frontend_settings['development_mode'] is True:
        frontend_settings['client_dev_url'] = settings.MATHESAR_CLIENT_DEV_URL
<<<<<<< HEAD
    return frontend_settings


def get_display_language_from_request(request):
    # https://docs.djangoproject.com/en/4.2/topics/i18n/translation/#how-django-discovers-language-preference
    # This automatically fallbacks to en because of https://docs.djangoproject.com/en/4.2/ref/settings/#std-setting-LANGUAGE_CODE
    lang_from_locale_middleware = request.LANGUAGE_CODE

    if request.user.is_authenticated:
        return request.user.display_language or lang_from_locale_middleware
    else:
        return lang_from_locale_middleware
=======

    return frontend_settings


def get_i18n_settings(manifest_data, development_mode):
    """
    Hard coding this for now
    but will be taken from users model
    and cookies later on
    """
    display_language = 'en'
    fallback_language = 'en'

    client_dev_url = settings.MATHESAR_CLIENT_DEV_URL

    if development_mode is True:
        module_translations_file_path = f'{client_dev_url}/src/i18n/{display_language}/index.ts'
        legacy_translations_file_path = f'{client_dev_url}/src/i18n/{display_language}/index.ts'
    else:
        try:
            module_translations_file_path = static(manifest_data[display_language]["file"])
            legacy_translations_file_path = static(manifest_data[f"{display_language}-legacy"]["file"])
        except KeyError:
            module_translations_file_path = static(manifest_data[fallback_language]["file"])
            legacy_translations_file_path = static(manifest_data[f"{fallback_language}-legacy"]["file"])

    return {
        'module_translations_file_path': module_translations_file_path,
        'legacy_translations_file_path': legacy_translations_file_path,
        'display_language': display_language
    }
>>>>>>> da201e08
<|MERGE_RESOLUTION|>--- conflicted
+++ resolved
@@ -6,13 +6,6 @@
 
 
 def frontend_settings(request):
-<<<<<<< HEAD
-    display_language = get_display_language_from_request(request)
-    frontend_settings = {
-        'development_mode': settings.MATHESAR_MODE == 'DEVELOPMENT',
-        'manifest_data': get_manifest_data(display_language),
-        'display_language': display_language,
-=======
     manifest_data = get_manifest_data()
     development_mode = settings.MATHESAR_MODE == 'DEVELOPMENT'
 
@@ -20,7 +13,6 @@
     frontend_settings = {
         'development_mode': development_mode,
         'manifest_data': manifest_data,
->>>>>>> da201e08
         'live_demo_mode': getattr(settings, 'MATHESAR_LIVE_DEMO', False),
         'live_demo_username': getattr(settings, 'MATHESAR_LIVE_DEMO_USERNAME', None),
         'live_demo_password': getattr(settings, 'MATHESAR_LIVE_DEMO_PASSWORD', None),
@@ -29,7 +21,7 @@
     # Only include development URL if we're in development mode.
     if frontend_settings['development_mode'] is True:
         frontend_settings['client_dev_url'] = settings.MATHESAR_CLIENT_DEV_URL
-<<<<<<< HEAD
+
     return frontend_settings
 
 
@@ -42,9 +34,6 @@
         return request.user.display_language or lang_from_locale_middleware
     else:
         return lang_from_locale_middleware
-=======
-
-    return frontend_settings
 
 
 def get_i18n_settings(manifest_data, development_mode):
@@ -73,5 +62,4 @@
         'module_translations_file_path': module_translations_file_path,
         'legacy_translations_file_path': legacy_translations_file_path,
         'display_language': display_language
-    }
->>>>>>> da201e08
+    }