--- conflicted
+++ resolved
@@ -182,22 +182,10 @@
       # container to run tests successfully
       - name: Fix permissions
         run: sudo chown -R 1000:1000 .
-<<<<<<< HEAD
       - name: Pull images
         run: |
           docker pull python:${{ matrix.py-version }}
           docker pull postgres:${{ matrix.pg-version }}
-=======
-      - id: docker-cache
-        uses: actions/cache@v3
-        with:
-          path: /tmp/docker-images
-          key: ${{ runner.os }}-docker-${{ hashFiles('**/Dockerfile', '**/api_tests/Dockerfile', '**/Dockerfile.caddy', '**/Dockerfile.devdb') }}
-      - name: Load docker image
-        run: |
-          docker load -i /tmp/docker-images/python-${{ matrix.py-version }}.tar
-          docker load -i /tmp/docker-images/postgres-${{ matrix.pg-version }}.tar
->>>>>>> 1fce96eb
       - name: Build the stack
         run: docker compose -f docker-compose.dev.yml up --build -d test-service
         env:
@@ -223,19 +211,9 @@
       # container to run tests successfully
       - name: Fix permissions
         run: sudo chown -R 1000:1000 .
-<<<<<<< HEAD
       - name: Pull image
         run: |
           docker pull postgres:${{ matrix.pg-version }}
-=======
-      - id: docker-cache
-        uses: actions/cache@v3
-        with:
-          path: /tmp/docker-images
-          key: ${{ runner.os }}-docker-${{ hashFiles('**/Dockerfile', '**/api_tests/Dockerfile', '**/Dockerfile.caddy', '**/Dockerfile.devdb') }}
-      - name: Load docker image
-        run: docker load -i /tmp/docker-images/postgres-${{ matrix.pg-version }}.tar
->>>>>>> 1fce96eb
       - name: Build the test DB
         run: docker compose -f docker-compose.dev.yml up --build -d dev-db
         env:
@@ -262,22 +240,10 @@
       # container to run tests successfully
       - name: Fix permissions
         run: sudo chown -R 1000:1000 .
-<<<<<<< HEAD
       - name: Pull images
         run: |
           docker pull python:${{ matrix.py-version }}
           docker pull postgres:${{ matrix.pg-version }}
-=======
-      - id: docker-cache
-        uses: actions/cache@v3
-        with:
-          path: /tmp/docker-images
-          key: ${{ runner.os }}-docker-${{ hashFiles('**/Dockerfile', '**/api_tests/Dockerfile', '**/Dockerfile.caddy', '**/Dockerfile.devdb') }}
-      - name: Load docker image
-        run: |
-          docker load -i /tmp/docker-images/python-${{ matrix.py-version }}.tar
-          docker load -i /tmp/docker-images/postgres-${{ matrix.pg-version }}.tar
->>>>>>> 1fce96eb
       - name: Run tests
         run: sh run_api_tests.sh
         env:
@@ -557,13 +523,13 @@
               exit 1
             fi
           fi
-          
+
           # Check "python_lint_required" conditions
           if [[ "${{ needs.python_lint_required.outputs.lint_should_run }}" == "true" ]]; then
             if [[ "${{ needs.python_lint.result }}" != "success" ]]; then
               echo "python linter failed."
               exit 1
-            fi  
+            fi
           fi
 
           # Check "sql_tests_required" conditions
