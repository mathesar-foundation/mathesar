--- conflicted
+++ resolved
@@ -33,8 +33,7 @@
         run: docker-compose up --build -d
 
       - name: Run tests with pytest
-<<<<<<< HEAD
-        run: docker exec mathesar_service pytest --cov=mathesar --cov-report=xml
+        run: docker exec mathesar_service pytest mathesar/ db/ --cov=mathesar --cov=db --cov-report=xml
 
       - name: Save the coverage report
         uses: codecov/codecov-action@v2
@@ -43,7 +42,4 @@
           files: coverage.xml
           flags: pytest-backend
           name: codecov-mathesar
-          verbose: true
-=======
-        run: docker exec mathesar_service pytest mathesar/ db/
->>>>>>> 8e022b37
+          verbose: true