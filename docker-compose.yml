version: "3.9"

services:
  db:
    image: postgres:13
    container_name: mathesar_db
    environment:
    # These environment variables are used to create a database and superuse when the `db` service starts.
    # Refer to https://hub.docker.com/_/postgres for more information on these variables.
      - POSTGRES_DB=${POSTGRES_DB-mathesar_django}
      - POSTGRES_USER=${POSTGRES_USER-mathesar}
      - POSTGRES_PASSWORD=${POSTGRES_PASSWORD-mathesar}
    # db container is exposed to the other containers, and the host.
    expose:
      - "5432"
    volumes:
      - postgresql_data:/var/lib/postgresql/data
    healthcheck:
      test: [ "CMD-SHELL", "pg_isready -d $${POSTGRES_DB-mathesar_django} -U $${POSTGRES_USER-mathesar}"]
      interval: 5s
      timeout: 1s
      retries: 30
      start_period: 5s
   # A caddy reverse proxy sitting in-front of all the services.
   # It is responsible for routing traffic to the respective services
   # It is also responsible for serving static files, automatically providing SSL certificate
   # and preventing certain DDOS attacks
  caddy-reverse-proxy:
    image: mathesar/mathesar-caddy:latest
    environment:
      - DOMAIN_NAME=${DOMAIN_NAME}
    # caddy container is exposed to the other containers, and the host.
    ports:
      - "${HTTP_PORT-80}:80"
      - "${HTTPS_PORT-443}:443"
    volumes:
      - media:/mathesar/media
      - static:/mathesar/static
      - caddy_data:/data
      - caddy_config:/config
    labels:
      - "com.centurylinklabs.watchtower.enable=true"
  # A gunicorn WSGI HTTP Server that
  # runs the Mathesar App.
  # It depends on the `db` service
  # and will start the `db` service automatically before starting itself.
  service:
    container_name: mathesar_service
    image: mathesar/mathesar-prod:latest
    environment:
      - MODE=${MODE-PRODUCTION}
      - DEBUG=${DEBUG-False}
      - DJANGO_ALLOW_ASYNC_UNSAFE=true
      - DJANGO_SETTINGS_MODULE=${DJANGO_SETTINGS_MODULE-config.settings.production}
      - ALLOWED_HOSTS=${ALLOWED_HOSTS-*}
      - SECRET_KEY=${SECRET_KEY}
      - DJANGO_DATABASE_URL=${DJANGO_DATABASE_URL-postgres://mathesar:mathesar@mathesar_db:5432/mathesar_django}
      - MATHESAR_DATABASES=${MATHESAR_DATABASES-(mathesar_tables|postgresql://mathesar:mathesar@mathesar_db:5432/mathesar)}
<<<<<<< HEAD
    command: ./run.sh
=======
      - DJANGO_SUPERUSER_PASSWORD=${DJANGO_SUPERUSER_PASSWORD}
    entrypoint: ./run.sh
>>>>>>> 7a4a0af3
    volumes:
      - static:/code/static
      - media:/code/media
    depends_on:
      # Comment the below field to disable starting the database service automatically
      db:
        condition: service_healthy
    labels:
      - "com.centurylinklabs.watchtower.enable=true"
    healthcheck:
      test: curl -f http://localhost:8000
      interval: 10s
      timeout: 5s
      retries: 30
      start_period: 5s
    # On prod, the HTTP port is exposed to other containers, but not the host to prevent any unnecessary conflicts with external services.
    # Do not make any changes to this port
    expose:
      - "8000"
  # A webserver responsible for
  # receiving upgrade requests and upgrading the Mathesar App docker image.
  #  It upgrades the docker image only when a http request is sent to it
  # For more information refer https://containrrr.dev/watchtower/http-api-mode/
  watchtower:
    image: containrrr/watchtower
    volumes:
      - /var/run/docker.sock:/var/run/docker.sock
    command: --http-api-update --label-enable --debug
    environment:
      - WATCHTOWER_HTTP_API_TOKEN=mytoken
    labels:
      - "com.centurylinklabs.watchtower.enable=false"
    # Watchtower HTTP API is exposed to other containers, but not the host.
    expose:
      - "8080"
volumes:
  postgresql_data:
  media:
  static:
  caddy_data:
  caddy_config:<|MERGE_RESOLUTION|>--- conflicted
+++ resolved
@@ -10,7 +10,6 @@
       - POSTGRES_DB=${POSTGRES_DB-mathesar_django}
       - POSTGRES_USER=${POSTGRES_USER-mathesar}
       - POSTGRES_PASSWORD=${POSTGRES_PASSWORD-mathesar}
-    # db container is exposed to the other containers, and the host.
     expose:
       - "5432"
     volumes:
@@ -56,12 +55,7 @@
       - SECRET_KEY=${SECRET_KEY}
       - DJANGO_DATABASE_URL=${DJANGO_DATABASE_URL-postgres://mathesar:mathesar@mathesar_db:5432/mathesar_django}
       - MATHESAR_DATABASES=${MATHESAR_DATABASES-(mathesar_tables|postgresql://mathesar:mathesar@mathesar_db:5432/mathesar)}
-<<<<<<< HEAD
-    command: ./run.sh
-=======
-      - DJANGO_SUPERUSER_PASSWORD=${DJANGO_SUPERUSER_PASSWORD}
     entrypoint: ./run.sh
->>>>>>> 7a4a0af3
     volumes:
       - static:/code/static
       - media:/code/media
