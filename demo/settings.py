<<<<<<< HEAD
from config.settings.production import *  # noqa
=======
from config.settings import *  # noqa
from decouple import config as decouple_config

INSTALLED_APPS += [  # noqa
    "demo"
]
>>>>>>> f2905155

MIDDLEWARE += [  # noqa
    "demo.middleware.LiveDemoModeMiddleware",
]

MATHESAR_LIVE_DEMO = True
MATHESAR_LIVE_DEMO_USERNAME = decouple_config('MATHESAR_LIVE_DEMO_USERNAME', default=None)
MATHESAR_LIVE_DEMO_PASSWORD = decouple_config('MATHESAR_LIVE_DEMO_PASSWORD', default=None)

MATHESAR_DEMO_TEMPLATE = 'mathesar_demo_template'
MATHESAR_DEMO_ARXIV_LOG_PATH = decouple_config(
    'MATHESAR_DEMO_ARXIV_LOG_PATH',
    default='/var/lib/mathesar/demo/arxiv_db_schema_log'
)<|MERGE_RESOLUTION|>--- conflicted
+++ resolved
@@ -1,13 +1,10 @@
-<<<<<<< HEAD
 from config.settings.production import *  # noqa
-=======
 from config.settings import *  # noqa
 from decouple import config as decouple_config
 
 INSTALLED_APPS += [  # noqa
     "demo"
 ]
->>>>>>> f2905155
 
 MIDDLEWARE += [  # noqa
     "demo.middleware.LiveDemoModeMiddleware",
