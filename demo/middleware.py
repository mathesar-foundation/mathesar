"""This module adds a middleware for the Live Demo."""
import logging

from django.conf import settings

from demo.db_namer import get_name
<<<<<<< HEAD
from db.install import install_mathesar
=======
from demo.install.arxiv_skeleton import append_db_and_arxiv_schema_to_log
from demo.install.base import ARXIV, create_demo_database
from demo.install.custom_settings import customize_settings
from demo.install.explorations import load_custom_explorations
>>>>>>> f2905155
from mathesar.database.base import create_mathesar_engine
from mathesar.models.base import Database
from mathesar.state import reset_reflection


logger = logging.getLogger(__name__)


class LiveDemoModeMiddleware:
    def __init__(self, get_response):
        self.get_response = get_response

    def __call__(self, request):
        sessionid = request.COOKIES.get('sessionid', None)
        db_name = get_name(str(sessionid))
        database, created = Database.current_objects.get_or_create(name=db_name)
        if created:
<<<<<<< HEAD
            install_mathesar(
                db_name,
                username=settings.DATABASES["default"]["USER"],
                password=settings.DATABASES["default"]["PASSWORD"],
                hostname=settings.DATABASES["default"]["HOST"],
                port=settings.DATABASES["default"]["PORT"],
                skip_confirm=True
=======
            create_demo_database(
                db_name,
                settings.DATABASES["default"]["USER"],
                settings.DATABASES["default"]["PASSWORD"],
                settings.DATABASES["default"]["HOST"],
                settings.DATABASES["default"]["NAME"],
                settings.DATABASES["default"]["PORT"],
                settings.MATHESAR_DEMO_TEMPLATE
>>>>>>> f2905155
            )
            append_db_and_arxiv_schema_to_log(db_name, ARXIV)
            reset_reflection(db_name=db_name)
            engine = create_mathesar_engine(db_name)
            customize_settings(engine)
            load_custom_explorations(engine)

        logger.debug(f"Using database {db_name} for sessionid {sessionid}")
        params = request.GET.copy()
        params.update({'database': db_name})
        request.GET = params

        response = self.get_response(request)
        return response<|MERGE_RESOLUTION|>--- conflicted
+++ resolved
@@ -4,14 +4,10 @@
 from django.conf import settings
 
 from demo.db_namer import get_name
-<<<<<<< HEAD
-from db.install import install_mathesar
-=======
 from demo.install.arxiv_skeleton import append_db_and_arxiv_schema_to_log
 from demo.install.base import ARXIV, create_demo_database
 from demo.install.custom_settings import customize_settings
 from demo.install.explorations import load_custom_explorations
->>>>>>> f2905155
 from mathesar.database.base import create_mathesar_engine
 from mathesar.models.base import Database
 from mathesar.state import reset_reflection
@@ -29,15 +25,6 @@
         db_name = get_name(str(sessionid))
         database, created = Database.current_objects.get_or_create(name=db_name)
         if created:
-<<<<<<< HEAD
-            install_mathesar(
-                db_name,
-                username=settings.DATABASES["default"]["USER"],
-                password=settings.DATABASES["default"]["PASSWORD"],
-                hostname=settings.DATABASES["default"]["HOST"],
-                port=settings.DATABASES["default"]["PORT"],
-                skip_confirm=True
-=======
             create_demo_database(
                 db_name,
                 settings.DATABASES["default"]["USER"],
@@ -46,7 +33,6 @@
                 settings.DATABASES["default"]["NAME"],
                 settings.DATABASES["default"]["PORT"],
                 settings.MATHESAR_DEMO_TEMPLATE
->>>>>>> f2905155
             )
             append_db_and_arxiv_schema_to_log(db_name, ARXIV)
             reset_reflection(db_name=db_name)
