#!/usr/bin/env bash
set -e
clear -x
github_tag=${1-master}
min_maj_docker_version=20
min_maj_docker_compose_version=2
min_min_docker_compose_version=7
shopt -s expand_aliases

## Functions ###################################################################

percent_encode_reserved () {
  # We need to be able to percent-encode any characters which are reserved in
  # the URI spec given by RFC-3986, as well as '|', ' ', and '%'
  # See https://datatracker.ietf.org/doc/html/rfc3986#section-2.2
  local reserved='|:/?#[]@!$&'"'"'()*+,;=% '
  for (( i=0; i<${#1}; i++ )); do
    local c="${1:$i:1}"
    if [[ -z "${reserved##*"$c"*}"  ]]; then
      # $c is in the reserved set, convert to hex Note that the '02' in the
      # formatting is not technically needed, since all reserved characters are
      # greater than 10 (greater than 20, actually). We'll leave it this way to
      # avoid potential future problems.
      printf '%%%02X' "'${c}"
    else
      printf "%s" "${c}"
    fi
  done
}

get_nonempty () {
  local ret_str="${2}"
  local prompt="${1}: "
  if [ -n "${ret_str}" ]; then
    prompt="${1} [${2}]: "
  fi
  read -r -p "${prompt}"
  ret_str=${REPLY:-$ret_str}
  until [ -n "${ret_str}" ]; do
    read -r -p "This cannot be empty!
${prompt}" ret_str
  done
  echo "${ret_str}"
}

get_password () {
  local password
  local prompt="${1}: "
  local retry_prompt="
The password must contain minimum of 8 characters!
${prompt}"
  read -rs -p "${prompt}" password
  until [ ${#password} -ge 8 ]; do
    read -rs -p "${retry_prompt}" password
  done
  echo "${password}"
}

create_password () {
  local password
  local password_check
  local prompt="${1}Choose a password"
  local repeat_prompt="
Repeat the password: "
  local repeat_retry="
Passwords do not match! Try again.
"

  password=$(get_password "${prompt}")
  read -rs -p "${repeat_prompt}" password_check
  if [ "${password}" != "${password_check}" ]; then
    password=$(create_password "${repeat_retry}")
  fi
  echo "${password}"
}

configure_db_urls () {
  local default_db
  local db_host
  local db_port
  local db_username
  local db_password
  local prefix
  if [ "${1}" == preexisting ]; then
    prefix="Enter the"
    db_host=$(get_nonempty "${prefix} database host")
    enc_db_host=$(percent_encode_reserved "${db_host}")
  else
    prefix="Choose a"
    default_db="mathesar"
    enc_db_host=mathesar_db
  fi
  db_port=$(get_nonempty "${prefix} database connection port" "5432")
  if [ "${1}" != django_only ]; then
    db_name=$(get_nonempty "${prefix} database name" "${default_db}")
    enc_db_name=$(percent_encode_reserved "${db_name}")
  fi
  echo "Note: We will be using the same user credentials across all the databases created by Mathesar"
  db_username=$(get_nonempty "${prefix} username for the database" "${default_db}")
  enc_db_username=$(percent_encode_reserved "${db_username}")
  if [ "${1}" == preexisting ]; then
    db_password=$(get_password "${prefix} password")
  else
    db_password=$(create_password)
  fi
  enc_db_password=$(percent_encode_reserved "${db_password}")

  if [ "${1}" == preexisting ]; then
    mathesar_database_url="postgresql://${enc_db_username}:${enc_db_password}@${enc_db_host}:${db_port}/${enc_db_name}"
  elif [ "${1}" == django_only ]; then
    django_database_url="postgresql://${enc_db_username}:${enc_db_password}@${enc_db_host}:5432/mathesar_django"
    django_db_username="${db_username}"
    django_db_password="${db_password}"
    django_db_port="${db_port}"
  else
    mathesar_database_url="postgresql://${enc_db_username}:${enc_db_password}@${enc_db_host}:5432/${enc_db_name}"
    django_database_url="postgresql://${enc_db_username}:${enc_db_password}@${enc_db_host}:5432/mathesar_django"
    django_db_username="${db_username}"
    django_db_password="${db_password}"
    django_db_port="${db_port}"
  fi
}

################################################################################

printf "
--------------------------------------------------------------------------------

Welcome to the Mathesar installer for version %s!

For more information or explanation about the steps involved, please see:

https://docs.mathesar.org/installation/docker-compose/#installation-steps

--------------------------------------------------------------------------------

" "$github_tag"
read -r -p "Press ENTER to begin. "
clear -x

printf "
--------------------------------------------------------------------------------

OPERATING SYSTEM CHECK

--------------------------------------------------------------------------------

"
if [ "$(echo "${OSTYPE}" | head -c 5)" == "linux" ]; then
  printf "Installing Mathesar for GNU/Linux.
"
  alias docker='sudo docker'
elif [ "$(echo "${OSTYPE}" | head -c 6)" == "darwin" ]; then
  printf "Installing Mathesar for macOS.
"
else
  printf "Operating System Unknown. Proceed at your own risk.
"
  alias docker='sudo docker'
fi
read -r -p "
Press ENTER to continue, or CTRL+C to cancel. "
clear -x

installation_fail () {
  docker compose --profile prod logs
  read -r -p "
Unfortunately, the installation has failed.

We've printed some error logs above that will hopefully point you to the
problem.

A common issue is for there to be some networking issue outside of Mathesar's
control. Please:
- Make sure you can reach your preexisting DB from this machine, if relevant.
- Make sure you have access to https://raw.githubusercontent.com/

If you can't get things working, please raise an issue at
https://github.com/centerofci/mathesar/issues/

Press ENTER to reset the local docker environment. "
  docker compose --profile prod down -v --rmi all
  read -r -p "Press ENTER to exit the installer. "
  exit 1
}

printf "
--------------------------------------------------------------------------------

DOCKER VERSION CHECK

<<<<<<< HEAD
We'll begin by making sure your Docker installation is up-to-date. In order to
run Docker commands, we need to use sudo for elevated privileges.
=======
We'll begin by making sure your Docker installation is up-to-date.  In order to
run some necessary commands, we need to use sudo for elevated privileges.
>>>>>>> b538d62b

--------------------------------------------------------------------------------

"
sudo -k
sudo -v
docker_version=$(docker version -f '{{.Server.Version}}')
docker_compose_version=$(docker compose version --short)
printf "
Your Docker version is %s.
Your Docker Compose version is %s. " "$docker_version" "$docker_compose_version"
docker_maj_version=$(echo "$docker_version" | tr -d '[:alpha:]' | cut -d '.' -f 1)
docker_compose_maj_version=$(echo "$docker_compose_version" | tr -d '[:alpha:]' | cut -d '.' -f 1)
docker_compose_min_version=$(echo "$docker_compose_version" | tr -d '[:alpha:]' | cut -d '.' -f 2)

if [ "$docker_maj_version" -lt "$min_maj_docker_version" ]; then
  printf "
Docker must be at least version %s.0.0 and
Docker Compose must be at least version %s.%s.0!
Please upgrade.

" "$min_maj_docker_version" "$min_maj_docker_compose_version" "$min_min_docker_compose_version"
  exit 1
fi

if [ "$docker_compose_maj_version" -lt "$min_maj_docker_compose_version" ]; then
  printf "
Docker Compose must be at least version %s.%s.0! Please upgrade.

" "$min_maj_docker_compose_version" "$min_min_docker_compose_version"
  exit 1
elif [ "$docker_compose_maj_version" -eq "$min_maj_docker_compose_version" ] &&
[ "$docker_compose_min_version" -lt "$min_min_docker_compose_version" ]; then
  printf "
Docker Compose must be at least version %s.%s.0! Please upgrade.

" "$min_maj_docker_compose_version" "$min_min_docker_compose_version"
  exit 1
fi

printf "
Docker versions OK.

"
read -r -p "Press ENTER to continue. "
clear -x

printf "
--------------------------------------------------------------------------------

DATABASE CONFIGURATION

Here, we configure the PostgreSQL database(s) for Mathesar. These credentials
can be used to login directly using psql or another client.

--------------------------------------------------------------------------------

"

printf "
Would you like to connect an existing database or create a new database?
"
select CHOICE in "connect existing" "create new"; do
  case $CHOICE in
    "connect existing")
      printf "
WARNING: This will create a new PostgreSQL schema in the database for Mathesar's internal use.

"
      configure_db_urls preexisting
      printf "\n"
      printf "
Now we need to create a local database for Mathesar's internal use.
"
      configure_db_urls django_only
      break
      ;;
    "create new")
      configure_db_urls
      break
      ;;
    *)
      printf "\nInvalid choice.\n"
  esac
done
printf "\n"
clear -x
printf "
--------------------------------------------------------------------------------

WEBSERVER CONFIGURATION

Here, we configure the webserver that hosts Mathesar.

--------------------------------------------------------------------------------

"

allowed_hosts=".localhost, 127.0.0.1"
read -r -p "Enter the domain name of the webserver, or press ENTER to skip: " domain_name
if [ -z "${domain_name}" ]; then
  read -r -p "Enter the external IP address of the webserver, or press ENTER to skip: " ip_address
  domain_name=':80'
fi
if [ -n "${ip_address}" ]; then
  allowed_hosts="${ip_address}, ${allowed_hosts}"
elif [ "${domain_name}" != ':80' ]; then
  allowed_hosts="${domain_name}, ${allowed_hosts}"
else
  printf "
No domain or external IP address configured.
Only local connections will be allowed.

"
  read -r -p "Press ENTER to continue. "
fi
printf "\n"
read -r -p "Choose a HTTP port for the webserver to use [80]: " http_port
http_port=${http_port:-80}
read -r -p "Choose a HTTP port for the webserver to use [443]: " https_port
https_port=${https_port:-443}
printf "Generating Django secret key...
"
secret_key=$(xxd -ps -c0 -l30 /dev/urandom)

printf "\n"
clear -x
printf "
--------------------------------------------------------------------------------

ADMIN USER CONFIGURATION

You'll use these credentials to login to Mathesar in the web interface.

--------------------------------------------------------------------------------

"

<<<<<<< HEAD
read -r -p "Choose an admin username [mathesar]: " superuser_username
superuser_username=${superuser_username:-mathesar}
read -r -p "Choose an admin email [$superuser_username@example.com]: " superuser_email
superuser_email=${superuser_email:-"$superuser_username@example.com"}
=======
read -r -p "Choose an admin username [admin]: " superuser_username
superuser_username=${superuser_username:-admin}
superuser_email=$superuser_username@example.com
>>>>>>> b538d62b
superuser_password=$(create_password)
printf "\n"
clear -x
printf "
--------------------------------------------------------------------------------

CONFIGURATION DIRECTORY

Mathesar needs to create a configuration directory on your machine. Using the
default is strongly recommended. If you choose a custom location, write it down.

--------------------------------------------------------------------------------

"
read -r -p "Choose a configuration directory [/etc/mathesar]: " config_location
config_location="${config_location:-/etc/mathesar}"

printf "
The environment file will be installed at %s/.env

" "$config_location"

read -r -p "Press ENTER to continue. "
sudo mkdir -p "${config_location}"
cd "${config_location}"
sudo tee .env > /dev/null <<EOF
POSTGRES_USER='${django_db_username}'
POSTGRES_PASSWORD='${django_db_password}'
POSTGRES_PORT='${django_db_port}'
ALLOWED_HOSTS='${allowed_hosts}'
SECRET_KEY='${secret_key}'
DJANGO_DATABASE_KEY='default'
DJANGO_DATABASE_URL='${django_database_url}'
MATHESAR_DATABASES='(mathesar_tables|${mathesar_database_url})'
DJANGO_SUPERUSER_PASSWORD='${superuser_password}'
DOMAIN_NAME='${domain_name}'
HTTP_PORT='${http_port}'
HTTPS_PORT='${https_port}'
EOF
sudo chmod 640 .env
clear -x

printf "
--------------------------------------------------------------------------------

DOCKER SETUP

This step downloads and runs all needed Docker images and starts your Mathesar
installation.

--------------------------------------------------------------------------------

"
printf "Downloading docker-compose.yml...
"
sudo curl -sL -o docker-compose.yml https://raw.githubusercontent.com/centerofci/mathesar/"$github_tag"/docker-compose.yml
read -r -p "Success!

Next, we'll download files and start the server, This may take a few minutes.

Press ENTER to continue. "
clear -x
<<<<<<< HEAD
sudo docker compose --profile prod up -d --wait
printf "\n"
=======
docker compose --profile prod up -d --wait || installation_fail
clear -x
>>>>>>> b538d62b
printf "
--------------------------------------------------------------------------------

Service is ready and healthy!
Adding admin user to Django webservice now.
"
docker exec mathesar_service python manage.py createsuperuser --no-input --username "$superuser_username" --email "$superuser_email"
read -r -p "
Press ENTER to continue. "
printf "\n"
if [ "${domain_name}" !=  ":80" ]; then
  padded_domain=" ${domain_name}"
elif [ -n "${ip_address}" ]; then
  padded_domain=" ${ip_address}"
fi
clear -x
printf "
--------------------------------------------------------------------------------

THANK YOU

--------------------------------------------------------------------------------

Installation complete!

If running locally, you can login by navigating to http://localhost in your
web browser. If you set up Mathesar on a server, double-check that the
machine accepts traffic on the configured ports, and login at the configured
address%s.

Thank you for installing Mathesar.

" "$padded_domain"
read -r -p "Press ENTER to finish. "
clear -x<|MERGE_RESOLUTION|>--- conflicted
+++ resolved
@@ -189,13 +189,8 @@
 
 DOCKER VERSION CHECK
 
-<<<<<<< HEAD
 We'll begin by making sure your Docker installation is up-to-date. In order to
-run Docker commands, we need to use sudo for elevated privileges.
-=======
-We'll begin by making sure your Docker installation is up-to-date.  In order to
 run some necessary commands, we need to use sudo for elevated privileges.
->>>>>>> b538d62b
 
 --------------------------------------------------------------------------------
 
@@ -334,16 +329,10 @@
 
 "
 
-<<<<<<< HEAD
-read -r -p "Choose an admin username [mathesar]: " superuser_username
-superuser_username=${superuser_username:-mathesar}
+read -r -p "Choose an admin username [admin]: " superuser_username
+superuser_username=${superuser_username:-admin}
 read -r -p "Choose an admin email [$superuser_username@example.com]: " superuser_email
 superuser_email=${superuser_email:-"$superuser_username@example.com"}
-=======
-read -r -p "Choose an admin username [admin]: " superuser_username
-superuser_username=${superuser_username:-admin}
-superuser_email=$superuser_username@example.com
->>>>>>> b538d62b
 superuser_password=$(create_password)
 printf "\n"
 clear -x
@@ -406,13 +395,8 @@
 
 Press ENTER to continue. "
 clear -x
-<<<<<<< HEAD
-sudo docker compose --profile prod up -d --wait
-printf "\n"
-=======
 docker compose --profile prod up -d --wait || installation_fail
-clear -x
->>>>>>> b538d62b
+printf "\n"
 printf "
 --------------------------------------------------------------------------------
 
