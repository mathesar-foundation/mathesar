#!/usr/bin/env bash
set -e
clear -x
github_tag=${1-master}
min_maj_docker_version=20
min_maj_docker_compose_version=2
min_min_docker_compose_version=7
shopt -s expand_aliases

## Functions ###################################################################

percent_encode_reserved () {
  # We need to be able to percent-encode any characters which are reserved in
  # the URI spec given by RFC-3986, as well as '|', ' ', and '%'
  # See https://datatracker.ietf.org/doc/html/rfc3986#section-2.2
  local reserved='|:/?#[]@!$&'"'"'()*+,;=% '
  for (( i=0; i<${#1}; i++ )); do
    local c="${1:$i:1}"
    if [[ -z "${reserved##*"$c"*}"  ]]; then
      # $c is in the reserved set, convert to hex Note that the '02' in the
      # formatting is not technically needed, since all reserved characters are
      # greater than 10 (greater than 20, actually). We'll leave it this way to
      # avoid potential future problems.
      printf '%%%02X' "'${c}"
    else
      printf "%s" "${c}"
    fi
  done
}

get_nonempty () {
  local ret_str="${2}"
  local prompt="${1}: "
  if [ -n "${ret_str}" ]; then
    prompt="${1} [${2}]: "
  fi
  read -r -p "${prompt}"
  ret_str=${REPLY:-$ret_str}
  until [ -n "${ret_str}" ]; do
    read -r -p "This cannot be empty!
${prompt}" ret_str
  done
  echo "${ret_str}"
}

get_password () {
  local password
  local prompt="${1}: "
  local retry_prompt="
The password cannot be empty!
${prompt}"
  read -rs -p "${prompt}" password
  until [ -n "${password}" ]; do
    read -rs -p "${retry_prompt}" password
  done
  echo "${password}"
}

create_password () {
  local password
  local password_check
  local prompt="${1}Choose a password"
  local repeat_prompt="
Repeat the password: "
  local repeat_retry="
Passwords do not match! Try again.
"

  password=$(get_password "${prompt}")
  read -rs -p "${repeat_prompt}" password_check
  if [ "${password}" != "${password_check}" ]; then
    password=$(create_password "${repeat_retry}")
  fi
  echo "${password}"
}

get_db_host () {
  local prefix="${1}"
  local db_host
  db_host=$(get_nonempty "${prefix} database host")
  while [ "${db_host:0:3}" == "127" ] || [ "${db_host}" == "localhost" ]; do
    echo "Databases on localhost are not supported by this installation method." >&2
    db_host=$(get_nonempty "${prefix} database host")
  done
}

configure_db_urls () {
  local default_db
  local db_host
  local db_port
  local db_username
  local db_password
  local prefix
  if [ "${1}" == preexisting ]; then
    prefix="Enter the"
    db_host=$(get_db_host "${prefix}")
    enc_db_host=$(percent_encode_reserved "${db_host}")
  else
    prefix="Choose a"
    default_db="mathesar"
    enc_db_host=mathesar_db
  fi
  db_port=$(get_nonempty "${prefix} database connection port" "5432")
  if [ "${1}" != django_only ]; then
    db_name=$(get_nonempty "${prefix} database name" "${default_db}")
    enc_db_name=$(percent_encode_reserved "${db_name}")
  fi
  if [ "${1}" != preexisting ] && [ "${1}" != django_only ]; then
    printf "
Note: We will use the same user credentials across all databases created by Mathesar.

"
  fi
  db_username=$(get_nonempty "${prefix} username for the database" "${default_db}")
  enc_db_username=$(percent_encode_reserved "${db_username}")
  if [ "${1}" == preexisting ]; then
    db_password=$(get_password "${prefix} password")
  else
    db_password=$(create_password)
  fi
  enc_db_password=$(percent_encode_reserved "${db_password}")

  if [ "${1}" == preexisting ]; then
    mathesar_database_url="postgresql://${enc_db_username}:${enc_db_password}@${enc_db_host}:${db_port}/${enc_db_name}"
  elif [ "${1}" == django_only ]; then
    django_database_url="postgresql://${enc_db_username}:${enc_db_password}@${enc_db_host}:5432/mathesar_django"
    django_db_username="${db_username}"
    django_db_password="${db_password}"
    django_db_port="${db_port}"
  else
    mathesar_database_url="postgresql://${enc_db_username}:${enc_db_password}@${enc_db_host}:5432/${enc_db_name}"
    django_database_url="postgresql://${enc_db_username}:${enc_db_password}@${enc_db_host}:5432/mathesar_django"
    django_db_username="${db_username}"
    django_db_password="${db_password}"
    django_db_port="${db_port}"
  fi
}

################################################################################

printf "
--------------------------------------------------------------------------------

Welcome to the Mathesar installer for version %s!

For more information or explanation about the steps involved, please see:

https://docs.mathesar.org/installation/docker-compose/#installation-steps

--------------------------------------------------------------------------------

" "$github_tag"
read -r -p "Press ENTER to begin. "
clear -x

printf "
--------------------------------------------------------------------------------

OPERATING SYSTEM CHECK

--------------------------------------------------------------------------------

"
if [ "$(echo "${OSTYPE}" | head -c 5)" == "linux" ]; then
  printf "Installing Mathesar for GNU/Linux.
"
  alias docker='sudo docker'
elif [ "$(echo "${OSTYPE}" | head -c 6)" == "darwin" ]; then
  printf "Installing Mathesar for macOS.
"
else
  printf "Operating System Unknown. Proceed at your own risk.
"
  alias docker='sudo docker'
fi
read -r -p "
Press ENTER to continue, or CTRL+C to cancel. "
clear -x

installation_fail () {
  printf "
Unfortunately, the installation has failed.

We'll print some error logs above that will hopefully point you to the
problem.

A common issue is for there to be some networking issue outside of Mathesar's
control. Please:
- Make sure you can reach your preexisting DB from this machine, if relevant.
- Make sure you have access to https://raw.githubusercontent.com/

If you can't get things working, please raise an issue at

https://github.com/centerofci/mathesar/issues/
" >&2

  if [ "${1}" == "late" ]; then
    read -r -p "
    Press ENTER to print the logs and reset the local docker environment. "
    docker compose --profile prod logs
    docker compose --profile prod down -v --rmi all
  fi
  read -r -p "
Press ENTER to exit the installer. "
  exit 1
}

printf "
--------------------------------------------------------------------------------

DOCKER VERSION CHECK

We'll begin by making sure your Docker installation is up-to-date. In order to
run some necessary commands, we need to use sudo for elevated privileges.

--------------------------------------------------------------------------------

"
sudo -k
sudo -v
docker_version=$(docker version -f '{{.Server.Version}}')
docker_compose_version=$(docker compose version --short)
printf "
Your Docker version is %s.
Your Docker Compose version is %s. " "$docker_version" "$docker_compose_version"
docker_maj_version=$(echo "$docker_version" | tr -d '[:alpha:]' | cut -d '.' -f 1)
docker_compose_maj_version=$(echo "$docker_compose_version" | tr -d '[:alpha:]' | cut -d '.' -f 1)
docker_compose_min_version=$(echo "$docker_compose_version" | tr -d '[:alpha:]' | cut -d '.' -f 2)

if [ "$docker_maj_version" -lt "$min_maj_docker_version" ]; then
  printf "
Docker must be at least version %s.0.0 and
Docker Compose must be at least version %s.%s.0!
Please upgrade.

" "$min_maj_docker_version" "$min_maj_docker_compose_version" "$min_min_docker_compose_version"
  exit 1
fi

if [ "$docker_compose_maj_version" -lt "$min_maj_docker_compose_version" ]; then
  printf "
Docker Compose must be at least version %s.%s.0! Please upgrade.

" "$min_maj_docker_compose_version" "$min_min_docker_compose_version"
  exit 1
elif [ "$docker_compose_maj_version" -eq "$min_maj_docker_compose_version" ] &&
[ "$docker_compose_min_version" -lt "$min_min_docker_compose_version" ]; then
  printf "
Docker Compose must be at least version %s.%s.0! Please upgrade.

" "$min_maj_docker_compose_version" "$min_min_docker_compose_version"
  exit 1
fi

printf "
Docker versions OK.

"
read -r -p "Press ENTER to continue. "
clear -x

printf "
--------------------------------------------------------------------------------

DATABASE CONFIGURATION

Here, we configure the PostgreSQL database(s) for Mathesar. These credentials
can be used to login directly using psql or another client.

--------------------------------------------------------------------------------

"

printf "
Would you like to connect an existing database or create a new database?
"
select CHOICE in "connect existing" "create new"; do
  case $CHOICE in
    "connect existing")
      printf "
WARNING: This will create a new PostgreSQL schema in the database for Mathesar's internal use.

"
      configure_db_urls preexisting
      printf "\n"
      printf "
Now we need to create a local database for Mathesar's internal use.
"
      configure_db_urls django_only
      break
      ;;
    "create new")
      configure_db_urls
      break
      ;;
    *)
      printf "\nInvalid choice.\n"
  esac
done
printf "\n"
clear -x
printf "
--------------------------------------------------------------------------------

WEBSERVER CONFIGURATION

Here, we configure the webserver that hosts Mathesar.

--------------------------------------------------------------------------------

"

allowed_hosts=".localhost, 127.0.0.1"
read -r -p "Enter the domain name of the webserver, or press ENTER to skip: " domain_name
if [ -z "${domain_name}" ]; then
  read -r -p "Enter the external IP address of the webserver, or press ENTER to skip: " ip_address
  domain_name=':80'
fi
if [ -n "${ip_address}" ]; then
  allowed_hosts="${ip_address}, ${allowed_hosts}"
elif [ "${domain_name}" != ':80' ]; then
  allowed_hosts="${domain_name}, ${allowed_hosts}"
else
  printf "
No domain or external IP address configured.
Only local connections will be allowed.

"
  read -r -p "Press ENTER to continue. "
fi
printf "\n"
read -r -p "Choose a HTTP port for the webserver to use [80]: " http_port
http_port=${http_port:-80}
read -r -p "Choose a HTTP port for the webserver to use [443]: " https_port
https_port=${https_port:-443}
printf "Generating Django secret key...
"
secret_key=$(xxd -ps -c0 -l30 /dev/urandom)

printf "\n"
clear -x
printf "
--------------------------------------------------------------------------------

ADMIN USER CONFIGURATION

You'll use these credentials to login to Mathesar in the web interface.

--------------------------------------------------------------------------------

"

read -r -p "Choose an admin username [admin]: " superuser_username
superuser_username=${superuser_username:-admin}
read -r -p "Choose an admin email [$superuser_username@example.com]: " superuser_email
superuser_email=${superuser_email:-"$superuser_username@example.com"}
superuser_password=$(create_password)
printf "\n"
clear -x
printf "
--------------------------------------------------------------------------------

CONFIGURATION DIRECTORY

Mathesar needs to create a configuration directory on your machine. Using the
default is strongly recommended. If you choose a custom location, write it down.

--------------------------------------------------------------------------------

"
read -r -p "Choose a configuration directory [/etc/mathesar]: " config_location
config_location="${config_location:-/etc/mathesar}"

printf "
The environment file will be installed at %s/.env

" "$config_location"

read -r -p "Press ENTER to continue. "
sudo mkdir -p "${config_location}"
cd "${config_location}"
sudo tee .env > /dev/null <<EOF
POSTGRES_USER='${django_db_username}'
POSTGRES_PASSWORD='${django_db_password}'
POSTGRES_PORT='${django_db_port}'
ALLOWED_HOSTS='${allowed_hosts}'
SECRET_KEY='${secret_key}'
DJANGO_DATABASE_KEY='default'
DJANGO_DATABASE_URL='${django_database_url}'
MATHESAR_DATABASES='(mathesar_tables|${mathesar_database_url})'
DJANGO_SUPERUSER_PASSWORD='${superuser_password}'
DOMAIN_NAME='${domain_name}'
HTTP_PORT='${http_port}'
HTTPS_PORT='${https_port}'
EOF
sudo chmod 640 .env
clear -x

printf "
--------------------------------------------------------------------------------

DOCKER SETUP

This step downloads and runs all needed Docker images and starts your Mathesar
installation.

--------------------------------------------------------------------------------

"
printf "Downloading docker-compose.yml...
"
sudo curl -sfL -o docker-compose.yml https://raw.githubusercontent.com/centerofci/mathesar/"${github_tag}"/docker-compose.yml || installation_fail early
read -r -p "Success!

Next, we'll download files and start the server, This may take a few minutes.

Press ENTER to continue. "
clear -x
<<<<<<< HEAD
docker compose --profile prod up -d --wait || installation_fail late
clear -x
=======
docker compose --profile prod up -d --wait || installation_fail
printf "\n"
>>>>>>> a483cb0a
printf "
--------------------------------------------------------------------------------

Service is ready and healthy!
Adding admin user to Django webservice now.
"
docker exec mathesar_service python manage.py createsuperuser --no-input --username "$superuser_username" --email "$superuser_email"
read -r -p "
Press ENTER to continue. "
printf "\n"
if [ "${domain_name}" !=  ":80" ]; then
  padded_domain=" ${domain_name}"
elif [ -n "${ip_address}" ]; then
  padded_domain=" ${ip_address}"
fi
clear -x
printf "
--------------------------------------------------------------------------------

THANK YOU

--------------------------------------------------------------------------------

Installation complete!

If running locally, you can login by navigating to http://localhost in your
web browser. If you set up Mathesar on a server, double-check that the
machine accepts traffic on the configured ports, and login at the configured
address%s.

Thank you for installing Mathesar.

" "$padded_domain"
read -r -p "Press ENTER to finish. "
clear -x<|MERGE_RESOLUTION|>--- conflicted
+++ resolved
@@ -416,13 +416,8 @@
 
 Press ENTER to continue. "
 clear -x
-<<<<<<< HEAD
 docker compose --profile prod up -d --wait || installation_fail late
-clear -x
-=======
-docker compose --profile prod up -d --wait || installation_fail
-printf "\n"
->>>>>>> a483cb0a
+printf "\n"
 printf "
 --------------------------------------------------------------------------------
 
