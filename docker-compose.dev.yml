--- conflicted
+++ resolved
@@ -61,7 +61,6 @@
     environment:
       - MODE=${MODE-DEVELOPMENT}
       - DEBUG=${DEBUG-True}
-<<<<<<< HEAD
       - DJANGO_SETTINGS_MODULE=${DJANGO_SETTINGS_MODULE-config.settings.development}
       - ALLOWED_HOSTS=${ALLOWED_HOSTS-*}
       - SECRET_KEY=${SECRET_KEY}
@@ -70,17 +69,7 @@
       - POSTGRES_DB=${POSTGRES_DB-mathesar_django}
       - POSTGRES_USER=${POSTGRES_USER-mathesar}
       - POSTGRES_PASSWORD=${POSTGRES_PASSWORD-mathesar}
-    entrypoint: dockerize -wait tcp://mathesar_dev_db:5432 -timeout 30s ./dev-run.sh
-=======
-      - DJANGO_ALLOW_ASYNC_UNSAFE=true
-      - DJANGO_SETTINGS_MODULE=${DJANGO_SETTINGS_MODULE-config.settings.development}
-      - ALLOWED_HOSTS=${ALLOWED_HOSTS-*}
-      - SECRET_KEY=${SECRET_KEY}
-      - DJANGO_DATABASE_URL=postgres://mathesar:mathesar@mathesar_dev_db:5432/mathesar_django
-      - MATHESAR_DATABASES=(mathesar_tables|postgresql://mathesar:mathesar@mathesar_dev_db:5432/mathesar)
-      - DJANGO_SUPERUSER_PASSWORD=password
     entrypoint: ./dev-run.sh
->>>>>>> f95e320f
     volumes:
       - .:/code/
       - ui_node_modules:/code/mathesar_ui/node_modules/
