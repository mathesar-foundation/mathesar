version: "3.9"

services:
  # Mathesar App built with the same configurations as the production image
  # but with additional testing dependencies.
  # It is used to run automated test cases to verify if the app works as intended
  dev-db:
    container_name: mathesar_dev_db
    command: ["postgres", "-c", "shared_preload_libraries=plugin_debugger"]
    build:
      context: .
      dockerfile: Dockerfile.devdb
      args:
        PG_VERSION: ${PG_VERSION-13}
    environment:
      - PG_VERSION=${PG_VERSION-13}
      - POSTGRES_DB=mathesar_django
      - POSTGRES_USER=mathesar
      - POSTGRES_PASSWORD=mathesar
    ports:
      - "5432:5432"
    volumes:
      - dev_postgres_data:/var/lib/postgresql/data
      - ./db/sql:/sql/
    healthcheck:
      test: [ "CMD-SHELL", "pg_isready -d $${POSTGRES_DB-mathesar_django} -U $${POSTGRES_USER-mathesar}"]
      interval: 5s
      timeout: 1s
      retries: 30
      start_period: 5s
  # A Django development webserver + Svelte development server used when developing Mathesar.
  #  The code changes are hot reloaded and debug flags are enabled to aid developers working on Mathesar.
  #  It is not recommended to use this service in production environment.
  dev-service:
    container_name: mathesar_service_dev
    image: mathesar/mathesar-dev:latest
    build:
      context: .
      target: development
      dockerfile: Dockerfile
    environment:
      - MODE=${MODE-DEVELOPMENT}
      - DEBUG=${DEBUG-True}
      - DJANGO_SETTINGS_MODULE=${DJANGO_SETTINGS_MODULE-config.settings.development}
      - ALLOWED_HOSTS=${ALLOWED_HOSTS-*}
      - SECRET_KEY=${SECRET_KEY}
      - MATHESAR_DATABASES=(mathesar_tables|postgresql://mathesar:mathesar@mathesar_dev_db:5432/mathesar)
      - DJANGO_SUPERUSER_PASSWORD=password
      - POSTGRES_DB=mathesar_django
      - POSTGRES_USER=mathesar
      - POSTGRES_PASSWORD=mathesar
      - POSTGRES_HOST=mathesar_dev_db
      - POSTGRES_PORT=5432
    volumes:
      - .:/code/
      - ui_node_modules:/code/mathesar_ui/node_modules/
    depends_on:
      dev-db:
        condition: service_healthy
    # On dev, following ports are exposed to other containers, and the host.
    ports:
      - "8000:8000"
      - "3000:3000"
      - "6006:6006"
  test-service:
    container_name: mathesar_service_test
    image: mathesar/mathesar-test:latest
    environment:
      - MATHESAR_DATABASES=(mathesar_tables|postgresql://mathesar:mathesar@mathesar_dev_db:5432/mathesar)
      - POSTGRES_DB=mathesar_django
      - POSTGRES_USER=mathesar
      - POSTGRES_PASSWORD=mathesar
      - POSTGRES_HOST=mathesar_dev_db
      - POSTGRES_PORT=5432
    build:
      context: .
      target: development
      dockerfile: Dockerfile
<<<<<<< HEAD
      args:
        PYTHON_VERSION: ${PYTHON_VERSION-3.9-bookworm}
        PYTHON_REQUIREMENTS: requirements-dev.txt
=======
>>>>>>> f8a071a7
    depends_on:
      - dev-db
    ports:
      - "8000:8000"
volumes:
  ui_node_modules:
  dev_postgres_data:<|MERGE_RESOLUTION|>--- conflicted
+++ resolved
@@ -76,12 +76,8 @@
       context: .
       target: development
       dockerfile: Dockerfile
-<<<<<<< HEAD
       args:
         PYTHON_VERSION: ${PYTHON_VERSION-3.9-bookworm}
-        PYTHON_REQUIREMENTS: requirements-dev.txt
-=======
->>>>>>> f8a071a7
     depends_on:
       - dev-db
     ports:
