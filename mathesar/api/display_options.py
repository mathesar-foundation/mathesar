<<<<<<< HEAD
from mathesar.database.types import UIType

DISPLAY_OPTIONS_BY_UI_TYPE = {
    UIType.BOOLEAN:
        {
            "options": [{"name": "input", "type": "string",
                         "enum": ['dropdown', 'checkbox']},
                        {'name': "custom_labels", "type": "object",
                         "items": [{"name": "TRUE", "type": "string"},
                                   {'name': "FALSE", "type": "string"}]}]

        },
    UIType.NUMBER:
        {
            "options": [{"name": "show_as_percentage", "type": "boolean"},
                        {"name": "locale", "type": "string"}]
        },
    UIType.DATETIME:
        {
            "options": [{"name": "format", "type": "string"}]
        },
    UIType.TIME:
        {
            "options": [{"name": "format", "type": "string"}]
        },
    UIType.DATE:
        {
            "options": [{"name": "format", "type": "string"}]
        },
    UIType.DURATION:
        {
            "options": [
                {"name": "min", "type": "string"},
                {"name": "max", "type": "string"},
                {"name": "show_units", "type": "boolean"},
            ]
        }
}
=======
import json

from mathesar.database.types import MathesarTypeIdentifier


def money_display_options_schema():
    with open("currency_info.json", "r") as info_file:
        currency_info = json.load(info_file)
    currency_codes = list(currency_info.keys())
    return {
        "options": [
            {"name": "currency_code", "type": "string", "enum": currency_codes},
            {
                "name": "currency_details",
                "type": "object",
                "items": [
                    {"name": "symbol", "type": "string"},
                    {"name": "symbol_location", "type": "number", "enum": [1, -1]},
                    {"name": "decimal_symbol", "type": "string", "enum": [",", "."]},
                    {"name": "digit_grouping", "type": "array"},
                    {"name": "digit_symbol", "type": "string", "enum": [",", ".", " "]}
                ]
            }]
    }


DISPLAY_OPTIONS_BY_TYPE_IDENTIFIER = {
    MathesarTypeIdentifier.BOOLEAN.value: lambda: {
        "options": [
            {
                "name": "input", "type": "string",
                "enum": ['dropdown', 'checkbox']
            },
            {
                'name': "custom_labels", "type": "object",
                "items": [
                    {"name": "TRUE", "type": "string"},
                    {'name': "FALSE", "type": "string"}
                ]
            }
        ]

    },
    MathesarTypeIdentifier.DATE.value: lambda: {"options": [{"name": "format", "type": "string"}]},
    MathesarTypeIdentifier.DATETIME.value: lambda: {"options": [{"name": "format", "type": "string"}]},
    MathesarTypeIdentifier.DURATION.value: lambda: {
        "options": [
            {"name": "min", "type": "string"},
            {"name": "max", "type": "string"},
            {"name": "show_units", "type": "boolean"},
        ]
    },
    MathesarTypeIdentifier.MONEY.value: money_display_options_schema,
    MathesarTypeIdentifier.NUMBER.value: lambda: {
        "options": [
            {
                "name": "show_as_percentage",
                "type": "string",
                "enum": ['dropdown', 'checkbox']
            },
            {
                "name": "locale",
                "type": "string"
            }
        ]
    },
    MathesarTypeIdentifier.TIME.value: (lambda: {"options": [{"name": "format", "type": "string"}]})
}


def get_display_options_for_identifier(identifier):
    display_options_function = DISPLAY_OPTIONS_BY_TYPE_IDENTIFIER.get(identifier, None)
    if display_options_function is not None:
        return display_options_function()
    else:
        return None
>>>>>>> a8bad826
<|MERGE_RESOLUTION|>--- conflicted
+++ resolved
@@ -1,49 +1,8 @@
-<<<<<<< HEAD
+import json
 from mathesar.database.types import UIType
+from lazydict import LazyDict
 
-DISPLAY_OPTIONS_BY_UI_TYPE = {
-    UIType.BOOLEAN:
-        {
-            "options": [{"name": "input", "type": "string",
-                         "enum": ['dropdown', 'checkbox']},
-                        {'name': "custom_labels", "type": "object",
-                         "items": [{"name": "TRUE", "type": "string"},
-                                   {'name': "FALSE", "type": "string"}]}]
-
-        },
-    UIType.NUMBER:
-        {
-            "options": [{"name": "show_as_percentage", "type": "boolean"},
-                        {"name": "locale", "type": "string"}]
-        },
-    UIType.DATETIME:
-        {
-            "options": [{"name": "format", "type": "string"}]
-        },
-    UIType.TIME:
-        {
-            "options": [{"name": "format", "type": "string"}]
-        },
-    UIType.DATE:
-        {
-            "options": [{"name": "format", "type": "string"}]
-        },
-    UIType.DURATION:
-        {
-            "options": [
-                {"name": "min", "type": "string"},
-                {"name": "max", "type": "string"},
-                {"name": "show_units", "type": "boolean"},
-            ]
-        }
-}
-=======
-import json
-
-from mathesar.database.types import MathesarTypeIdentifier
-
-
-def money_display_options_schema():
+def _money_display_options_schema():
     with open("currency_info.json", "r") as info_file:
         currency_info = json.load(info_file)
     currency_codes = list(currency_info.keys())
@@ -63,55 +22,60 @@
             }]
     }
 
+DISPLAY_OPTIONS_BY_UI_TYPE = LazyDict(
+    {
+        UIType.BOOLEAN:
+        {
+            "options": [
+                {
+                    "name": "input", "type": "string",
+                    "enum": ['dropdown', 'checkbox']
+                },
+                {
+                    'name': "custom_labels", "type": "object",
+                    "items": [
+                        {"name": "TRUE", "type": "string"},
+                        {'name': "FALSE", "type": "string"}
+                    ]
+                }
+            ]
 
-DISPLAY_OPTIONS_BY_TYPE_IDENTIFIER = {
-    MathesarTypeIdentifier.BOOLEAN.value: lambda: {
-        "options": [
-            {
-                "name": "input", "type": "string",
-                "enum": ['dropdown', 'checkbox']
-            },
-            {
-                'name': "custom_labels", "type": "object",
-                "items": [
-                    {"name": "TRUE", "type": "string"},
-                    {'name': "FALSE", "type": "string"}
-                ]
-            }
-        ]
-
-    },
-    MathesarTypeIdentifier.DATE.value: lambda: {"options": [{"name": "format", "type": "string"}]},
-    MathesarTypeIdentifier.DATETIME.value: lambda: {"options": [{"name": "format", "type": "string"}]},
-    MathesarTypeIdentifier.DURATION.value: lambda: {
-        "options": [
-            {"name": "min", "type": "string"},
-            {"name": "max", "type": "string"},
-            {"name": "show_units", "type": "boolean"},
-        ]
-    },
-    MathesarTypeIdentifier.MONEY.value: money_display_options_schema,
-    MathesarTypeIdentifier.NUMBER.value: lambda: {
-        "options": [
-            {
-                "name": "show_as_percentage",
-                "type": "string",
-                "enum": ['dropdown', 'checkbox']
-            },
-            {
-                "name": "locale",
-                "type": "string"
-            }
-        ]
-    },
-    MathesarTypeIdentifier.TIME.value: (lambda: {"options": [{"name": "format", "type": "string"}]})
-}
-
-
-def get_display_options_for_identifier(identifier):
-    display_options_function = DISPLAY_OPTIONS_BY_TYPE_IDENTIFIER.get(identifier, None)
-    if display_options_function is not None:
-        return display_options_function()
-    else:
-        return None
->>>>>>> a8bad826
+        },
+        UIType.NUMBER:
+        {
+            "options": [
+                {
+                    "name": "show_as_percentage",
+                    "type": "string",
+                    "enum": ['dropdown', 'checkbox']
+                },
+                {
+                    "name": "locale",
+                    "type": "string"
+                }
+            ]
+        },
+        UIType.DATETIME:
+        {
+            "options": [{"name": "format", "type": "string"}]
+        },
+        UIType.TIME:
+        {
+            "options": [{"name": "format", "type": "string"}]
+        },
+        UIType.DATE:
+        {
+            "options": [{"name": "format", "type": "string"}]
+        },
+        UIType.DURATION:
+        {
+            "options": [
+                {"name": "min", "type": "string"},
+                {"name": "max", "type": "string"},
+                {"name": "show_units", "type": "boolean"},
+            ]
+        },
+        # NOTE: below callable will be evaluated lazily by LazyDict
+        UIType.MONEY: _money_display_options_schema,
+    }
+)