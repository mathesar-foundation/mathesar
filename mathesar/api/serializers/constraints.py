from rest_framework import status
from rest_framework import serializers
<<<<<<< HEAD
from mathesar.api.exceptions.generic_exceptions import base_exceptions as base_api_exceptions
=======

from mathesar.api.serializers.shared_serializers import (
    MathesarPolymorphicErrorMixin,
    ReadWritePolymorphicSerializerMappingMixin,
)
>>>>>>> 822f7bf9
from mathesar.models import Constraint, Column


class BaseConstraintSerializer(serializers.ModelSerializer):
    name = serializers.CharField(required=False)
    type = serializers.CharField()
    columns = serializers.PrimaryKeyRelatedField(queryset=Column.current_objects.all(), many=True)

    class Meta:
        model = Constraint
        fields = ['id', 'name', 'type', 'columns']

<<<<<<< HEAD
    def run_validation(self, data):
        table_id = self.context['table_id']
        for col_id in dict(data)['columns']:
            try:
                column = Column.current_objects.filter(table__id=table_id).get(id=col_id)
            except Column.DoesNotExist:
                message = "Column does not exist"
                raise base_api_exceptions.NotFoundAPIException(ValueError, message=message, status_code=status.HTTP_400_BAD_REQUEST)
        return super(ConstraintSerializer, self).run_validation(data)
=======

class ForeignKeyConstraintSerializer(BaseConstraintSerializer):
    class Meta:
        model = Constraint
        fields = BaseConstraintSerializer.Meta.fields + [
            'referent_columns',
            'referent_table',
            'onupdate',
            'ondelete',
            'deferrable',
            'match'
        ]

    referent_columns = serializers.PrimaryKeyRelatedField(queryset=Column.current_objects.all(), many=True)
    referent_table = serializers.SerializerMethodField()
    onupdate = serializers.ChoiceField(
        choices=['RESTRICT', 'CASCADE', 'SET NULL', 'NO ACTION', 'SET DEFAULT'],
        required=False,
        allow_null=True
    )
    ondelete = serializers.ChoiceField(
        choices=['RESTRICT', 'CASCADE', 'SET NULL', 'NO ACTION', 'SET DEFAULT'],
        required=False,
        allow_null=True
    )
    deferrable = serializers.BooleanField(allow_null=True, required=False)
    match = serializers.ChoiceField(choices=['SIMPLE', 'PARTIAL', 'FULL'], allow_null=True, required=False)

    def get_referent_table(self, obj):
        return obj.referent_columns[0].table.id


class ConstraintSerializer(
    ReadWritePolymorphicSerializerMappingMixin,
    MathesarPolymorphicErrorMixin,
    serializers.ModelSerializer
):
    class Meta:
        model = Constraint
        fields = '__all__'

    serializers_mapping = {
        'foreignkey': ForeignKeyConstraintSerializer,
        'primary': BaseConstraintSerializer,
        'unique': BaseConstraintSerializer,
    }

    def get_mapping_field(self, data):
        if isinstance(data, Constraint):
            constraint_type = data.type
        else:
            constraint_type = data.get('type', None)
        return constraint_type
>>>>>>> 822f7bf9
<|MERGE_RESOLUTION|>--- conflicted
+++ resolved
@@ -1,14 +1,10 @@
 from rest_framework import status
 from rest_framework import serializers
-<<<<<<< HEAD
 from mathesar.api.exceptions.generic_exceptions import base_exceptions as base_api_exceptions
-=======
-
 from mathesar.api.serializers.shared_serializers import (
     MathesarPolymorphicErrorMixin,
     ReadWritePolymorphicSerializerMappingMixin,
 )
->>>>>>> 822f7bf9
 from mathesar.models import Constraint, Column
 
 
@@ -21,7 +17,6 @@
         model = Constraint
         fields = ['id', 'name', 'type', 'columns']
 
-<<<<<<< HEAD
     def run_validation(self, data):
         table_id = self.context['table_id']
         for col_id in dict(data)['columns']:
@@ -31,7 +26,7 @@
                 message = "Column does not exist"
                 raise base_api_exceptions.NotFoundAPIException(ValueError, message=message, status_code=status.HTTP_400_BAD_REQUEST)
         return super(ConstraintSerializer, self).run_validation(data)
-=======
+
 
 class ForeignKeyConstraintSerializer(BaseConstraintSerializer):
     class Meta:
@@ -84,5 +79,4 @@
             constraint_type = data.type
         else:
             constraint_type = data.get('type', None)
-        return constraint_type
->>>>>>> 822f7bf9
+        return constraint_type