from rest_framework.exceptions import ValidationError
from psycopg2.errors import DuplicateTable, UniqueViolation
from rest_framework import serializers, status
from sqlalchemy.exc import IntegrityError, ProgrammingError
from db.constraints import utils as constraint_utils

import mathesar.api.exceptions.database_exceptions.exceptions as database_api_exceptions
import mathesar.api.exceptions.generic_exceptions.base_exceptions as base_api_exceptions
from db.constraints.base import ForeignKeyConstraint, UniqueConstraint
from mathesar.api.serializers.shared_serializers import (
    MathesarPolymorphicErrorMixin,
    ReadWritePolymorphicSerializerMappingMixin,
)
from mathesar.models import Column, Constraint


class Table_Filtered_Column_queryset(serializers.PrimaryKeyRelatedField):
    def get_queryset(self):
        table_id = self.context.get('table_id', None)
        queryset = super(Table_Filtered_Column_queryset, self).get_queryset()
        if table_id == None or not queryset:
            return None
        return queryset.filter(table__id = table_id)


class BaseConstraintSerializer(serializers.ModelSerializer):
    name = serializers.CharField(required=False)
    type = serializers.CharField()
    columns = Table_Filtered_Column_queryset(queryset=Column.current_objects, many=True)

    class Meta:
        model = Constraint
        fields = ['id', 'name', 'type', 'columns']

    def construct_constraint_obj(self, table, data):
        columns_attnum = [column.attnum for column in data.get('columns')]
        if data.get('type') == constraint_utils.ConstraintType.UNIQUE.value:
            return UniqueConstraint(data.get('name', None), table.oid, columns_attnum)
        return None

    def create(self, validated_data):
        table = self.context['table']
        constraint_obj = self.construct_constraint_obj(table, validated_data)
        if constraint_obj is None:
            message = 'Only creating unique constraints is currently supported.'
            raise base_api_exceptions.ValueAPIException(
                ValueError,
                message=message,
                status_code=status.HTTP_400_BAD_REQUEST
            )
        try:
            constraint = table.add_constraint(constraint_obj)
        except ProgrammingError as e:
            if type(e.orig) == DuplicateTable:
                raise database_api_exceptions.DuplicateTableAPIException(
                    e,
                    message='Relation with the same name already exists',
                    status_code=status.HTTP_400_BAD_REQUEST
                )
            else:
                raise base_api_exceptions.MathesarAPIException(e)
        except IntegrityError as e:
            if type(e.orig) == UniqueViolation:
                raise database_api_exceptions.UniqueViolationAPIException(
                    e,
                    status_code=status.HTTP_400_BAD_REQUEST
                )
            else:
                raise base_api_exceptions.MathesarAPIException(e)
        return constraint


class ForeignKeyConstraintSerializer(BaseConstraintSerializer):
    class Meta:
        model = Constraint
        fields = BaseConstraintSerializer.Meta.fields + [
            'referent_columns',
            'referent_table',
            'onupdate',
            'ondelete',
            'deferrable',
            'match'
        ]

    referent_columns = serializers.PrimaryKeyRelatedField(queryset=Column.current_objects.all(), many=True)
    referent_table = serializers.SerializerMethodField()
    onupdate = serializers.ChoiceField(
        choices=['RESTRICT', 'CASCADE', 'SET NULL', 'NO ACTION', 'SET DEFAULT'],
        required=False,
        allow_null=True
    )
    ondelete = serializers.ChoiceField(
        choices=['RESTRICT', 'CASCADE', 'SET NULL', 'NO ACTION', 'SET DEFAULT'],
        required=False,
        allow_null=True
    )
    deferrable = serializers.BooleanField(allow_null=True, required=False)
    match = serializers.ChoiceField(choices=['SIMPLE', 'PARTIAL', 'FULL'], allow_null=True, required=False)

    def get_referent_table(self, obj):
        return obj.referent_columns[0].table.id

    def construct_constraint_obj(self, table, data):
        columns_attnum = [column.attnum for column in data.get('columns')]
        referent_columns = data.get('referent_columns')
        referent_columns_attnum = [column.attnum for column in referent_columns]
        constraint_options_fields = ['onupdate', 'ondelete', 'deferrable']
        constraint_options = {
            constraint_options_field: data[constraint_options_field]
            for constraint_options_field in constraint_options_fields if constraint_options_field in data
        }
        return ForeignKeyConstraint(
            data.get('name', None),
            table.oid,
            columns_attnum,
            referent_columns[0].table.oid,
            referent_columns_attnum,
            constraint_options
        )


class ConstraintSerializer(
    ReadWritePolymorphicSerializerMappingMixin,
    MathesarPolymorphicErrorMixin,
    serializers.ModelSerializer
):
    class Meta:
        model = Constraint
        fields = '__all__'

    serializers_mapping = {
        'foreignkey': ForeignKeyConstraintSerializer,
        'primary': BaseConstraintSerializer,
        'unique': BaseConstraintSerializer,
    }

    def create(self, validated_data):
<<<<<<< HEAD
        serializer = self.serializers_mapping(self.get_mapping_field(validated_data))
        if serializer == None:
            message = 'Unknown type passed.'
            raise base_api_exceptions.NotFoundAPIException(
                ValidationError,
                message=message,
                status_code=status.HTTP_400_BAD_REQUEST
            )
=======
        serializer = self.get_serializer_class(self.get_mapping_field(validated_data))
>>>>>>> 158e2dfc
        return serializer.create(validated_data)

    def get_mapping_field(self, data):
        if isinstance(data, Constraint):
            constraint_type = data.type
        else:
            constraint_type = data.get('type', None)
        return constraint_type

    def run_validation(self, data):
        print(f'context === {self.context}')
        columns = data.get('columns', None)
        if columns == []:
            message = 'Columns field cannot be empty'
            raise base_api_exceptions.NotFoundAPIException(
                SyntaxError,
                message=message,
                status_code=status.HTTP_400_BAD_REQUEST
                )
        return super(ConstraintSerializer, self).run_validation(data)<|MERGE_RESOLUTION|>--- conflicted
+++ resolved
@@ -135,8 +135,7 @@
     }
 
     def create(self, validated_data):
-<<<<<<< HEAD
-        serializer = self.serializers_mapping(self.get_mapping_field(validated_data))
+        serializer = self.get_serializer_class(self.get_mapping_field(validated_data))
         if serializer == None:
             message = 'Unknown type passed.'
             raise base_api_exceptions.NotFoundAPIException(
@@ -144,9 +143,6 @@
                 message=message,
                 status_code=status.HTTP_400_BAD_REQUEST
             )
-=======
-        serializer = self.get_serializer_class(self.get_mapping_field(validated_data))
->>>>>>> 158e2dfc
         return serializer.create(validated_data)
 
     def get_mapping_field(self, data):
