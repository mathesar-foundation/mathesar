from rest_framework import serializers, status
from rest_framework.exceptions import ValidationError
from rest_framework.fields import empty, SerializerMethodField
from rest_framework.settings import api_settings

from db.identifiers import is_identifier_too_long
from db.columns.exceptions import InvalidTypeError
from mathesar.api.exceptions.database_exceptions.exceptions import DynamicDefaultModificationError
from db.columns.exceptions import InvalidTypeOptionError
from db.columns.exceptions import DefaultAssignmentToUniqueError
from db.types.base import PostgresType, MathesarCustomType
from db.types.operations.convert import get_db_type_enum_from_id
from mathesar.api.exceptions.database_exceptions import (
    exceptions as database_api_exceptions
)
from mathesar.api.exceptions.mixins import MathesarErrorMessageMixin
from mathesar.api.serializers.shared_serializers import (
    DisplayOptionsMappingSerializer,
    DISPLAY_OPTIONS_SERIALIZER_MAPPING_KEY,
)
from mathesar.models.base import Column
from mathesar.utils.columns import is_unique_column


class InputValueField(serializers.CharField):
    """
    Takes in an arbitrary value. Emulates the record creation endpoint,
    which takes in arbitrary values (un-validated and un-processed request.data).
    This field replicates that behavior in a serializer.
    """

    def to_internal_value(self, data):
        return data

    def to_representation(self, value):
        return value


class TypeOptionSerializer(MathesarErrorMessageMixin, serializers.Serializer):
    length = serializers.IntegerField(required=False)
    precision = serializers.IntegerField(required=False)
    scale = serializers.IntegerField(required=False)
    fields = serializers.CharField(required=False)

    def validate(self, attrs):
        db_type = self.context.get('db_type', None)
        scale = attrs.get('scale', None)
        precision = attrs.get('precision', None)
        if (
            db_type == PostgresType.NUMERIC
            and (scale is None) != (precision is None)
        ):
            raise database_api_exceptions.InvalidTypeOptionAPIException(
                InvalidTypeOptionError,
                message='Both scale and precision fields are required.',
                status_code=status.HTTP_400_BAD_REQUEST,
            )
        return super().validate(attrs)

    def run_validation(self, data=empty):
        # Ensure that there are no unknown type options passed in.
        if data is not empty and data is not None:
            unknown = set(data) - set(self.fields)
            if unknown:
                errors = ['Unknown field: {}'.format(field) for field in unknown]
                raise serializers.ValidationError({
                    api_settings.NON_FIELD_ERRORS_KEY: errors,
                })

        return super(TypeOptionSerializer, self).run_validation(data)


TYPE_KEY = 'type'
DISPLAY_OPTIONS_KEY = 'display_options'


class SimpleColumnSerializer(MathesarErrorMessageMixin, serializers.ModelSerializer):
    class Meta:
        model = Column
        fields = ('id',
                  'name',
                  TYPE_KEY,
                  'type_options',
                  DISPLAY_OPTIONS_KEY,
                  )
    id = serializers.IntegerField(required=False)
    name = serializers.CharField()
    # TODO consider renaming type and type_options to db_type and db_type_options
    # The name of below attribute should match value of TYPE_KEY
    type = serializers.CharField()
    type_options = TypeOptionSerializer(required=False, allow_null=True)
    # The name of below attribute should match value of DISPLAY_OPTIONS_KEY
    display_options = DisplayOptionsMappingSerializer(required=False, allow_null=True)

    def to_representation(self, instance):
        if isinstance(instance, dict):
            db_type_id = instance.get(TYPE_KEY)
            db_type = get_db_type_enum_from_id(db_type_id)
        else:
            db_type = instance.db_type
        # TODO replace or remove this assert before production
        assert db_type is not None
        self.context[DISPLAY_OPTIONS_SERIALIZER_MAPPING_KEY] = db_type
        representation = super().to_representation(instance)
        _force_canonical_type(representation, db_type)
        return representation

    def to_internal_value(self, data):
        if self.partial and TYPE_KEY not in data:
            db_type = getattr(self.instance, 'db_type', None)
        else:
            db_type_id = data.get(TYPE_KEY, None)
            db_type = get_db_type_enum_from_id(db_type_id) if db_type_id else None
        self.context[DISPLAY_OPTIONS_SERIALIZER_MAPPING_KEY] = db_type
        return super().to_internal_value(data)

    def validate_name(self, name):
        if is_identifier_too_long(name):
            raise database_api_exceptions.IdentifierTooLong(field='name')
        return name


def _force_canonical_type(representation, db_type):
    """
    Sometimes the representation's TYPE_KEY attribute will also include type option information
    (e.g. `numeric(3, 5)`). We override the attribute's value to a canonical type id.

    This might be better solved upstream, but since our Column model subclasses SA's Column,
    overriding its TYPE_KEY attribute, might interfere with SA's workings.
    """
    representation[TYPE_KEY] = db_type.id
    return representation


class ColumnDefaultSerializer(MathesarErrorMessageMixin, serializers.Serializer):
    value = InputValueField()
    is_dynamic = serializers.BooleanField(read_only=True)


class ColumnSerializer(SimpleColumnSerializer):
    class Meta(SimpleColumnSerializer.Meta):
        fields = SimpleColumnSerializer.Meta.fields + (
            'nullable',
            'primary_key',
            'source_column',
            'copy_source_data',
            'copy_source_constraints',
            'valid_target_types',
            'default',
            'has_dependents',
        )
        model_fields = (DISPLAY_OPTIONS_KEY,)

    name = serializers.CharField(required=False, allow_blank=True)

    # From scratch fields
    type = serializers.CharField(required=False)
    nullable = serializers.BooleanField(default=True)
    primary_key = serializers.BooleanField(default=False)
    default = ColumnDefaultSerializer(
        source='column_default_dict', required=False, allow_null=True, default=None
    )

    # From duplication fields
    source_column = serializers.PrimaryKeyRelatedField(queryset=Column.current_objects.all(), required=False, write_only=True)
    copy_source_data = serializers.BooleanField(default=True, write_only=True)
    copy_source_constraints = serializers.BooleanField(default=True, write_only=True)

    # Read only fields
    valid_target_types = SerializerMethodField(method_name='get_valid_target_types', read_only=True)

    def validate(self, data):
        data = super().validate(data)
        # Reevaluate column display options based on the new column type.
        if self.partial and 'column_default_dict' in data:
<<<<<<< HEAD
            if data['column_default_dict'] is not None:
                column_has_unique_key_constraint = is_unique_column(
                    column_id=self.instance.id, table=self.instance.table)
                if column_has_unique_key_constraint:
                    raise database_api_exceptions.InvalidDefaultAPIException(
                        DefaultAssignmentToUniqueError(self.instance),
                        status_code=status.HTTP_400_BAD_REQUEST
                    )
=======
            if self.instance is not None and self.instance.column_default_dict:
                if 'is_dynamic' in self.instance.column_default_dict:
                    if self.instance.column_default_dict['is_dynamic'] is True:
                        raise database_api_exceptions.StaticDefaultAssignmentToDynamicDefaultException(
                            DynamicDefaultModificationError(self.instance),
                            status_code=status.HTTP_400_BAD_REQUEST
                        )
>>>>>>> 2b962a21
        if TYPE_KEY in data and self.instance:
            db_type = get_db_type_enum_from_id(data[TYPE_KEY].lower())
            target_types = self.instance.valid_target_types
            if db_type not in target_types:
                raise database_api_exceptions.InvalidTypeCastAPIException(
                    InvalidTypeError,
                    status_code=status.HTTP_400_BAD_REQUEST
                )
            if DISPLAY_OPTIONS_KEY not in data:
                db_type = getattr(self.instance, 'db_type', None)
                # Invalidate display_options if type has been changed
                if db_type is not None:
                    if str(db_type.id) != data[TYPE_KEY]:
                        data[DISPLAY_OPTIONS_KEY] = None
        if not self.partial:
            from_scratch_required_fields = [TYPE_KEY]
            from_scratch_specific_fields = [TYPE_KEY, 'nullable', 'primary_key']
            from_dupe_required_fields = ['source_column']
            from_dupe_specific_fields = ['source_column', 'copy_source_data',
                                         'copy_source_constraints']

            # Note that we run validation on self.initial_data, as `data` has defaults
            # filled in for fields that weren't specified by the request
            from_scratch_required_all = all([
                f in self.initial_data for f in from_scratch_required_fields
            ])
            from_scratch_specific_in = [
                f for f in from_scratch_specific_fields if f in self.initial_data
            ]
            from_dupe_required_all = all([
                f in self.initial_data for f in from_dupe_required_fields
            ])
            from_dupe_specific_in = [
                f for f in from_dupe_specific_fields if f in self.initial_data
            ]

            if len(from_dupe_specific_in) and len(from_scratch_specific_in):
                raise ValidationError(
                    f'{from_scratch_specific_in} cannot be passed in if '
                    f'{from_dupe_specific_in} has also been passed in.'
                )
            elif not from_dupe_required_all and not from_scratch_required_all:
                # We default to from scratch required fields if no fields are passed
                if len(from_dupe_specific_in) and not len(from_scratch_specific_in):
                    required_fields = from_dupe_required_fields
                else:
                    required_fields = from_scratch_required_fields
                raise ValidationError({
                    f: ['This field is required.']
                    for f in required_fields
                    if f not in self.initial_data
                })
        return data

    def to_representation(self, instance):
        # Set default display_options for mathesar_money type if none are provided.
        if (
            instance.db_type == MathesarCustomType.MATHESAR_MONEY
            and instance.display_options is None
        ):
            instance.display_options = {
                'use_grouping': 'true',
                'number_format': None,
                'currency_symbol': None,
                'maximum_fraction_digits': 2,
                'minimum_fraction_digits': 2,
                'currency_symbol_location': 'after-minus'}
        return super().to_representation(instance)

    @property
    def validated_model_fields(self):
        return {key: self.validated_data[key] for key in self.validated_data if key in self.Meta.model_fields}

    def get_valid_target_types(self, column):
        valid_target_types = column.valid_target_types
        if valid_target_types:
            valid_target_type_ids = tuple(
                db_type.id for db_type in valid_target_types
            )
            return valid_target_type_ids<|MERGE_RESOLUTION|>--- conflicted
+++ resolved
@@ -173,7 +173,6 @@
         data = super().validate(data)
         # Reevaluate column display options based on the new column type.
         if self.partial and 'column_default_dict' in data:
-<<<<<<< HEAD
             if data['column_default_dict'] is not None:
                 column_has_unique_key_constraint = is_unique_column(
                     column_id=self.instance.id, table=self.instance.table)
@@ -182,7 +181,6 @@
                         DefaultAssignmentToUniqueError(self.instance),
                         status_code=status.HTTP_400_BAD_REQUEST
                     )
-=======
             if self.instance is not None and self.instance.column_default_dict:
                 if 'is_dynamic' in self.instance.column_default_dict:
                     if self.instance.column_default_dict['is_dynamic'] is True:
@@ -190,7 +188,6 @@
                             DynamicDefaultModificationError(self.instance),
                             status_code=status.HTTP_400_BAD_REQUEST
                         )
->>>>>>> 2b962a21
         if TYPE_KEY in data and self.instance:
             db_type = get_db_type_enum_from_id(data[TYPE_KEY].lower())
             target_types = self.instance.valid_target_types
