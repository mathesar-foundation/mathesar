from django.urls import reverse
from psycopg2.errors import DuplicateTable
from rest_framework import serializers, status
from rest_framework.exceptions import ValidationError
from sqlalchemy.exc import ProgrammingError

from db.types.base import get_db_type_enum_from_id

from mathesar.api.exceptions.validation_exceptions.exceptions import (
    ColumnSizeMismatchAPIException, DistinctColumnRequiredAPIException,
    MultipleDataFileAPIException, RemainderTableNameRequiredAPIException, UnknownDatabaseTypeIdentifier,
)
from mathesar.api.exceptions.database_exceptions.exceptions import DuplicateTableAPIException
from mathesar.api.exceptions.database_exceptions.base_exceptions import ProgrammingAPIException
from mathesar.api.exceptions.validation_exceptions import base_exceptions as base_validation_exceptions
from mathesar.api.exceptions.generic_exceptions import base_exceptions as base_api_exceptions
from mathesar.api.exceptions.mixins import MathesarErrorMessageMixin
from mathesar.api.serializers.columns import SimpleColumnSerializer
from mathesar.models.base import Column, Table, DataFile
from mathesar.utils.tables import gen_table_name, create_table_from_datafile, create_empty_table


class TableSerializer(MathesarErrorMessageMixin, serializers.ModelSerializer):
    columns = SimpleColumnSerializer(many=True, required=False)
    records_url = serializers.SerializerMethodField()
    constraints_url = serializers.SerializerMethodField()
    columns_url = serializers.SerializerMethodField()
    joinable_tables_url = serializers.SerializerMethodField()
    type_suggestions_url = serializers.SerializerMethodField()
    previews_url = serializers.SerializerMethodField()
    dependents_url = serializers.SerializerMethodField()
    name = serializers.CharField(required=False, allow_blank=True, default='')
    data_files = serializers.PrimaryKeyRelatedField(
        required=False, many=True, queryset=DataFile.objects.all()
    )

    class Meta:
        model = Table
        fields = ['id', 'name', 'schema', 'created_at', 'updated_at', 'import_verified',
                  'columns', 'records_url', 'constraints_url', 'columns_url',
<<<<<<< HEAD
                  'type_suggestions_url', 'previews_url', 'data_files',
                  'has_dependencies', 'dependents_url']
=======
                  'joinable_tables_url', 'type_suggestions_url', 'previews_url',
                  'data_files', 'has_dependencies']
>>>>>>> 196411c5

    def get_records_url(self, obj):
        if isinstance(obj, Table):
            # Only get records if we are serializing an existing table
            request = self.context['request']
            return request.build_absolute_uri(reverse('table-record-list', kwargs={'table_pk': obj.pk}))
        else:
            return None

    def get_constraints_url(self, obj):
        if isinstance(obj, Table):
            # Only get constraints if we are serializing an existing table
            request = self.context['request']
            return request.build_absolute_uri(reverse('table-constraint-list', kwargs={'table_pk': obj.pk}))
        else:
            return None

    def get_columns_url(self, obj):
        if isinstance(obj, Table):
            # Only get columns if we are serializing an existing table
            request = self.context['request']
            return request.build_absolute_uri(reverse('table-column-list', kwargs={'table_pk': obj.pk}))
        else:
            return None

    def get_joinable_tables_url(self, obj):
        if isinstance(obj, Table):
            # Only get type suggestions if we are serializing an existing table
            request = self.context['request']
            return request.build_absolute_uri(reverse('table-joinable-tables', kwargs={'pk': obj.pk}))
        else:
            return None

    def get_type_suggestions_url(self, obj):
        if isinstance(obj, Table):
            # Only get type suggestions if we are serializing an existing table
            request = self.context['request']
            return request.build_absolute_uri(reverse('table-type-suggestions', kwargs={'pk': obj.pk}))
        else:
            return None

    def get_previews_url(self, obj):
        if isinstance(obj, Table):
            # Only get previews if we are serializing an existing table
            request = self.context['request']
            return request.build_absolute_uri(reverse('table-previews', kwargs={'pk': obj.pk}))
        else:
            return None

    def get_dependents_url(self, obj):
        if isinstance(obj, Table):
            request = self.context['request']
            return request.build_absolute_uri(reverse('table-dependents', kwargs={'pk': obj.pk}))
        else:
            return None

    def validate_data_files(self, data_files):
        if data_files and len(data_files) > 1:
            raise MultipleDataFileAPIException()
        return data_files

    def create(self, validated_data):
        schema = validated_data['schema']
        data_files = validated_data.get('data_files')
        name = validated_data.get('name') or gen_table_name(schema, data_files)

        try:
            if data_files:
                table = create_table_from_datafile(data_files, name, schema)
            else:
                table = create_empty_table(name, schema)
        except ProgrammingError as e:
            if type(e.orig) == DuplicateTable:
                raise DuplicateTableAPIException(
                    e,
                    message=f"Relation {validated_data['name']} already exists in schema {schema.id}",
                    field="name",
                    status_code=status.HTTP_400_BAD_REQUEST
                )
            else:
                raise ProgrammingAPIException(e)
        return table

    def update(self, instance, validated_data):
        if self.partial:
            # Save the fields that are stored in the model.
            present_model_fields = []
            for model_field in instance.MODEL_FIELDS:
                if model_field in validated_data:
                    setattr(instance, model_field, validated_data[model_field])
                    present_model_fields.append(model_field)
            instance.save(update_fields=present_model_fields)
            for key in present_model_fields:
                del validated_data[key]
            # Save the fields that are stored in the underlying DB.
            try:
                instance.update_sa_table(validated_data)
            except ValueError as e:
                raise base_api_exceptions.ValueAPIException(e, status_code=status.HTTP_400_BAD_REQUEST)
        return instance

    def validate(self, data):
        if self.partial:
            columns = data.get('columns', None)
            if columns is not None:
                for col in columns:
                    id = col.get('id', None)
                    if id is None:
                        message = "'id' field is required while batch updating columns."
                        raise base_validation_exceptions.MathesarValidationException(ValidationError, message=message)
        return data


class TablePreviewSerializer(MathesarErrorMessageMixin, serializers.Serializer):
    name = serializers.CharField(required=False)
    columns = SimpleColumnSerializer(many=True)

    def validate_columns(self, columns):
        table = self.context['table']
        column_names = [col["name"] for col in columns]
        if not len(column_names) == len(set(column_names)):
            raise DistinctColumnRequiredAPIException()
        if not len(columns) == len(table.sa_columns):
            raise ColumnSizeMismatchAPIException()
        for column in columns:
            db_type_id = column['type']
            db_type = get_db_type_enum_from_id(db_type_id)
            if db_type is None:
                raise UnknownDatabaseTypeIdentifier(db_type_id=db_type_id)
        return columns


class MoveTableRequestSerializer(MathesarErrorMessageMixin, serializers.Serializer):
    move_columns = serializers.PrimaryKeyRelatedField(queryset=Column.current_objects.all(), many=True)
    target_table = serializers.PrimaryKeyRelatedField(queryset=Table.current_objects.all())


class SplitTableRequestSerializer(MathesarErrorMessageMixin, serializers.Serializer):
    extract_columns = serializers.PrimaryKeyRelatedField(queryset=Column.current_objects.all(), many=True)
    extracted_table_name = serializers.CharField()
    remainder_table_name = serializers.CharField()
    drop_original_table = serializers.BooleanField()

    def validate(self, attrs):
        if not attrs['drop_original_table'] and not attrs['remainder_table_name']:
            raise RemainderTableNameRequiredAPIException()
        return super().validate(attrs)


class SplitTableResponseSerializer(MathesarErrorMessageMixin, serializers.Serializer):
    extracted_table = serializers.PrimaryKeyRelatedField(queryset=Table.current_objects.all())
    remainder_table = serializers.PrimaryKeyRelatedField(queryset=Table.current_objects.all())


class MappingSerializer(MathesarErrorMessageMixin, serializers.Serializer):
    # TBD
    pass


class TableImportSerializer(MathesarErrorMessageMixin, serializers.Serializer):
    table_to_import_to = serializers.PrimaryKeyRelatedField(queryset=Table.current_objects.all(), required=True)
    mappings = MappingSerializer(required=True)<|MERGE_RESOLUTION|>--- conflicted
+++ resolved
@@ -38,13 +38,8 @@
         model = Table
         fields = ['id', 'name', 'schema', 'created_at', 'updated_at', 'import_verified',
                   'columns', 'records_url', 'constraints_url', 'columns_url',
-<<<<<<< HEAD
-                  'type_suggestions_url', 'previews_url', 'data_files',
-                  'has_dependencies', 'dependents_url']
-=======
                   'joinable_tables_url', 'type_suggestions_url', 'previews_url',
-                  'data_files', 'has_dependencies']
->>>>>>> 196411c5
+                  'data_files', 'has_dependencies', 'dependents_url']
 
     def get_records_url(self, obj):
         if isinstance(obj, Table):
