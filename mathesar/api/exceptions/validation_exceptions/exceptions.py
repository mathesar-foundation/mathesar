from mathesar.api.exceptions.error_codes import ErrorCodes
from mathesar.api.exceptions.validation_exceptions.base_exceptions import MathesarValidationException


class DistinctColumnRequiredAPIException(MathesarValidationException):
    error_code = ErrorCodes.DistinctColumnNameRequired.value

    def __init__(
            self,
            message="Column names must be distinct",
            field=None,
            details=None,
    ):
        super().__init__(None, self.error_code, message, field, details)


class ColumnSizeMismatchAPIException(MathesarValidationException):
    error_code = ErrorCodes.ColumnSizeMismatch.value

    def __init__(
            self,
            message="Incorrect number of columns in request.",
            field=None,
            details=None,
    ):
        super().__init__(None, self.error_code, message, field, details)


class InvalidLinkChoiceAPIException(MathesarValidationException):
    error_code = ErrorCodes.InvalidLinkChoice.value

    def __init__(
            self,
            message="Invalid Link type",
            field=None,
            details=None,
    ):
        super().__init__(None, self.error_code, message, field, details)


class MultipleDataFileAPIException(MathesarValidationException):
    error_code = ErrorCodes.MultipleDataFiles.value

    def __init__(
            self,
            message="Multiple data files are unsupported.",
            field=None,
            details=None,
    ):
        super().__init__(None, self.error_code, message, field, details)


class UnknownDatabaseTypeIdentifier(MathesarValidationException):
    error_code = ErrorCodes.UnknownDBType.value

    def __init__(
            self,
            db_type_id,
            field=None,
            details=None,
    ):
        message = f"Unknown database type identifier {db_type_id}."
        super().__init__(None, self.error_code, message, field, details)


class MoneyDisplayOptionValueConflictAPIException(MathesarValidationException):
    error_code = ErrorCodes.MoneyDisplayOptionConflict.value

    def __init__(
            self,
            message="Money type cannot specify a currency code display option as well as other display options.",
            field=None,
            details=None,
    ):
        super().__init__(None, self.error_code, message, field, details)


class IncompatibleFractionDigitValuesAPIException(MathesarValidationException):
    error_code = ErrorCodes.IncompatibleFractionDigitValues.value

    def __init__(
            self,
            message="maximum_fraction_digits cannot be less than minimum_fraction_digits.",
            field=None,
            details=None,
    ):
        super().__init__(None, self.error_code, message, field, details)


class UnsupportedConstraintAPIException(MathesarValidationException):
    error_code = ErrorCodes.UnsupportedConstraint.value

    def __init__(
            self,
            constraint_type,
            field=None,
    ):
        message = f"Operations related to {constraint_type} constraint are currently not supported"
        super().__init__(None, self.error_code, message, field, None)


class ConstraintColumnEmptyAPIException(MathesarValidationException):
    error_code = ErrorCodes.ConstraintColumnEmpty.value

    def __init__(
            self,
            field=None,
    ):
        message = "Constraint column field cannot be empty"
        super().__init__(None, self.error_code, message, field, None)


class InvalidValueType(MathesarValidationException):
    error_code = ErrorCodes.InvalidValueType.value

    def __init__(
            self,
            message=None,
            field=None,
    ):
        if message is None:
            message = "Value's type is invalid."
        super().__init__(None, self.error_code, message, field, None)


class DictHasBadKeys(MathesarValidationException):
    error_code = ErrorCodes.DictHasBadKeys.value

    def __init__(
            self,
            message=None,
            field=None,
    ):
        if message is None:
            message = "Dictionary's keys are invalid or obligatory keys are missing."
        super().__init__(None, self.error_code, message, field, None)


<<<<<<< HEAD
class InvalidTableName(MathesarValidationException):
    error_code = ErrorCodes.InvalidTableName.value

    def __init__(
            self,
            table_name,
            message=None,
            field=None,
    ):
        message = f'Table name "{table_name}" is invalid.'
=======
class IncorrectOldPassword(MathesarValidationException):
    error_code = ErrorCodes.IncorrectOldPassword.value

    def __init__(
            self,

            field=None,
    ):
        message = "Old password is not correct"
>>>>>>> fc8b4b5c
        super().__init__(None, self.error_code, message, field, None)<|MERGE_RESOLUTION|>--- conflicted
+++ resolved
@@ -136,7 +136,6 @@
         super().__init__(None, self.error_code, message, field, None)
 
 
-<<<<<<< HEAD
 class InvalidTableName(MathesarValidationException):
     error_code = ErrorCodes.InvalidTableName.value
 
@@ -147,7 +146,9 @@
             field=None,
     ):
         message = f'Table name "{table_name}" is invalid.'
-=======
+        super().__init__(None, self.error_code, message, field, None)
+
+
 class IncorrectOldPassword(MathesarValidationException):
     error_code = ErrorCodes.IncorrectOldPassword.value
 
@@ -157,5 +158,4 @@
             field=None,
     ):
         message = "Old password is not correct"
->>>>>>> fc8b4b5c
         super().__init__(None, self.error_code, message, field, None)