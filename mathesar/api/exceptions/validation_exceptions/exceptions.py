--- conflicted
+++ resolved
@@ -38,7 +38,6 @@
         super().__init__(None, self.error_code, message, field, details)
 
 
-<<<<<<< HEAD
 class UnknownDatabaseTypeIdentifier(MathesarValidationException):
     error_code = ErrorCodes.UnknownDBType.value
 
@@ -49,7 +48,9 @@
             details=None,
     ):
         message = f"Unknown database type identifier {db_type_id}."
-=======
+        super().__init__(None, self.error_code, message, field, details)
+
+
 class MoneyDisplayOptionValueConflictAPIException(MathesarValidationException):
     error_code = ErrorCodes.MoneyDisplayOptionConflict.value
 
@@ -59,5 +60,4 @@
             field=None,
             details=None,
     ):
->>>>>>> a8bad826
         super().__init__(None, self.error_code, message, field, details)