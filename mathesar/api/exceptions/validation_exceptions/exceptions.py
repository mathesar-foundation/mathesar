--- conflicted
+++ resolved
@@ -75,21 +75,24 @@
         super().__init__(None, self.error_code, message, field, details)
 
 
-<<<<<<< HEAD
+class IncompatibleFractionDigitValuesAPIException(MathesarValidationException):
+    error_code = ErrorCodes.IncompatibleFractionDigitValues.value
+
+    def __init__(
+            self,
+            message="maximum_fraction_digits cannot be less than minimum_fraction_digits.",
+            field=None,
+            details=None,
+    ):
+        super().__init__(None, self.error_code, message, field, details)
+
+
 class RemainderTableNameRequiredAPIException(MathesarValidationException):
     error_code = ErrorCodes.RemainderTableNameRequired.value
 
     def __init__(
             self,
             message="Remainder Table name is required when old table is not dropped",
-=======
-class IncompatibleFractionDigitValuesAPIException(MathesarValidationException):
-    error_code = ErrorCodes.IncompatibleFractionDigitValues.value
-
-    def __init__(
-            self,
-            message="maximum_fraction_digits cannot be less than minimum_fraction_digits.",
->>>>>>> 642aa1f5
             field=None,
             details=None,
     ):
