import django
from django.db.models import Q, Case, Value, When, CharField
from rest_access_policy import AccessPolicy

from mathesar.models.users import DatabaseRole, Role, SchemaRole


class TableAccessPolicy(AccessPolicy):
    """
    Anyone can view Table as long as they have
    at least a Viewer access to the schema or its database
    Create Access is restricted to superusers or managers of the schema or the database the table is part of.
    Only superuser or schema/database manager can delete/modify/update the Table
    """

    statements = [
        {
            # Restrictions for the create method is done by the Serializers when creating the schema,
            # As the permissions depend on the database object.
            'action': [
                'list',
                'retrieve',
                'create',
                'type_suggestions',
                'dependents',
                'ui_dependents',
                'joinable_tables',
            ],
            'principal': 'authenticated',
            'effect': 'allow',
        },

        {
            'action': [
                'destroy',
                'update',
                'partial_update',
                'split_table',
                'move_columns',
                'previews',
                'existing_import',
                'map_imported_columns'
            ],
            'principal': 'authenticated',
            'effect': 'allow',
            'condition_expression': ['(is_superuser or is_table_manager)']
        },
    ]

    @classmethod
    def _scope_queryset(cls, request, qs, allowed_roles, confirmed_table_roles):
<<<<<<< HEAD
        if not (request.user.is_superuser or request.user.is_anonymous):
=======
        if not request.user.is_superuser:
>>>>>>> 7ae2ecdd
            permissible_database_role_filter = (
                Q(schema__database__database_role__role__in=allowed_roles)
                & Q(schema__database__database_role__user=request.user)
            )
            permissible_schema_roles_filter = (
                Q(schema__schema_role__role__in=allowed_roles) & Q(schema__schema_role__user=request.user)
            )
            permissible_schema_role_filter = Q(schema__schema_role__role__in=confirmed_table_roles)
            permissible_table_view_filter = Q(import_verified=True) | Q(import_verified__isnull=True)
            confirmed_table = "CONFIRMED"
            unconfirmed_table = "UNCONFIRMED"
            not_allowed = "NOT_ALLOWED"

            qs = qs.filter(permissible_database_role_filter | permissible_schema_roles_filter)

            qs = qs.annotate(
                to_count=Case(
                    When(permissible_schema_role_filter, then=Case(
                        When(permissible_table_view_filter, then=Value(confirmed_table)),
                        default=Value(unconfirmed_table)
                    )),
                    default=Value(not_allowed), output_field=CharField()
                )
            )
            qs = qs.filter(Q(to_count=not_allowed) | Q(to_count=confirmed_table))
        return qs

    @classmethod
    def scope_queryset(cls, request, qs):
        """
        Used for scoping the queryset of Serializer RelatedField which reference a Table
        """
        allowed_roles = (Role.MANAGER.value,)
        confirmed_table_roles = (Role.EDITOR.value, Role.VIEWER.value,)

        if request.method.lower() == 'get':
            allowed_roles = allowed_roles + (Role.EDITOR.value, Role.VIEWER.value)
        return TableAccessPolicy._scope_queryset(request, qs, allowed_roles, confirmed_table_roles)

    @classmethod
    def scope_viewset_queryset(cls, request, qs):
        """
        Used for scoping queryset of the TableViewSet.
        It is used for listing all the table the user has Viewer access.
        Restrictions are then applied based on the request method using the Policy statements.
        This helps us to throw correct error status code instead of a 404 error code
        """
        allowed_roles = (Role.MANAGER.value, Role.EDITOR.value, Role.VIEWER.value)
        confirmed_table_roles = (Role.EDITOR.value, Role.VIEWER.value,)
        return TableAccessPolicy._scope_queryset(request, qs, allowed_roles, confirmed_table_roles)

    def is_table_manager(self, request, view, action):
        # Table access control is based on Schema and Database Roles as of now
        # TODO Include Table Role based access when Table Roles are introduced
        table = view.get_object()
        is_schema_manager = SchemaRole.objects.filter(
            user=request.user,
            schema=table.schema,
            role=Role.MANAGER.value
        ).exists()
        is_db_manager = DatabaseRole.objects.filter(
            user=request.user,
            database=table.schema.database,
            role=Role.MANAGER.value
        ).exists()
        return is_db_manager or is_schema_manager<|MERGE_RESOLUTION|>--- conflicted
+++ resolved
@@ -1,4 +1,3 @@
-import django
 from django.db.models import Q, Case, Value, When, CharField
 from rest_access_policy import AccessPolicy
 
@@ -49,11 +48,7 @@
 
     @classmethod
     def _scope_queryset(cls, request, qs, allowed_roles, confirmed_table_roles):
-<<<<<<< HEAD
         if not (request.user.is_superuser or request.user.is_anonymous):
-=======
-        if not request.user.is_superuser:
->>>>>>> 7ae2ecdd
             permissible_database_role_filter = (
                 Q(schema__database__database_role__role__in=allowed_roles)
                 & Q(schema__database__database_role__user=request.user)
