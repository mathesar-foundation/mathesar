--- conflicted
+++ resolved
@@ -36,61 +36,48 @@
         table = get_table_or_404(table_pk)
 
         filter_unprocessed = serializer.validated_data['filter']
-<<<<<<< HEAD
         db_function_unprocessed = serializer.validated_data['db_function']
 
-        try:
-            filter_processed, db_function_processed = _rewrite_db_function_specs(
-                table_pk, filter_unprocessed, db_function_unprocessed
-            )
-            records = paginator.paginate_queryset(
-                self.get_queryset(), request, table_pk,
-                filter=filter_processed,
-                db_function=db_function_processed,
-                deduplicate=serializer.validated_data['deduplicate'],
-                order_by=serializer.validated_data['order_by'],
-                grouping=serializer.validated_data['grouping'],
-=======
+        column_ids_to_names = table.get_column_name_id_bidirectional_map().inverse
         order_by = serializer.validated_data['order_by']
         grouping = serializer.validated_data['grouping']
-        filter_processed = None
-        column_ids_to_names = table.get_column_name_id_bidirectional_map().inverse
-        if filter_unprocessed:
-            table = get_table_or_404(table_pk)
-            filter_processed = rewrite_db_function_spec_column_ids_to_names(
-                column_ids_to_names=column_ids_to_names,
-                spec=filter_unprocessed,
-            )
         # Replace column id value used in the `field` property with column name
         name_converted_group_by = None
         if grouping:
             group_by_columns_names = [column_ids_to_names[column_id] for column_id in grouping['columns']]
             name_converted_group_by = {**grouping, 'columns': group_by_columns_names}
         name_converted_order_by = [{**column, 'field': column_ids_to_names[column['field']]} for column in order_by]
-
         try:
-
+            filter_processed, db_function_processed = _rewrite_db_function_specs(
+                table_pk, filter_unprocessed, db_function_unprocessed, column_ids_to_names,
+            )
             records = paginator.paginate_queryset(
-                self.get_queryset(), request, table,
+                queryset=self.get_queryset(),
+                request=request,
+                table=table,
                 filters=filter_processed,
+                db_function=db_function_processed,
+                deduplicate=serializer.validated_data['deduplicate'],
                 order_by=name_converted_order_by,
                 grouping=name_converted_group_by,
->>>>>>> 8631e1c7
                 duplicate_only=serializer.validated_data['duplicate_only'],
             )
         except (BadDBFunctionFormat, UnknownDBFunctionID, ReferencedColumnsDontExist) as e:
+            breakpoint()
             raise database_api_exceptions.BadFilterAPIException(
                 e,
                 field='filters',
                 status_code=status.HTTP_400_BAD_REQUEST
             )
         except (BadSortFormat, SortFieldNotFound) as e:
+            breakpoint()
             raise database_api_exceptions.BadSortAPIException(
                 e,
                 field='order_by',
                 status_code=status.HTTP_400_BAD_REQUEST
             )
         except (BadGroupFormat, GroupFieldNotFound, InvalidGroupType) as e:
+            breakpoint()
             raise database_api_exceptions.BadGroupAPIException(
                 e,
                 field='grouping',
@@ -135,9 +122,13 @@
         table.delete_record(pk)
         return Response(status=status.HTTP_204_NO_CONTENT)
 
-<<<<<<< HEAD
+    def get_serializer_context(self, table):
+        columns_map = table.get_column_name_id_bidirectional_map()
+        context = {'columns_map': columns_map, 'table': table}
+        return context
 
-def _rewrite_db_function_specs(table_pk, filter_unprocessed, db_function_unprocessed):
+
+def _rewrite_db_function_specs(table, filter_unprocessed, db_function_unprocessed, column_ids_to_names):
     """
     DB function JOSN specifications must be rewritten, because they may include column Django ID
     references, which are not supported by the db layer. The column ID references are rewritten to
@@ -149,8 +140,6 @@
     filter_processed = None
     db_function_processed = None
     if filter_unprocessed or db_function_unprocessed:
-        table = get_table_or_404(table_pk)
-        column_ids_to_names = table.get_dj_column_id_to_name_mapping()
         if filter_unprocessed:
             filter_processed = rewrite_db_function_spec_column_ids_to_names(
                 column_ids_to_names=column_ids_to_names,
@@ -161,10 +150,4 @@
                 column_ids_to_names=column_ids_to_names,
                 spec=db_function_unprocessed,
             )
-    return filter_processed, db_function_processed
-=======
-    def get_serializer_context(self, table):
-        columns_map = table.get_column_name_id_bidirectional_map()
-        context = {'columns_map': columns_map, 'table': table}
-        return context
->>>>>>> 8631e1c7
+    return filter_processed, db_function_processed