from django_filters import rest_framework as filters
from psycopg2.errors import CheckViolation, InvalidTextRepresentation
from rest_framework import status, viewsets
from rest_framework.decorators import action
from rest_framework.mixins import CreateModelMixin, ListModelMixin, RetrieveModelMixin
from rest_framework.response import Response
from sqlalchemy.exc import DataError, IntegrityError

from db.tables.operations.select import get_oid_from_table
from db.types.exceptions import UnsupportedTypeException
from mathesar.api.utils import get_table_or_404
from mathesar.api.dj_filters import TableFilter
from mathesar.api.exceptions.database_exceptions import (
    base_exceptions as database_base_api_exceptions,
    exceptions as database_api_exceptions,
)
from mathesar.api.pagination import DefaultLimitOffsetPagination
from mathesar.api.serializers.tables import (
    SplitTableRequestSerializer,
    SplitTableResponseSerializer,
    TablePreviewSerializer,
    TableSerializer,
    TableImportSerializer,
    MoveTableRequestSerializer
)
from mathesar.models.base import Table
from mathesar.reflection import reflect_db_objects, reflect_tables_from_schema
from mathesar.utils.tables import get_table_column_types
from mathesar.utils.joins import get_processed_joinable_tables


class TableViewSet(CreateModelMixin, RetrieveModelMixin, ListModelMixin, viewsets.GenericViewSet):
    serializer_class = TableSerializer
    pagination_class = DefaultLimitOffsetPagination
    filter_backends = (filters.DjangoFilterBackend,)
    filterset_class = TableFilter

    def get_queryset(self):
        return Table.objects.all().order_by('-created_at')

    def partial_update(self, request, pk=None):
        table = self.get_object()
        serializer = TableSerializer(
            table, data=request.data, context={'request': request}, partial=True
        )
        serializer.is_valid(raise_exception=True)
        serializer.save()

        # Reload the table to avoid cached properties
        table = self.get_object()
        serializer = TableSerializer(table, context={'request': request})
        return Response(serializer.data)

    def destroy(self, request, pk=None):
        table = self.get_object()
        table.delete_sa_table()
        table.delete()
        return Response(status=status.HTTP_204_NO_CONTENT)

    @action(methods=['get'], detail=True)
<<<<<<< HEAD
    def dependents(self, request, pk=None):
        table = self.get_object()
        return Response(table.dependents())
=======
    def joinable_tables(self, request, pk=None):
        table = self.get_object()
        limit = request.query_params.get('limit')
        offset = request.query_params.get('offset')
        max_depth = request.query_params.get('max_depth', 2)
        processed_joinable_tables = get_processed_joinable_tables(
            table, limit=limit, offset=offset, max_depth=max_depth
        )
        return Response(processed_joinable_tables)
>>>>>>> 8e877d28

    @action(methods=['get'], detail=True)
    def type_suggestions(self, request, pk=None):
        table = self.get_object()
        col_types = get_table_column_types(table)
        return Response(col_types)

    @action(methods=['post'], detail=True)
    def split_table(self, request, pk=None):
        table = self.get_object()
        column_names_id_map = table.get_column_name_id_bidirectional_map()
        serializer = SplitTableRequestSerializer(data=request.data, context={"request": request, 'table': table})
        if serializer.is_valid(True):
            # We need to get the column names before splitting the table,
            # as they are the only reference to the new column after it is moved to a new table
            extracted_column_names = [column.name for column in serializer.validated_data['extract_columns']]
            remainder_column_names = column_names_id_map.keys() - extracted_column_names
            extracted_table_name = serializer.validated_data['extracted_table_name']
            remainder_table_name = serializer.validated_data['remainder_table_name']
            drop_original_table = serializer.validated_data['drop_original_table']
            engine = table._sa_engine
            extracted_sa_table, remainder_sa_table, remainder_fk = table.split_table(
                serializer.validated_data['extract_columns'],
                extracted_table_name,
                remainder_table_name,
                drop_original_table=drop_original_table
            )
            extracted_table_oid = get_oid_from_table(extracted_sa_table.name, extracted_sa_table.schema, engine)
            remainder_table_oid = get_oid_from_table(remainder_sa_table.name, remainder_sa_table.schema, engine)

            if drop_original_table:
                table.oid = remainder_table_oid
                table.save()
            # Reflect tables so that the newly created/extracted tables objects are created
            reflect_tables_from_schema(table.schema)

            if drop_original_table:
                extracted_table = Table.current_objects.get(oid=extracted_table_oid)
                # Update attnum as it would have changed due to columns moving to a new table.
                extracted_table.update_column_reference(extracted_column_names, column_names_id_map)

            remainder_table = Table.current_objects.get(oid=remainder_table_oid)
            remainder_table.update_column_reference(remainder_column_names, column_names_id_map)

            reflect_db_objects(skip_cache_check=True)
            extracted_table = Table.objects.get(oid=extracted_table_oid)
            remainder_table_obj = Table.objects.get(oid=remainder_table_oid)
            split_table_response = {
                'extracted_table': extracted_table.id,
                'remainder_table': remainder_table_obj.id
            }
            response_serializer = SplitTableResponseSerializer(data=split_table_response)
            response_serializer.is_valid(True)
            return Response(response_serializer.data, status=status.HTTP_201_CREATED)

    @action(methods=['post'], detail=True)
    def move_columns(self, request, pk=None):
        table = self.get_object()
        column_names_id_map = table.get_column_name_id_bidirectional_map()
        serializer = MoveTableRequestSerializer(data=request.data, context={"request": request, 'table': table})
        if serializer.is_valid(True):
            target_table = serializer.validated_data['target_table']
            move_columns = serializer.validated_data['move_columns']
            column_names_to_move = [column.name for column in move_columns]
            target_columns_name_id_map = target_table.get_column_name_id_bidirectional_map()
            extracted_sa_table, remainder_sa_table = table.move_columns(
                move_columns,
                target_table,
            )
            engine = table._sa_engine
            extracted_table_oid = get_oid_from_table(extracted_sa_table.name, extracted_sa_table.schema, engine)
            remainder_table_oid = get_oid_from_table(remainder_sa_table.name, remainder_sa_table.schema, engine)

            target_table.oid = extracted_table_oid
            target_table.save()
            # Refresh existing target table columns to use correct attnum preventing conflicts with the moved column
            existing_target_column_names = target_columns_name_id_map.keys()
            target_table.update_column_reference(existing_target_column_names, target_columns_name_id_map)
            # Add the moved column
            target_table.update_column_reference(column_names_to_move, column_names_id_map)

            table.oid = remainder_table_oid
            table.save()
            remainder_column_names = column_names_id_map.keys() - column_names_to_move
            table.update_column_reference(remainder_column_names, column_names_id_map)

        return Response(status=status.HTTP_201_CREATED)

    @action(methods=['post'], detail=True)
    def previews(self, request, pk=None):
        table = self.get_object()
        serializer = TablePreviewSerializer(data=request.data, context={"request": request, 'table': table})
        serializer.is_valid(raise_exception=True)
        columns_field_key = "columns"
        columns = serializer.data[columns_field_key]
        table_data = TableSerializer(table, context={"request": request}).data
        try:
            preview_records = table.get_preview(columns)
        except (DataError, IntegrityError) as e:
            if type(e.orig) == InvalidTextRepresentation or type(e.orig) == CheckViolation:
                raise database_api_exceptions.InvalidTypeCastAPIException(
                    e,
                    status_code=status.HTTP_400_BAD_REQUEST,
                    field='columns'
                )
            else:
                raise database_base_api_exceptions.IntegrityAPIException(
                    e,
                    status_code=status.HTTP_400_BAD_REQUEST,
                    field='columns'
                )
        except UnsupportedTypeException as e:
            raise database_api_exceptions.UnsupportedTypeAPIException(
                e,
                field='columns',
                status_code=status.HTTP_400_BAD_REQUEST
            )
        table_data.update(
            {
                # There's no way to reflect actual column data without
                # creating a view, so we just use the submission, assuming
                # no errors means we changed to the desired names and types
                "columns": columns,
                "records": preview_records
            }
        )

        return Response(table_data)

    @action(methods=['post'], detail=True)
    def existing_import(self, request, pk=None):
        temp_table = self.get_object()
        serializer = TableImportSerializer(data=request.data, context={"request": request})
        serializer.is_valid(raise_exception=True)
        existing_table_id = serializer.validated_data['table_to_import_to']
        mappings = serializer.validated_data['mappings']
        existing_table = get_table_or_404(existing_table_id)

        try:
            temp_table.insert_records_to_existing_table(
                existing_table, temp_table, mappings
            )
        except Exception as e:
            # ToDo raise specific exceptions.
            raise e
        # Reload the table to avoid cached properties
        existing_table = get_table_or_404(existing_table_id)
        serializer = TableSerializer(
            existing_table, context={'request': request}
        )
        table_data = serializer.data
        return Response(table_data)<|MERGE_RESOLUTION|>--- conflicted
+++ resolved
@@ -58,11 +58,6 @@
         return Response(status=status.HTTP_204_NO_CONTENT)
 
     @action(methods=['get'], detail=True)
-<<<<<<< HEAD
-    def dependents(self, request, pk=None):
-        table = self.get_object()
-        return Response(table.dependents())
-=======
     def joinable_tables(self, request, pk=None):
         table = self.get_object()
         limit = request.query_params.get('limit')
@@ -72,7 +67,11 @@
             table, limit=limit, offset=offset, max_depth=max_depth
         )
         return Response(processed_joinable_tables)
->>>>>>> 8e877d28
+
+    @action(methods=['get'], detail=True)
+    def dependents(self, request, pk=None):
+        table = self.get_object()
+        return Response(table.dependents())
 
     @action(methods=['get'], detail=True)
     def type_suggestions(self, request, pk=None):
