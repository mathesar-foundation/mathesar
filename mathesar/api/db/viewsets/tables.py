--- conflicted
+++ resolved
@@ -58,12 +58,12 @@
         return Response(status=status.HTTP_204_NO_CONTENT)
 
     @action(methods=['get'], detail=True)
-<<<<<<< HEAD
     def dependents(self, request, pk=None):
         table = self.get_object()
         table_dependents = table.dependents()
         return Response(table_dependents)
-=======
+
+    @action(methods=['get'], detail=True)
     def joinable_tables(self, request, pk=None):
         table = self.get_object()
         limit = request.query_params.get('limit')
@@ -73,7 +73,6 @@
             table, limit=limit, offset=offset, max_depth=max_depth
         )
         return Response(processed_joinable_tables)
->>>>>>> 196411c5
 
     @action(methods=['get'], detail=True)
     def type_suggestions(self, request, pk=None):
