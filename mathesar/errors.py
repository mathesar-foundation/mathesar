from collections import namedtuple
from contextlib import contextmanager

<<<<<<< HEAD
from rest_framework.exceptions import APIException, ValidationError
from psycopg2 import errors as pg_errors
=======
from rest_framework.exceptions import APIException

>>>>>>> b8e39d11

class InvalidTableError(Exception):
    pass


ExceptionTransformerDetail = namedtuple('ExceptionTransformerDetail',
                                        [
                                            'status_code',
                                            'error_code',
                                            'parser',
                                            'message',
                                            'field_name',
                                            'details'
                                        ]
                                        )


def default_exception_parser(exception, error_code, message=None, field_name=None, details=None):
    return APIException([{
        "message": str(exception) if message is None else message,
        "error_code": error_code,
        "field": field_name,
        "details": details
    }])

def integrity_exception_parser(exception, error_code, message=None, field_name=None, details=None):

    if isinstance(exception.orig, pg_errors.NotNullViolation):
        message_str, row_detail  = exception.orig.args[0].split("DETAIL")
        return APIException([{
            "message": message_str,
            "error_code": error_code,
            "field": field_name,
            "details": {'row_parameters': exception.params, 'row_detail': row_detail}
        }])
    return APIException([{
        "message": str(exception) if message is None else message ,
        "error_code": error_code,
        "field": field_name,
        "details": details
    }])


@contextmanager
def exception_transformer(mapping):
    """
    Context manager to capture any exception that is thrown and convert it into proper API exception

    """
    try:
        yield
    except tuple(mapping.keys()) as exc:
        exception_transformation_details = mapping[type(exc)]
        status_code, error_code, parser, message, field_name, details = exception_transformation_details
        if parser is None:
            exception = default_exception_parser(exc, error_code, message, field_name, details)
        else:
            exception = parser(exc, error_code, message, field_name, details)
        exception.status_code = status_code
        raise exception
    except Exception as exc:
        exception = default_exception_parser(exc, 5000)
        exception.status_code = 500
        raise exception<|MERGE_RESOLUTION|>--- conflicted
+++ resolved
@@ -1,13 +1,8 @@
 from collections import namedtuple
 from contextlib import contextmanager
 
-<<<<<<< HEAD
-from rest_framework.exceptions import APIException, ValidationError
+from rest_framework.exceptions import APIException
 from psycopg2 import errors as pg_errors
-=======
-from rest_framework.exceptions import APIException
-
->>>>>>> b8e39d11
 
 class InvalidTableError(Exception):
     pass
