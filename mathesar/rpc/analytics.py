--- conflicted
+++ resolved
@@ -110,10 +110,6 @@
 
 
 @mathesar_rpc_method(name="analytics.upload_feedback", auth="login")
-<<<<<<< HEAD
-def upload_feedback(message: str) -> None:
-    """Upload a feedback message to Mathesar's servers."""
-=======
 def upload_feedback(message: str):
     """
     Upload a feedback message to Mathesar's servers.
@@ -121,5 +117,4 @@
     Args:
         message: The feedback message to send.
     """
->>>>>>> d8869a02
     upload_feedback_message(message)