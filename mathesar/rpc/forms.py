--- conflicted
+++ resolved
@@ -20,24 +20,14 @@
         index: The order in which the field should be displayed.
         label: The text to be displayed for the field input.
         help: The help text to be displayed for the field input.
-<<<<<<< HEAD
-        kind: Type of the selected column (scalar_column, foreign_key, reverse_foreign_key).
-        column_attnum: The attnum of column to be selected as a field. Applicable for scalar_column and foreign_key fields.
-        constraint_oid: The oid of constraint that is part of the field. Applicable for foreign_key and reverse_foreign_key fields.
-        related_table_oid: The oid of the related table. Applicable for foreign_key and reverse_foreign_key fields.
-=======
         kind: Type of the selected column (scalar_column, foreign_key).
         column_attnum: The attnum of column to be selected as a field. Applicable for scalar_column and foreign_key fields.
         related_table_oid: The oid of the related table. Applicable for foreign_key fields.
->>>>>>> 3a9b0e45
         fk_interaction_rule: Determines user interaction with a foreign_key field's related record (must_pick, can_pick_or_create, must_create).
         parent_field_id: The Django id of the Field set as parent for related fields.
         styling: Information about the visual appearance of the field.
         is_required: Specifies whether a value for the field is mandatory.
-<<<<<<< HEAD
-=======
         child_fields: List of definitions of child fields. Applicable for foreign_key fields.
->>>>>>> 3a9b0e45
     """
     id: int
     key: str
@@ -45,14 +35,8 @@
     index: int
     label: Optional[str]
     help: Optional[str]
-<<<<<<< HEAD
-    kind: Literal["scalar_column", "foreign_key", "reverse_foreign_key"]
-    column_attnum: Optional[int]
-    constraint_oid: Optional[int]
-=======
     kind: Literal["scalar_column", "foreign_key"]
     column_attnum: Optional[int]
->>>>>>> 3a9b0e45
     related_table_oid: Optional[int]
     fk_interaction_rule: Literal["must_pick", "can_pick_or_create", "must_create"]
     styling: Optional[dict]
@@ -70,10 +54,6 @@
             help=model.help,
             kind=model.kind,
             column_attnum=model.column_attnum,
-<<<<<<< HEAD
-            constraint_oid=model.constraint_oid,
-=======
->>>>>>> 3a9b0e45
             related_table_oid=model.related_table_oid,
             fk_interaction_rule=model.fk_interaction_rule,
             styling=model.styling,
@@ -123,12 +103,7 @@
     submit_message: Optional[dict]
     submit_redirect_url: Optional[str]
     submit_button_label: Optional[str]
-<<<<<<< HEAD
-    fields: Optional[list[FieldInfo]]
-    field_col_info_map: Optional[dict]
-=======
     fields: list[FieldInfo]
->>>>>>> 3a9b0e45
 
     @classmethod
     def from_model(cls, form_model):
@@ -151,10 +126,6 @@
             submit_redirect_url=form_model.submit_redirect_url,
             submit_button_label=form_model.submit_button_label,
             fields=[FieldInfo.from_model(field) for field in form_model.fields.filter(parent_field__isnull=True)],
-<<<<<<< HEAD
-            field_col_info_map=field_col_info_map
-=======
->>>>>>> 3a9b0e45
         )
 
 
@@ -167,15 +138,6 @@
         index: The order in which the field should be displayed.
         label: The text to be displayed for the field input.
         help: The help text to be displayed for the field input.
-<<<<<<< HEAD
-        kind: Type of the selected column (scalar_column, foreign_key, reverse_foreign_key).
-        column_attnum: The attnum of column to be selected as a field. Applicable for scalar_column and foreign_key fields.
-        constraint_oid: The oid of constraint that is part of the field. Applicable for foreign_key and reverse_foreign_key fields.
-        related_table_oid: The oid of the related table. Applicable for foreign_key and reverse_foreign_key fields.
-        fk_interaction_rule: Determines user interaction with a foreign_key field's related record (must_pick, can_pick_or_create, must_create).
-        styling: Information about the visual appearance of the field.
-        is_required: Specifies whether a value for the field is mandatory.
-=======
         kind: Type of the selected column (scalar_column, foreign_key).
         column_attnum: The attnum of column to be selected as a field. Applicable for scalar_column and foreign_key fields.
         related_table_oid: The oid of the related table. Applicable for foreign_key fields.
@@ -183,20 +145,13 @@
         styling: Information about the visual appearance of the field.
         is_required: Specifies whether a value for the field is mandatory.
         child_fields: List of definitions of child fields. Applicable for foreign_key fields.
->>>>>>> 3a9b0e45
     """
     key: str
     index: int
     label: Optional[str]
     help: Optional[str]
-<<<<<<< HEAD
-    kind: Literal["scalar_column", "foreign_key", "reverse_foreign_key"]
-    column_attnum: Optional[int]
-    constraint_oid: Optional[int]
-=======
     kind: Literal["scalar_column", "foreign_key"]
     column_attnum: Optional[int]
->>>>>>> 3a9b0e45
     related_table_oid: Optional[int]
     fk_interaction_rule: Literal["must_pick", "can_pick_or_create", "must_create"]
     styling: Optional[dict]
@@ -292,10 +247,6 @@
     Returns:
         Form details for a given form_id.
     """
-<<<<<<< HEAD
-    form_model, field_col_info_map = get_form(form_id)
-    return FormInfo.from_model(form_model, field_col_info_map)
-=======
     form_model = get_form(form_id)
     return FormInfo.from_model(form_model)
 
@@ -315,7 +266,6 @@
     """
     form_source_info = get_form_source_info(form_token)
     return form_source_info
->>>>>>> 3a9b0e45
 
 
 @mathesar_rpc_method(name="forms.list", auth="login")
