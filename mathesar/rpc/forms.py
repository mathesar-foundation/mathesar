"""
Classes and functions exposed to the RPC endpoint for managing forms.
"""
from typing import Optional, TypedDict, Literal

from modernrpc.core import REQUEST_KEY

from mathesar.rpc.decorators import mathesar_rpc_method
from mathesar.utils.forms import create_form, get_form, list_forms, delete_form, replace_form, get_form_source_info


class FieldInfo(TypedDict):
    """
    Information about a form field.

    Attributes:
        id: The Django id of the Field on the database.
        key: A unique string identifier for the field within a form.
        form_id: The Django id of the Form on the database.
        index: The order in which the field should be displayed.
        label: The text to be displayed for the field input.
        help: The help text to be displayed for the field input.
        kind: Type of the selected column (scalar_column, foreign_key).
        column_attnum: The attnum of column to be selected as a field. Applicable for scalar_column and foreign_key fields.
        related_table_oid: The oid of the related table. Applicable for foreign_key fields.
        fk_interaction_rule: Determines user interaction with a foreign_key field's related record (must_pick, can_pick_or_create, must_create).
        parent_field_id: The Django id of the Field set as parent for related fields.
        styling: Information about the visual appearance of the field.
        is_required: Specifies whether a value for the field is mandatory.
        child_fields: List of definitions of child fields. Applicable for foreign_key fields.
    """
    id: int
    key: str
    form_id: int
    index: int
    label: Optional[str]
    help: Optional[str]
    kind: Literal["scalar_column", "foreign_key"]
    column_attnum: Optional[int]
    related_table_oid: Optional[int]
    fk_interaction_rule: Literal["must_pick", "can_pick_or_create", "must_create"]
    styling: Optional[dict]
    is_required: bool
    child_fields: Optional[list["FieldInfo"]]

    @classmethod
    def from_model(cls, model):
        return cls(
            id=model.id,
            key=model.key,
            form_id=model.form_id,
            index=model.index,
            label=model.label,
            help=model.help,
            kind=model.kind,
            column_attnum=model.column_attnum,
            related_table_oid=model.related_table_oid,
            fk_interaction_rule=model.fk_interaction_rule,
            styling=model.styling,
            is_required=model.is_required,
            child_fields=[FieldInfo.from_model(field) for field in model.child_fields.all()] if model.child_fields else None,
        )


class FormInfo(TypedDict):
    """
    Information about a form.

    Attributes:
        id: The Django id of the Form on the database.
        created_at: The time at which the form model got created.
        updated_at: The time at which the form model was last updated.
        token: A UUIDv4 object used to identify a form uniquely.
        name: The name of the form.
        description: The description of the form.
        version: The version of the form for reconciliation of json fields.
        database_id: The Django id of the database containing the Form.
        schema_oid: The OID of the schema where within which form exists.
        base_table_oid: The table OID based on which a form will be created.
        associated_role_id: The Django id of the configured role to be used while submitting a form.
        header_title: The title of the rendered form.
        header_subtitle: The subtitle of the rendered form.
        publish_public: Specifies whether the form is publicly accessible.
        submit_message: Message to be displayed upon submission.
        submit_redirect_url: Redirect path after submission.
        submit_button_label: Text to be displayed on the submit button.
        fields: Definition of Fields within the form.
    """
    id: int
    created_at: str
    updated_at: str
    token: str
    name: str
    description: Optional[str]
    version: int
    database_id: int
    schema_oid: int
    base_table_oid: int
    associated_role_id: Optional[int]
    header_title: dict
    header_subtitle: Optional[dict]
    publish_public: bool
    submit_message: Optional[dict]
    submit_redirect_url: Optional[str]
    submit_button_label: Optional[str]
    fields: list[FieldInfo]

    @classmethod
    def from_model(cls, form_model):
        return cls(
            id=form_model.id,
            created_at=form_model.created_at,
            updated_at=form_model.updated_at,
            token=form_model.token,
            name=form_model.name,
            description=form_model.description,
            version=form_model.version,
            database_id=form_model.database_id,
            schema_oid=form_model.schema_oid,
            base_table_oid=form_model.base_table_oid,
            associated_role_id=form_model.associated_role_id,
            header_title=form_model.header_title,
            header_subtitle=form_model.header_subtitle,
            publish_public=form_model.publish_public,
            submit_message=form_model.submit_message,
            submit_redirect_url=form_model.submit_redirect_url,
            submit_button_label=form_model.submit_button_label,
            fields=[FieldInfo.from_model(field) for field in form_model.fields.filter(parent_field__isnull=True)],
        )


class AddOrReplaceFieldDef(TypedDict):
    """
    FormField definition needed while adding or replacing a form.

    Attributes:
        key: A unique string identifier for the field within a form.
        index: The order in which the field should be displayed.
        label: The text to be displayed for the field input.
        help: The help text to be displayed for the field input.
        kind: Type of the selected column (scalar_column, foreign_key).
        column_attnum: The attnum of column to be selected as a field. Applicable for scalar_column and foreign_key fields.
        related_table_oid: The oid of the related table. Applicable for foreign_key fields.
        fk_interaction_rule: Determines user interaction with a foreign_key field's related record (must_pick, can_pick_or_create, must_create).
        styling: Information about the visual appearance of the field.
        is_required: Specifies whether a value for the field is mandatory.
        child_fields: List of definitions of child fields. Applicable for foreign_key fields.
    """
    key: str
    index: int
    label: Optional[str]
    help: Optional[str]
    kind: Literal["scalar_column", "foreign_key"]
    column_attnum: Optional[int]
    related_table_oid: Optional[int]
    fk_interaction_rule: Literal["must_pick", "can_pick_or_create", "must_create"]
    styling: Optional[dict]
    is_required: Optional[bool]
    child_fields: Optional[list["AddOrReplaceFieldDef"]]


class AddFormDef(TypedDict):
    """
    Definition needed to add a form.

    Attributes:
        token: A UUIDv4 object used to identify a form uniquely.
        name: The name of the form.
        description: The description of the form.
        version: The version of the form for reconciliation of json fields.
        database_id: The Django id of the database containing the Form.
        schema_oid: The OID of the schema where within which form exists.
        base_table_oid: The table OID based on which a form will be created.
        associated_role_id: The Django id of the configured role to be used while submitting a form.
        header_title: The title of the rendered form.
        header_subtitle: The subtitle of the rendered form.
        submit_message: Message to be displayed upon submission.
        submit_redirect_url: Redirect path after submission.
        submit_button_label: Text to be displayed on the submit button.
        fields: Definition of Fields within the form.
    """
    token: Optional[str]
    name: str
    description: Optional[str]
    version: int
    database_id: int
    schema_oid: int
    base_table_oid: int
    associated_role_id: Optional[int]
    header_title: dict
    header_subtitle: Optional[dict]
    submit_message: Optional[dict]
    submit_redirect_url: Optional[str]
    submit_button_label: Optional[str]
    fields: list[AddOrReplaceFieldDef]


class ReplaceableFormDef(AddFormDef):
    """
    Definition needed to replace a form.

    Attributes:
        id: The Django id of the Form on the database.
        token: A UUIDv4 object used to identify a form uniquely.
        name: The name of the form.
        description: The description of the form.
        version: The version of the form.
        database_id: The Django id of the database containing the Form.
        schema_oid: The OID of the schema where within which form exists.
        base_table_oid: The table OID based on which a form will be created.
        is_public: Specifies whether the form is publicly accessible.
        header_title: The title of the rendered form.
        header_subtitle: The subtitle of the rendered form.
        submit_role_id: The Django id of the configured role to be used while submitting a form.
        submit_message: Message to be displayed upon submission.
        redirect_url: Redirect path after submission.
        submit_label: Text to be displayed on the submit button.
        fields: Definition of Fields within the form.
    """
    id: int


@mathesar_rpc_method(name="forms.add", auth="login")
def add(*, form_def: AddFormDef, **kwargs) -> FormInfo:
    """
    Add a new form.

    Args:
        form_def: A dict describing the form to create.

    Returns:
        The details for the newly created form.
    """
    user = kwargs.get(REQUEST_KEY).user
    form_model = create_form(form_def, user)
    return FormInfo.from_model(form_model)


@mathesar_rpc_method(name="forms.get", auth="anonymous")
def get(*, form_id: int, **kwargs) -> FormInfo:
    """
    List information about a form.

    Args:
        form_id: The Django id of the form.

    Returns:
        Form details for a given form_id.
    """
    form_model = get_form(form_id)
    return FormInfo.from_model(form_model)


@mathesar_rpc_method(name="forms.get_source_info", auth="anonymous")
def get_source_info(*, form_token: str, **kwargs) -> FormInfo:
    """
    Retrieve the sources of a form.

    Args:
        form_token: The unique token of the form.

    Returns:
        The source tables & columns of the form:
            - Tables associated with the form.
            - Columns of the fields associated with the form.
    """
    form_source_info = get_form_source_info(form_token)
    return form_source_info


@mathesar_rpc_method(name="forms.list", auth="login")
def list_(*, database_id: int, schema_oid: int, **kwargs) -> FormInfo:
    """
    List information about forms for a database. Exposed as `list`.

    Args:
        database_id: The Django id of the database containing the form.
        schema_oid: The OID of the schema containing the base table(s) of the forms(s).

    Returns:
        A list of form info.
    """
    forms = list_forms(database_id, schema_oid)
    return [FormInfo.from_model(form) for form in forms]


@mathesar_rpc_method(name="forms.delete", auth="login")
def delete(*, form_id: int, **kwargs) -> None:
    """
    Delete a form.

    Args:
        form_id: The Django id of the form to delete.
    """
    delete_form(form_id)


@mathesar_rpc_method(name="forms.replace", auth="login")
def replace(*, new_form: ReplaceableFormDef, **kwargs) -> FormInfo:
    """
    Replace a form.

    Args:
        new_form: A dict describing the form to replace, including the updated fields.

    Returns:
        The form info for the replaced form.
    """
    user = kwargs.get(REQUEST_KEY).user
<<<<<<< HEAD
    form_model, field_col_info_map = replace_form(new_form, user)
    return FormInfo.from_model(form_model, field_col_info_map)


@mathesar_rpc_method(name="forms.list_related_records", auth="anonymous")
def list_related_records(*, form_id: int, **kwargs) -> FormInfo:
    """
    List records for selection via the row seeker

    Args:
        TODO

    Returns:
        TODO
    """
    return 9
=======
    form_model = replace_form(new_form, user)
    return FormInfo.from_model(form_model)
>>>>>>> 94b4561e
<|MERGE_RESOLUTION|>--- conflicted
+++ resolved
@@ -307,9 +307,8 @@
         The form info for the replaced form.
     """
     user = kwargs.get(REQUEST_KEY).user
-<<<<<<< HEAD
-    form_model, field_col_info_map = replace_form(new_form, user)
-    return FormInfo.from_model(form_model, field_col_info_map)
+    form_model = replace_form(new_form, user)
+    return FormInfo.from_model(form_model)
 
 
 @mathesar_rpc_method(name="forms.list_related_records", auth="anonymous")
@@ -323,8 +322,4 @@
     Returns:
         TODO
     """
-    return 9
-=======
-    form_model = replace_form(new_form, user)
-    return FormInfo.from_model(form_model)
->>>>>>> 94b4561e
+    return 9