--- conflicted
+++ resolved
@@ -6,7 +6,6 @@
 from modernrpc.core import REQUEST_KEY
 
 from mathesar.rpc.decorators import mathesar_rpc_method
-<<<<<<< HEAD
 from mathesar.utils.forms import (
     create_form,
     get_form,
@@ -16,10 +15,8 @@
     delete_form,
     replace_form,
     get_form_source_info,
+    submit_form,
 )
-=======
-from mathesar.utils.forms import create_form, get_form, list_forms, delete_form, replace_form, get_form_source_info, submit_form
->>>>>>> ae33f34e
 
 
 class FieldInfo(TypedDict):
