"""
Classes and functions exposed to the RPC endpoint for managing forms.
"""
from typing import Optional, TypedDict, Literal, Any

from modernrpc.core import REQUEST_KEY

from db.records import list_by_record_summaries

from mathesar.rpc.decorators import mathesar_rpc_method
from mathesar.utils.forms import (
    create_form,
<<<<<<< HEAD
    delete_form,
    get_form_by_token,
    get_form_source_info,
    get_form,
    list_forms,
    replace_form,
)
from mathesar.utils.tables import get_table_record_summary_templates
=======
    get_form,
    list_forms,
    regen_form_token,
    set_form_public_setting,
    delete_form,
    patch_form,
    get_form_source_info,
    submit_form,
)
>>>>>>> e19b5723


class FieldInfo(TypedDict):
    """
    Information about a form field.

    Attributes:
        id: The Django id of the Field on the database.
        key: A unique string identifier for the field within a form.
        form_id: The Django id of the Form on the database.
        index: The order in which the field should be displayed.
        label: The text to be displayed for the field input.
        help: The help text to be displayed for the field input.
        kind: Type of the selected column (scalar_column, foreign_key).
        column_attnum: The attnum of column to be selected as a field. Applicable for scalar_column and foreign_key fields.
        related_table_oid: The oid of the related table. Applicable for foreign_key fields.
        fk_interaction_rule: Determines user interaction with a foreign_key field's related record (must_pick, can_pick_or_create, must_create).
        parent_field_id: The Django id of the Field set as parent for related fields.
        styling: Information about the visual appearance of the field.
        is_required: Specifies whether a value for the field is mandatory.
        child_fields: List of definitions of child fields. Applicable for foreign_key fields.
    """
    id: int
    key: str
    form_id: int
    index: int
    label: Optional[str]
    help: Optional[str]
    kind: Literal["scalar_column", "foreign_key"]
    column_attnum: Optional[int]
    related_table_oid: Optional[int]
    fk_interaction_rule: Literal["must_pick", "can_pick_or_create", "must_create"]
    styling: Optional[dict]
    is_required: bool
    child_fields: Optional[list["FieldInfo"]]

    @classmethod
    def from_model(cls, model):
        return cls(
            id=model.id,
            key=model.key,
            form_id=model.form_id,
            index=model.index,
            label=model.label,
            help=model.help,
            kind=model.kind,
            column_attnum=model.column_attnum,
            related_table_oid=model.related_table_oid,
            fk_interaction_rule=model.fk_interaction_rule,
            styling=model.styling,
            is_required=model.is_required,
            child_fields=[FieldInfo.from_model(field) for field in model.child_fields.all()] if model.child_fields else None,
        )


class FormInfo(TypedDict):
    """
    Information about a form.

    Attributes:
        id: The Django id of the Form on the database.
        created_at: The time at which the form model got created.
        updated_at: The time at which the form model was last updated.
        token: A UUIDv4 object used to identify a form uniquely.
        name: The name of the form.
        description: The description of the form.
        version: The version of the form for reconciliation of json fields.
        database_id: The Django id of the database containing the Form.
        schema_oid: The OID of the schema where within which form exists.
        base_table_oid: The table OID based on which a form will be created.
        associated_role_id: The Django id of the configured role to be used while submitting a form.
        header_title: The title of the rendered form.
        header_subtitle: The subtitle of the rendered form.
        publish_public: Specifies whether the form is publicly accessible.
        submit_message: Message to be displayed upon submission.
        submit_redirect_url: Redirect path after submission.
        submit_button_label: Text to be displayed on the submit button.
        fields: Definition of Fields within the form.
    """
    id: int
    created_at: str
    updated_at: str
    token: str
    name: str
    description: Optional[str]
    version: int
    database_id: int
    schema_oid: int
    base_table_oid: int
    associated_role_id: Optional[int]
    header_title: dict
    header_subtitle: Optional[dict]
    publish_public: bool
    submit_message: Optional[dict]
    submit_redirect_url: Optional[str]
    submit_button_label: Optional[str]
    fields: list[FieldInfo]

    @classmethod
    def from_model(cls, form_model):
        return cls(
            id=form_model.id,
            created_at=form_model.created_at,
            updated_at=form_model.updated_at,
            token=form_model.token,
            name=form_model.name,
            description=form_model.description,
            version=form_model.version,
            database_id=form_model.database_id,
            schema_oid=form_model.schema_oid,
            base_table_oid=form_model.base_table_oid,
            associated_role_id=form_model.associated_role_id,
            header_title=form_model.header_title,
            header_subtitle=form_model.header_subtitle,
            publish_public=form_model.publish_public,
            submit_message=form_model.submit_message,
            submit_redirect_url=form_model.submit_redirect_url,
            submit_button_label=form_model.submit_button_label,
            fields=[FieldInfo.from_model(field) for field in form_model.fields.filter(parent_field__isnull=True)],
        )


class AddOrReplaceFieldDef(TypedDict):
    """
    FormField definition needed while adding or replacing a form.

    Attributes:
        key: A unique string identifier for the field within a form.
        index: The order in which the field should be displayed.
        label: The text to be displayed for the field input.
        help: The help text to be displayed for the field input.
        kind: Type of the selected column (scalar_column, foreign_key).
        column_attnum: The attnum of column to be selected as a field. Applicable for scalar_column and foreign_key fields.
        related_table_oid: The oid of the related table. Applicable for foreign_key fields.
        fk_interaction_rule: Determines user interaction with a foreign_key field's related record (must_pick, can_pick_or_create, must_create).
        styling: Information about the visual appearance of the field.
        is_required: Specifies whether a value for the field is mandatory.
        child_fields: List of definitions of child fields. Applicable for foreign_key fields.
    """
    key: str
    index: int
    label: Optional[str]
    help: Optional[str]
    kind: Literal["scalar_column", "foreign_key"]
    column_attnum: Optional[int]
    related_table_oid: Optional[int]
    fk_interaction_rule: Literal["must_pick", "can_pick_or_create", "must_create"]
    styling: Optional[dict]
    is_required: Optional[bool]
    child_fields: Optional[list["AddOrReplaceFieldDef"]]


class AddFormDef(TypedDict):
    """
    Definition needed to add a form.

    Attributes:
        name: The name of the form.
        description: The description of the form.
        version: The version of the form for reconciliation of json fields.
        database_id: The Django id of the database containing the Form.
        schema_oid: The OID of the schema where within which form exists.
        base_table_oid: The table OID based on which a form will be created.
        associated_role_id: The Django id of the configured role to be used while submitting a form.
        header_title: The title of the rendered form.
        header_subtitle: The subtitle of the rendered form.
        submit_message: Message to be displayed upon submission.
        submit_redirect_url: Redirect path after submission.
        submit_button_label: Text to be displayed on the submit button.
        fields: Definition of Fields within the form.
    """
    name: str
    description: Optional[str]
    version: int
    database_id: int
    schema_oid: int
    base_table_oid: int
    associated_role_id: Optional[int]
    header_title: dict
    header_subtitle: Optional[dict]
    submit_message: Optional[dict]
    submit_redirect_url: Optional[str]
    submit_button_label: Optional[str]
    fields: list[AddOrReplaceFieldDef]


class SettableFormDef(AddFormDef):
    """
    Definition needed to update a form.

    Attributes:
        id: The Django id of the Form on the database.
        name: The name of the form.
        description: The description of the form.
        version: The version of the form.
        associated_role_id: The Django id of the configured role to be used while submitting a form.
        header_title: The title of the rendered form.
        header_subtitle: The subtitle of the rendered form.
        submit_message: Message to be displayed upon submission.
        submit_redirect_url: Redirect path after submission.
        submit_button_label: Text to be displayed on the submit button.
        fields: Definition of Fields within the form.
    """
    id: int
    name: str
    description: Optional[str]
    version: int
    associated_role_id: Optional[int]
    header_title: dict
    header_subtitle: Optional[dict]
    submit_message: Optional[dict]
    submit_redirect_url: Optional[str]
    submit_button_label: Optional[str]
    fields: list[AddOrReplaceFieldDef]


class SummarizedRecordReference(TypedDict):
    """
    A summarized reference to a record, typically used in foreign key fields.

    Attributes:
        key: A unique identifier for the record.
        summary: The record summary
    """
    key: Any
    summary: str


class ListRelatedRecordsResponse(TypedDict):
    """
    Response for listing related records for a foreign key field.

    Attributes:
        count: The total number of records matching the criteria.
        results: A list of summarized record references, each containing a key and a summary.
    """
    count: int
    results: list[SummarizedRecordReference]

    @classmethod
    def from_dict(cls, d):
        return cls(
            count=d["count"],
            results=d["results"],
        )


@mathesar_rpc_method(name="forms.add", auth="login")
def add(*, form_def: AddFormDef, **kwargs) -> FormInfo:
    """
    Add a new form.

    Args:
        form_def: A dict describing the form to create.

    Returns:
        The details for the newly created form.
    """
    user = kwargs.get(REQUEST_KEY).user
    form_model = create_form(form_def, user)
    return FormInfo.from_model(form_model)


@mathesar_rpc_method(name="forms.get", auth="anonymous")
def get(*, form_token: str, **kwargs) -> FormInfo:
    """
    List information about a form.

    Args:
        form_token: The unique token of the form.

    Returns:
        Form details for a given form_token.
    """
    user = kwargs.get(REQUEST_KEY).user
    form_model = get_form(form_token, user)
    return FormInfo.from_model(form_model)


@mathesar_rpc_method(name="forms.get_source_info", auth="anonymous")
def get_source_info(*, form_token: str, **kwargs) -> FormInfo:
    """
    Retrieve the sources of a form.

    Args:
        form_token: The unique token of the form.

    Returns:
        The source tables & columns of the form:
            - Tables associated with the form.
            - Columns of the fields associated with the form.
    """
    user = kwargs.get(REQUEST_KEY).user
    form_source_info = get_form_source_info(form_token, user)
    return form_source_info


@mathesar_rpc_method(name="forms.list", auth="login")
def list_(*, database_id: int, schema_oid: int, **kwargs) -> FormInfo:
    """
    List information about forms for a database. Exposed as `list`.

    Args:
        database_id: The Django id of the database containing the form.
        schema_oid: The OID of the schema containing the base table(s) of the forms(s).

    Returns:
        A list of form info.
    """
    forms = list_forms(database_id, schema_oid)
    return [FormInfo.from_model(form) for form in forms]


@mathesar_rpc_method(name="forms.regenerate_token", auth="login")
def regenerate_token(*, form_id: int, **kwargs) -> str:
    """
    Regenerate the unique token for a form.

    Args:
        form_id: The Django id of the form.

    Returns:
        The new token for the form.
    """
    token = regen_form_token(form_id)
    return token


@mathesar_rpc_method(name="forms.set_publish_public", auth="login")
def set_publish_public(*, form_id: int, publish_public: bool, **kwargs) -> bool:
    """
    Set/Unset the form to be publicly shareable.

    Args:
        form_id: The Django id of the form.
        publish_public: Specify whether to share the form publicly.

    Returns:
        The updated state of public sharing for the form.
    """
    updated_publish_public = set_form_public_setting(form_id, publish_public)
    return updated_publish_public


@mathesar_rpc_method(name="forms.delete", auth="login")
def delete(*, form_id: int, **kwargs) -> None:
    """
    Delete a form.

    Args:
        form_id: The Django id of the form to delete.
    """
    delete_form(form_id)


@mathesar_rpc_method(name="forms.patch", auth="login")
def patch(*, update_form_def: SettableFormDef, **kwargs) -> FormInfo:
    """
    Update a form.

    Args:
        update_form_def: A dict describing the form to update, including the updated fields.

    Returns:
        The form info for the updated form.
    """
    user = kwargs.get(REQUEST_KEY).user
    form_model = patch_form(update_form_def, user)
    return FormInfo.from_model(form_model)


@mathesar_rpc_method(name="forms.submit", auth="anonymous")
def submit(*, form_token: str, values: dict, **kwargs) -> None:
    """
    Submit a form.

    Args:
        form_token: The unique token of the form.
        values: A dict describing the values to insert.
    """
    user = kwargs.get(REQUEST_KEY).user
<<<<<<< HEAD
    form_model = replace_form(new_form, user)
    return FormInfo.from_model(form_model)


@mathesar_rpc_method(name="forms.list_related_records", auth="anonymous")
def list_related_records(
        *,
        form_token: str,
        field_key: str,
        limit: Optional[int] = None,
        offset: Optional[int] = None,
        search: Optional[str] = None,
        **kwargs,
) -> ListRelatedRecordsResponse:
    """
    List records for selection via the row seeker

    Args:
        form_token: The unique token of the form.
        field_key: The key of the foreign key field for which to list related records.
        limit: Optional limit on the number of records to return.
        offset: Optional offset for pagination.
        search: Optional search term to filter records.

    Returns:
        The requested records, along with some metadata.
    """

    form = get_form_by_token(form_token)
    database_id = form.database.id
    form_field = form.fields.get(key=field_key)
    if form_field.kind != "foreign_key":
        raise ValueError(f"Field {field_key} is not a foreign key field.")

    table_oid = form_field.related_table_oid

    with form.connection as conn:
        record_info = list_by_record_summaries(
            conn,
            table_oid,
            limit=limit,
            offset=offset,
            search=search,
            table_record_summary_templates=get_table_record_summary_templates(database_id),
        )
    return ListRelatedRecordsResponse.from_dict(record_info)
=======
    return submit_form(form_token, values, user)
>>>>>>> e19b5723
<|MERGE_RESOLUTION|>--- conflicted
+++ resolved
@@ -10,16 +10,6 @@
 from mathesar.rpc.decorators import mathesar_rpc_method
 from mathesar.utils.forms import (
     create_form,
-<<<<<<< HEAD
-    delete_form,
-    get_form_by_token,
-    get_form_source_info,
-    get_form,
-    list_forms,
-    replace_form,
-)
-from mathesar.utils.tables import get_table_record_summary_templates
-=======
     get_form,
     list_forms,
     regen_form_token,
@@ -29,7 +19,7 @@
     get_form_source_info,
     submit_form,
 )
->>>>>>> e19b5723
+from mathesar.utils.tables import get_table_record_summary_templates
 
 
 class FieldInfo(TypedDict):
@@ -401,21 +391,6 @@
     return FormInfo.from_model(form_model)
 
 
-@mathesar_rpc_method(name="forms.submit", auth="anonymous")
-def submit(*, form_token: str, values: dict, **kwargs) -> None:
-    """
-    Submit a form.
-
-    Args:
-        form_token: The unique token of the form.
-        values: A dict describing the values to insert.
-    """
-    user = kwargs.get(REQUEST_KEY).user
-<<<<<<< HEAD
-    form_model = replace_form(new_form, user)
-    return FormInfo.from_model(form_model)
-
-
 @mathesar_rpc_method(name="forms.list_related_records", auth="anonymous")
 def list_related_records(
         *,
@@ -439,8 +414,8 @@
     Returns:
         The requested records, along with some metadata.
     """
-
-    form = get_form_by_token(form_token)
+    user = kwargs.get(REQUEST_KEY).user
+    form = get_form(form_token, user)
     database_id = form.database.id
     form_field = form.fields.get(key=field_key)
     if form_field.kind != "foreign_key":
@@ -458,6 +433,16 @@
             table_record_summary_templates=get_table_record_summary_templates(database_id),
         )
     return ListRelatedRecordsResponse.from_dict(record_info)
-=======
-    return submit_form(form_token, values, user)
->>>>>>> e19b5723
+
+
+@mathesar_rpc_method(name="forms.submit", auth="anonymous")
+def submit(*, form_token: str, values: dict, **kwargs) -> None:
+    """
+    Submit a form.
+
+    Args:
+        form_token: The unique token of the form.
+        values: A dict describing the values to insert.
+    """
+    user = kwargs.get(REQUEST_KEY).user
+    return submit_form(form_token, values, user)