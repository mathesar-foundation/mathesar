--- conflicted
+++ resolved
@@ -281,7 +281,6 @@
         return get_preview(table_oid, columns, conn, limit)
 
 
-<<<<<<< HEAD
 @rpc_method(name="tables.list_joinable")
 @http_basic_auth_login_required
 @handle_rpc_exceptions
@@ -291,7 +290,7 @@
     database_id: int,
     max_depth: int = 3,
     **kwargs
-) -> JoinableTableInfo:
+) -> list[JoinableTableInfo]:
     """
     List details for joinable tables.
 
@@ -307,7 +306,8 @@
     with connect(database_id, user) as conn:
         joinables = list_joinable_tables(table_oid, conn, max_depth)
         return [JoinableTableInfo.from_dict(joinable) for joinable in joinables]
-=======
+
+
 @rpc_method(name="tables.list_with_metadata")
 @http_basic_auth_login_required
 @handle_rpc_exceptions
@@ -331,5 +331,4 @@
         r.table_oid: TableMetaDataBlob.from_model(r) for r in metadata_records
     }
 
-    return [table | {"metadata": metadata_map.get(table["oid"])} for table in tables]
->>>>>>> 024c1b5c
+    return [table | {"metadata": metadata_map.get(table["oid"])} for table in tables]