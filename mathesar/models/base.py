import os

from django.conf import settings
from django.db import models
from encrypted_fields.fields import EncryptedCharField

from db.sql.install import uninstall, install
from db.analytics import get_object_counts
from db.connection import mathesar_connection
from mathesar import __version__
from mathesar.models import exceptions


class BaseModel(models.Model):
    created_at = models.DateTimeField(auto_now_add=True)
    updated_at = models.DateTimeField(auto_now=True)

    class Meta:
        abstract = True


class Server(BaseModel):
    host = models.CharField(max_length=255)
    port = models.IntegerField(null=True, blank=True)

    class Meta:
        constraints = [
            # We're adding two constraints here because postgres considers NULL
            # in unique constraints as separate distinct values, so when it performs
            # the check, NULL does not equal NULL, allowing multiple rows with the
            # same host and null for port.
            #
            # We should only allow one null value per host
            #
            # nulls_distinct option is only present in Django 5.2+ & Postgres 15+, which
            # is not feasible for us:
            # https://docs.djangoproject.com/en/5.2/ref/models/constraints/#nulls-distinct

            models.UniqueConstraint(
                fields=["host", "port"],
                condition=models.Q(port__isnull=False),
                name="unique_server_host_port_not_null",
            ),
            models.UniqueConstraint(
                fields=["host"],
                condition=models.Q(port__isnull=True),
                name="unique_server_null_port",
            ),
        ]


class Database(BaseModel):
    name = models.CharField(max_length=128)
    nickname = models.CharField(null=True)
    server = models.ForeignKey(
        'Server', on_delete=models.CASCADE, related_name='databases'
    )
    last_confirmed_sql_version = models.CharField(default='0.0.0')

    class Meta:
        constraints = [
            models.UniqueConstraint(
                fields=["name", "server"], name="unique_database"
            ),
            models.UniqueConstraint(
                fields=["id", "server"], name="database_id_server_index"
            )
        ]

    @property
    def object_counts(self):
        for role_map in UserDatabaseRoleMap.objects.filter(database=self):
            try:
                with role_map.connection as conn:
                    return get_object_counts(conn)
            except Exception:
                pass
        else:
            raise exceptions.NoConnectionAvailable

    @property
    def needs_upgrade_attention(self):
        return self.last_confirmed_sql_version != __version__

    def install_sql(self, username=None, password=None):
        if username is not None:
            with self.connect_manually(username, password) as conn:
                install(conn)
        else:
            with self.connect_admin() as conn:
                install(conn)

        self.last_confirmed_sql_version = __version__
        self.save()

    def uninstall_sql(
            self,
            schemas_to_remove=['msar', '__msar', 'mathesar_types'],
            strict=True,
            role_name=None,
            password=None,
    ):
        if role_name is not None and password is not None:
            with self.connect_manually(role_name, password) as conn:
                uninstall(
                    conn, schemas_to_remove=schemas_to_remove, strict=strict,
                )
        else:
            with self.connect_admin() as conn:
                uninstall(
                    conn, schemas_to_remove=schemas_to_remove, strict=strict,
                )

    def connect_user(self, user):
        """Return the given user's connection to the database."""
        try:
            role_map = UserDatabaseRoleMap.objects.get(user=user, database=self)
        except UserDatabaseRoleMap.DoesNotExist:
            raise exceptions.NoConnectionAvailable
        return role_map.connection

    def connect_manually(self, role, password):
        """Return a connection to the Database using the role and password."""
        return mathesar_connection(
            host=self.server.host,
            port=self.server.port,
            dbname=self.name,
            user=role,
            password=password,
            application_name='mathesar.models.base.Database.connect_manually',
        )

    def connect_admin(self):
        """
        Return a connection using the role that installed Mathesar.

        Note that this function should be used with care, since the
        connection has privileges to modify Mathesar's system schemata.
        """
        admin_role_query = """
        SELECT nspowner::regrole::text
        FROM pg_catalog.pg_namespace
        WHERE nspname='msar';
        """

        for role_map in UserDatabaseRoleMap.objects.filter(database=self):
            try:
                with role_map.connection as conn:
                    admin_role_name = conn.execute(admin_role_query).fetchone()[0]
                    assert admin_role_name is not None
                    break
            except Exception:
                pass
        else:
            raise exceptions.NoConnectionAvailable

        try:
            role = ConfiguredRole.objects.get(
                name=admin_role_name, server=self.server
            )
        except ConfiguredRole.DoesNotExist:
            raise exceptions.NoAdminConnectionAvailable

        return self.connect_manually(role.name, role.password)


class ConfiguredRole(BaseModel):
    name = models.CharField(max_length=255)
    server = models.ForeignKey(
        'Server', on_delete=models.CASCADE, related_name='roles'
    )
    password = EncryptedCharField(max_length=255, blank=True, null=True)

    class Meta:
        constraints = [
            models.UniqueConstraint(
                fields=["name", "server"], name="unique_role"
            ),
            models.UniqueConstraint(
                fields=["id", "server"], name="role_id_server_index"
            )
        ]


class UserDatabaseRoleMap(BaseModel):
    user = models.ForeignKey('User', on_delete=models.CASCADE)
    database = models.ForeignKey('Database', on_delete=models.CASCADE)
    configured_role = models.ForeignKey('ConfiguredRole', on_delete=models.CASCADE)
    server = models.ForeignKey('Server', on_delete=models.CASCADE)

    class Meta:
        constraints = [
            models.UniqueConstraint(
                fields=["user", "database"], name="user_one_role_per_database"
            )
        ]

    @property
    def connection(self):
        return mathesar_connection(
            host=self.server.host,
            port=self.server.port,
            dbname=self.database.name,
            user=self.configured_role.name,
            password=self.configured_role.password,
            application_name='mathesar.models.base.UserDatabaseRoleMap.connection',
        )


class ColumnMetaData(BaseModel):
    database = models.ForeignKey('Database', on_delete=models.CASCADE)
    table_oid = models.PositiveBigIntegerField()
    attnum = models.SmallIntegerField()
    bool_input = models.CharField(
        choices=[("dropdown", "dropdown"), ("checkbox", "checkbox")],
        null=True
    )
    bool_true = models.CharField(null=True)
    bool_false = models.CharField(null=True)
    num_min_frac_digits = models.PositiveIntegerField(null=True)
    num_max_frac_digits = models.PositiveIntegerField(null=True)
    num_grouping = models.CharField(
        choices=[("always", "always"), ("auto", "auto"), ("never", "never")],
        null=True
    )
    num_format = models.CharField(
        choices=[("english", "english"), ("german", "german"), ("french", "french"), ("hindi", "hindi"), ("swiss", "swiss")],
        null=True
    )
    mon_currency_symbol = models.CharField(null=True)
    mon_currency_location = models.CharField(
        choices=[("after-minus", "after-minus"), ("end-with-space", "end-with-space")],
        null=True
    )
    time_format = models.CharField(null=True)
    date_format = models.CharField(null=True)
    duration_min = models.CharField(max_length=255, null=True)
    duration_max = models.CharField(max_length=255, null=True)
    display_width = models.PositiveIntegerField(null=True)

    class Meta:
        constraints = [
            models.UniqueConstraint(
                fields=["database", "table_oid", "attnum"],
                name="unique_column_metadata"
            ),
            models.CheckConstraint(
                check=(
                    models.Q(num_max_frac_digits__lte=20)
                    & models.Q(num_min_frac_digits__lte=20)
                    & models.Q(num_min_frac_digits__lte=models.F("num_max_frac_digits"))
                ),
                name="frac_digits_integrity"
            )
        ]


class TableMetaData(BaseModel):
    database = models.ForeignKey('Database', on_delete=models.CASCADE)
    table_oid = models.PositiveBigIntegerField()
    data_file = models.ForeignKey("DataFile", on_delete=models.SET_NULL, null=True)
    import_verified = models.BooleanField(null=True)
    column_order = models.JSONField(null=True)
    record_summary_template = models.JSONField(null=True)
    mathesar_added_pkey_attnum = models.PositiveIntegerField(null=True)

    class Meta:
        constraints = [
            models.UniqueConstraint(
                fields=["database", "table_oid"],
                name="unique_table_metadata"
            )
        ]


class Explorations(BaseModel):
    database = models.ForeignKey('Database', on_delete=models.CASCADE)
    name = models.CharField(max_length=128, unique=True)
    base_table_oid = models.PositiveBigIntegerField()
    schema_oid = models.PositiveBigIntegerField()
    initial_columns = models.JSONField()
    transformations = models.JSONField(null=True)
    display_options = models.JSONField(null=True)
    display_names = models.JSONField(null=True)
    description = models.CharField(null=True)


class Form(BaseModel):
    token = models.UUIDField(unique=True)
    name = models.CharField()
    description = models.CharField(null=True)
    version = models.PositiveSmallIntegerField()
    database = models.ForeignKey('Database', on_delete=models.CASCADE)
    server = models.ForeignKey('Server', on_delete=models.CASCADE)
    schema_oid = models.PositiveBigIntegerField()
    base_table_oid = models.PositiveBigIntegerField()
    access_role = models.ForeignKey('ConfiguredRole', on_delete=models.SET_NULL, null=True)
    # Header related settings
    header_title = models.JSONField()
    header_subtitle = models.JSONField(null=True)
    # Sharing settings
    share_public = models.BooleanField(default=False)
    # Submission related settings
    submit_message = models.JSONField(null=True)
    submit_redirect_url = models.URLField(null=True)
    submit_button_label = models.CharField(null=True)

    @property
    def connection(self):
        return mathesar_connection(
            host=self.database.server.host,
            port=self.database.server.port,
            dbname=self.database.name,
            user=self.access_role.name,
            password=self.access_role.password,
            application_name='mathesar.models.base.Form.connection',
        )


class FormField(BaseModel):
    key = models.CharField(max_length=128)
    form = models.ForeignKey('Form', on_delete=models.CASCADE, related_name='fields')
    index = models.PositiveIntegerField()
    label = models.CharField(null=True)
    help = models.CharField(null=True)
    kind = models.CharField(
        choices=[
            ("scalar_column", "Scalar column"),
<<<<<<< HEAD
            ("foreign_key", "Foreign key"),
            ("reverse_foreign_key", "Reverse foreign key")
        ],
    )
    column_attnum = models.SmallIntegerField(null=True)
    constraint_oid = models.PositiveBigIntegerField(null=True)
=======
            ("foreign_key", "Foreign key")
        ],
    )
    column_attnum = models.SmallIntegerField()
>>>>>>> 35b4a03f
    related_table_oid = models.PositiveBigIntegerField(null=True)
    fk_interaction_rule = models.CharField(
        choices=[
            ("must_pick", "Must pick an existing record from the related table"),
            ("can_pick_or_create", "Can pick an existing record from the related table or create a new record"),
            ("must_create", "Must create a new record in the related table")
        ],
        null=True
    )

    # For children of FK & reverse FK fields
    parent_field = models.ForeignKey('self', on_delete=models.CASCADE, related_name='child_fields', null=True)
    styling = models.JSONField(null=True)
    is_required = models.BooleanField(default=False)

    class Meta:
        constraints = [
            models.UniqueConstraint(
                fields=["key", "form"],
                name="form_field_unique_key_per_form"
            ),
<<<<<<< HEAD
            # column_attnum is required for scalar_column and foreign_key fields.
            # constraint and related_table oids are required for foreign_key and reverse_foreign_key fields.
            # fk_interaction_rule is required for foreign_key field.
            models.CheckConstraint(
                check=(
                    (models.Q(kind="reverse_foreign_key") | models.Q(column_attnum__isnull=False))
                    & (models.Q(kind="scalar_column") | models.Q(constraint_oid__isnull=False, related_table_oid__isnull=False))
                    & (~models.Q(kind="foreign_key") | models.Q(fk_interaction_rule__isnull=False))
=======
            models.CheckConstraint(
                check=(
                    models.Q(kind='scalar_column')
                    | models.Q(
                        kind='foreign_key',
                        related_table_oid__isnull=False,
                        fk_interaction_rule__isnull=False
                    )
>>>>>>> 35b4a03f
                ),
                name="form_field_kind_integrity"
            )
        ]


class DataFile(BaseModel):
    def _user_directory_path(instance, filename):
        user_identifier = instance.user.username if instance.user else 'anonymous'
        # file will be uploaded to MEDIA_ROOT/user_<id>/<filename>
        return os.path.join(user_identifier, filename)

    created_from_choices = models.TextChoices("created_from", "FILE PASTE URL")
    file_type_choices = models.TextChoices("type", "CSV TSV JSON")

    file = models.FileField(upload_to=_user_directory_path)
    user = models.ForeignKey(settings.AUTH_USER_MODEL, on_delete=models.CASCADE)
    created_from = models.CharField(max_length=128, choices=created_from_choices.choices)
    type = models.CharField(max_length=128, choices=file_type_choices.choices)
    base_name = models.CharField(max_length=100)
    header = models.BooleanField(default=True)
    max_level = models.IntegerField(default=0, blank=True)
    sheet_index = models.IntegerField(default=0)
    delimiter = models.CharField(max_length=1, default=',', blank=True)
    escapechar = models.CharField(max_length=1, blank=True)
    quotechar = models.CharField(max_length=1, default='"', blank=True)<|MERGE_RESOLUTION|>--- conflicted
+++ resolved
@@ -326,19 +326,10 @@
     kind = models.CharField(
         choices=[
             ("scalar_column", "Scalar column"),
-<<<<<<< HEAD
-            ("foreign_key", "Foreign key"),
-            ("reverse_foreign_key", "Reverse foreign key")
-        ],
-    )
-    column_attnum = models.SmallIntegerField(null=True)
-    constraint_oid = models.PositiveBigIntegerField(null=True)
-=======
             ("foreign_key", "Foreign key")
         ],
     )
     column_attnum = models.SmallIntegerField()
->>>>>>> 35b4a03f
     related_table_oid = models.PositiveBigIntegerField(null=True)
     fk_interaction_rule = models.CharField(
         choices=[
@@ -360,16 +351,6 @@
                 fields=["key", "form"],
                 name="form_field_unique_key_per_form"
             ),
-<<<<<<< HEAD
-            # column_attnum is required for scalar_column and foreign_key fields.
-            # constraint and related_table oids are required for foreign_key and reverse_foreign_key fields.
-            # fk_interaction_rule is required for foreign_key field.
-            models.CheckConstraint(
-                check=(
-                    (models.Q(kind="reverse_foreign_key") | models.Q(column_attnum__isnull=False))
-                    & (models.Q(kind="scalar_column") | models.Q(constraint_oid__isnull=False, related_table_oid__isnull=False))
-                    & (~models.Q(kind="foreign_key") | models.Q(fk_interaction_rule__isnull=False))
-=======
             models.CheckConstraint(
                 check=(
                     models.Q(kind='scalar_column')
@@ -378,7 +359,6 @@
                         related_table_oid__isnull=False,
                         fk_interaction_rule__isnull=False
                     )
->>>>>>> 35b4a03f
                 ),
                 name="form_field_kind_integrity"
             )
