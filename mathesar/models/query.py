from django.db import models
from frozendict import frozendict

from db.queries.base import DBQuery, InitialColumn, JoinParameter
from db.queries.operations.process import get_transforms_with_summarizes_speced
from db.transforms.operations.deserialize import deserialize_transformation
from db.transforms.operations.serialize import serialize_transformation
from db.transforms.base import Summarize
<<<<<<< HEAD
from db.functions.base import Count, ArrayAgg, Sum, Min
=======
from db.functions.base import Count, ArrayAgg, Sum, Median, Mode, Percentage_True, Max
>>>>>>> f35140da
from db.functions.packed import DistinctArrayAgg

from mathesar.api.exceptions.query_exceptions.exceptions import DeletedColumnAccess
from mathesar.models.validators import DictValidator, InitialColumnsValidator, ListOfDictValidator, TransformationsValidator
from mathesar.state.cached_property import cached_property
from mathesar.models.base import BaseModel, Column
from mathesar.models.relation import Relation
from mathesar.state import get_cached_metadata


class UIQuery(BaseModel, Relation):
    name = models.CharField(
        max_length=128,
    )

    description = models.TextField(
        null=True,
        blank=True
    )

    base_table = models.ForeignKey(
        'Table', on_delete=models.CASCADE, related_name='queries'
    )

    # sequence of dicts
    initial_columns = models.JSONField(
        validators=[
            ListOfDictValidator(field_name="initial_columns"),
            InitialColumnsValidator(field_name="initial_columns"),
        ],
    )

    # sequence of dicts
    transformations = models.JSONField(
        null=True,
        blank=True,
        validators=[
            ListOfDictValidator(field_name="transformations"),
            TransformationsValidator(field_name="transformations"),
        ],
    )

    # dict of aliases to display options
    display_options = models.JSONField(
        null=True,
        blank=True,
        validators=[
            DictValidator(field_name="display_options"),
        ],
    )

    # dict of aliases to display names
    display_names = models.JSONField(
        null=True,
        blank=True,
        validators=[
            DictValidator(field_name="display_names"),
        ],
    )

    def get_records(self, **kwargs):
        return self.db_query.get_records(**kwargs)

    # TODO add engine from base_table.schema._sa_engine
    def sa_num_records(self, **kwargs):
        return self.db_query.get_count(**kwargs)

    @property
    def output_columns_described(self):
        """
        Returns columns' description, which is to be returned verbatim by the
        `queries/[id]/columns` endpoint.
        """
        return tuple(
            self._describe_query_column(sa_col)
            for sa_col
            in self.db_query.sa_output_columns
        )

    @property
    def output_columns_simple(self):
        return tuple(sa_col.name for sa_col in self.db_query.sa_output_columns)

    @property
    def initial_columns_described(self):
        return tuple(
            {
                'alias': initial_col_alias,
                'display_name': self._get_display_name_for_alias(
                    initial_col_alias
                ),
                'type': dj_col.db_type.id,
                'type_options': dj_col._sa_column.type_options,
                'display_options': dj_col.display_options
            }
            for initial_col_alias, dj_col
            in self._map_of_initial_col_alias_to_dj_column.items()
        )

    def _describe_query_column(self, sa_col):
        alias = sa_col.name
        initial_db_column = self._get_db_initial_column_by_alias(alias)
        is_initial_column = initial_db_column is not None
        output = dict(
            alias=alias,
            display_name=self._get_display_name_for_alias(alias),
            type=sa_col.db_type.id,
            type_options=sa_col.type_options,
            display_options=self._get_display_options_for_alias(alias),
            is_initial_column=is_initial_column,
        )
        optionals = dict(
            input_column_name=None,
            input_table_name=None,
            input_table_id=None,
            input_alias=None,
        )
        output = output | optionals
        if is_initial_column:
            initial_dj_column = _get_dj_column_for_initial_db_column(initial_db_column, self._database)
            output = output | dict(
                input_column_name=initial_dj_column.name,
                input_table_name=initial_dj_column.table.name,
                input_table_id=initial_dj_column.table.id,
            )
        else:
            input_alias = self.db_query.get_input_alias_for_output_alias(alias)
            output = output | dict(
                input_alias=input_alias
            )
        return output

    def _get_db_initial_column_by_alias(self, alias):
        for db_initial_column in self._db_initial_columns:
            if db_initial_column.alias == alias:
                return db_initial_column

    @property
    def all_columns_description_map(self):
        return {
            alias: self._describe_query_column(sa_col)
            for alias, sa_col in self.db_query.all_sa_columns_map.items()
        }

    def replace_transformations_with_processed_transformations(self):
        """
        The transformations attribute is normally specified via a HTTP request. Now we're
        introducing the concept of processed transformations, where we look at the
        transformations and we find transformations that may be partially specified, if any, and
        replace them with transformations resulting from processing them. The frontend then
        reflects our updated transformations.

        We're keeping this functionality somewhat separate from the default/simpler transformation
        pipeline. Meaning that it is not enabled by default and has to be triggered on demand (by
        calling this method). That is for multiple reasons.

        Whereas before the transformations attribute was a one-way flow from the client,
        now it's something that the backend may redefine. This a significant complication of the
        data flow. For example, if you replace transformations on a saved UIQuery and save it
        again, we must trigger a reflection, which can have a performance impact. Also, frontend
        must expect that certain transformations might alter the transformation pipeline, which
        would then need reflecting by frontend; that might be a breaking change.

        Note, currently we only need transformation processing when using the `query/run`
        endpoint, which means that we don't need to update any persisted queries, which means that
        we don't need to trigger reflection.
        """
        self.transformations = self._processed_transformations

    @property
    def _processed_transformations(self):
        return tuple(
            serialize_transformation(db_transformation)
            for db_transformation
            in self._processed_db_transformations
        )

    @property
    def _processed_db_transformations(self):
        """
        Currently, the only transformation processing we're doing is finishing (when partial) the
        specification of Summarize transforms.

        Note, different from _db_transformations, because this can effectively rewrite the
        transformations pipeline. And we might not want to do that every time db_transformations
        is accessed, due to possible performance costs.

        If it weren't for performance costs, we might consider replacing _db_transformations with
        this: the effect would be that a persisted query could have different summarizations in
        django database than what is being evaluated in Postgres.
        """
        return get_transforms_with_summarizes_speced(
            db_query=self.db_query,
            engine=self._sa_engine,
            metadata=get_cached_metadata(),
        )

    @property
    def db_query(self):
        return DBQuery(
            base_table_oid=self.base_table.oid,
            initial_columns=self._db_initial_columns,
            engine=self._sa_engine,
            transformations=self._db_transformations,
            name=self.name,
            metadata=get_cached_metadata()
        )

    # TODO reused; consider using cached_property
    @property
    def _db_initial_columns(self):
        return tuple(
            _db_initial_column_from_json(json_col)
            for json_col in self.initial_columns
        )

    @property
    def _db_transformations(self):
        """No processing necessary."""
        if self.transformations:
            return tuple(
                deserialize_transformation(json)
                for json
                in self.transformations
            )

    def _get_display_name_for_alias(self, alias):
        return self._alias_to_display_name.get(alias)

    def _get_display_options_for_alias(self, alias):
        display_options = None
        # Try getting display options from this model's field
        if self.display_options:
            display_options = self.display_options.get(alias)
        # Try getting display options from Dj column, if this is an initial column
        if display_options is None:
            dj_col = self._map_of_initial_col_alias_to_dj_column.get(alias)
            if dj_col:
                display_options = dj_col.display_options
        # Try recursively repeating these steps for its parent alias, if it can be found
        if display_options is None:
            parent_alias = \
                self.db_query.map_of_output_alias_to_input_alias.get(alias)
            if parent_alias:
                display_options = self._get_display_options_for_alias(parent_alias)
        return display_options

    @cached_property
    def _alias_to_display_name(self):
        alias_to_display_name = {}
        if self.display_names is not None:
            alias_to_display_name.update(self.display_names)
        return alias_to_display_name

    @property
    def _sa_engine(self):
        return self.base_table._sa_engine

    @property
    def _database(self):
        return self.base_table.schema.database

    def add_defaults_to_display_names(self):
        """
        We have some logic for producing default display names. This method fetches those default
        display names and merges them with previously-stored display names. Previously-stored
        display names take precedence.
        """
        current_display_names = self.display_names or dict()
        self.display_names = self._default_display_names | current_display_names

    @property
    def _default_display_names(self):
        """
        Returns default display options for initial columns merged with default display options for
        summarizations. Does not return current display names (as stored in the `display_names`
        attribute), though they are used when generating some of the default display names.
        """
        current_display_names = self.display_names or dict()
        default_display_names_for_initial_columns = self._default_display_names_for_initial_columns
        current_display_names = \
            default_display_names_for_initial_columns \
            | current_display_names
        default_display_names_for_summarize_transforms = \
            self._get_default_display_names_for_summarize_transforms(
                current_display_names
            )
        default_display_names = \
            default_display_names_for_summarize_transforms \
            | default_display_names_for_initial_columns
        return default_display_names

    @property
    def _default_display_names_for_initial_columns(self):
        return {
            alias: dj_col.name
            for alias, dj_col
            in self._map_of_initial_col_alias_to_dj_column.items()
        }

    def _get_default_display_names_for_summarize_transforms(self, current_display_names):
        default_display_names = dict()
        if not current_display_names:
            return default_display_names
        summarize_transforms = [
            db_transform
            for db_transform
            in self.db_query.transformations
            if isinstance(db_transform, Summarize)
        ]
        for summarize_transform in summarize_transforms:
            # Find default display names for grouping output aliases
            for output_alias in summarize_transform.grouping_output_aliases:
                default_display_name = \
                    _get_default_display_name_for_group_output_alias(
                        summarize_transform,
                        output_alias,
                        current_display_names,
                    )
                if default_display_name:
                    default_display_names[output_alias] = default_display_name
            # Find default display names for aggregation output aliases
            for agg_col_spec in summarize_transform.aggregation_col_specs:
                input_alias = agg_col_spec.get("input_alias")
                output_alias = agg_col_spec.get("output_alias")
                agg_function = agg_col_spec.get("function")
                default_display_name = \
                    _get_default_display_name_for_agg_output_alias(
                        output_alias,
                        input_alias,
                        agg_function,
                        current_display_names,
                    )
                if default_display_name:
                    default_display_names[output_alias] = default_display_name
        return default_display_names

    @property
    def _map_of_initial_col_alias_to_dj_column(self):
        dj_column_ids = [col['id'] for col in self.initial_columns]
        dj_columns = Column.objects.filter(pk__in=dj_column_ids)
        initial_col_aliases = [
            initial_col['alias']
            for initial_col
            in self.initial_columns
        ]
        return frozendict(
            zip(
                initial_col_aliases,
                dj_columns,
            )
        )


def _get_dj_column_for_initial_db_column(initial_column, database):
    oid = initial_column.reloid
    attnum = initial_column.attnum
    return Column.objects.get(
        table__oid=oid, attnum=attnum, table__schema__database=database
    )


def _get_column_pair_from_id(col_id):
    try:
        col = Column.objects.get(id=col_id)
    except Column.DoesNotExist:
        raise DeletedColumnAccess(col_id)
    return col.table.oid, col.attnum


def _db_initial_column_from_json(col_json):
    column_pair = _get_column_pair_from_id(col_json["id"])
    reloid = column_pair[0]
    attnum = column_pair[1]
    alias = col_json["alias"]
    jp_path = [
        _join_parameter_from_json(jp_json)
        for jp_json
        in col_json.get("jp_path", [])
    ]
    return InitialColumn(
        reloid=reloid,
        attnum=attnum,
        alias=alias,
        jp_path=jp_path if jp_path else None,
    )


def _join_parameter_from_json(jp_json):
    left_col_id = jp_json[0]
    left_oid, left_attnum = _get_column_pair_from_id(left_col_id)
    right_col_id = jp_json[1]
    right_oid, right_attnum = _get_column_pair_from_id(right_col_id)
    return JoinParameter(
        left_oid=left_oid,
        left_attnum=left_attnum,
        right_oid=right_oid,
        right_attnum=right_attnum,
    )


def _get_default_display_name_for_agg_output_alias(
    output_alias,
    input_alias,
    agg_function,
    current_display_names,
):
    if output_alias and input_alias and agg_function:
        map_of_agg_function_to_suffix = {
            DistinctArrayAgg.id: " distinct list",
            ArrayAgg.id: " list",
            Count.id: " count",            
            Sum.id: " sum",
<<<<<<< HEAD
            Min.id: "min",
=======
            Max.id: " max",
            Median.id: " median",
            Mode.id: " mode",
            Percentage_True.id: " percentage true"
>>>>>>> f35140da
        }
        suffix_to_add = map_of_agg_function_to_suffix.get(agg_function)
        if suffix_to_add:
            input_alias_display_name = current_display_names.get(input_alias)
            if input_alias_display_name:
                return input_alias_display_name + suffix_to_add


def _get_default_display_name_for_group_output_alias(
    summarize_transform,
    output_alias,
    current_display_names,
):
    input_alias = \
        summarize_transform\
        .map_of_output_alias_to_input_alias[output_alias]
    input_alias_display_name = current_display_names.get(input_alias)
    if input_alias_display_name:
        suffix_to_add = " group"
        return input_alias_display_name + suffix_to_add<|MERGE_RESOLUTION|>--- conflicted
+++ resolved
@@ -6,11 +6,7 @@
 from db.transforms.operations.deserialize import deserialize_transformation
 from db.transforms.operations.serialize import serialize_transformation
 from db.transforms.base import Summarize
-<<<<<<< HEAD
-from db.functions.base import Count, ArrayAgg, Sum, Min
-=======
-from db.functions.base import Count, ArrayAgg, Sum, Median, Mode, Percentage_True, Max
->>>>>>> f35140da
+from db.functions.base import Count, ArrayAgg, Sum, Median, Mode, Percentage_True, Max, Min
 from db.functions.packed import DistinctArrayAgg
 
 from mathesar.api.exceptions.query_exceptions.exceptions import DeletedColumnAccess
@@ -424,14 +420,11 @@
             ArrayAgg.id: " list",
             Count.id: " count",            
             Sum.id: " sum",
-<<<<<<< HEAD
-            Min.id: "min",
-=======
             Max.id: " max",
             Median.id: " median",
             Mode.id: " mode",
-            Percentage_True.id: " percentage true"
->>>>>>> f35140da
+            Percentage_True.id: " percentage true",
+            Min.id: "min",
         }
         suffix_to_add = map_of_agg_function_to_suffix.get(agg_function)
         if suffix_to_add:
