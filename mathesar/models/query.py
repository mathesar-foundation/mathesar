from django.db import models
from frozendict import frozendict

from db.queries.base import DBQuery, InitialColumn, JoinParameter
from db.queries.operations.process import get_transforms_with_summarizes_speced
from db.transforms.operations.deserialize import deserialize_transformation
from db.transforms.operations.serialize import serialize_transformation
from db.transforms.base import Summarize
<<<<<<< HEAD
from db.functions.base import Count, ArrayAgg, Min
=======
from db.functions.base import Count, ArrayAgg, Sum
>>>>>>> 0ba142a5
from db.functions.packed import DistinctArrayAgg

from mathesar.api.exceptions.query_exceptions.exceptions import DeletedColumnAccess
from mathesar.models.validators import DictValidator, InitialColumnsValidator, ListOfDictValidator, TransformationsValidator
from mathesar.state.cached_property import cached_property
from mathesar.models.base import BaseModel, Column
from mathesar.models.relation import Relation
from mathesar.state import get_cached_metadata


class UIQuery(BaseModel, Relation):
    name = models.CharField(
        max_length=128,
    )

    description = models.TextField(
        null=True,
        blank=True
    )

    base_table = models.ForeignKey(
        'Table', on_delete=models.CASCADE, related_name='queries'
    )

    # sequence of dicts
    initial_columns = models.JSONField(
        validators=[
            ListOfDictValidator(field_name="initial_columns"),
            InitialColumnsValidator(field_name="initial_columns"),
        ],
    )

    # sequence of dicts
    transformations = models.JSONField(
        null=True,
        blank=True,
        validators=[
            ListOfDictValidator(field_name="transformations"),
            TransformationsValidator(field_name="transformations"),
        ],
    )

    # dict of aliases to display options
    display_options = models.JSONField(
        null=True,
        blank=True,
        validators=[
            DictValidator(field_name="display_options"),
        ],
    )

    # dict of aliases to display names
    display_names = models.JSONField(
        null=True,
        blank=True,
        validators=[
            DictValidator(field_name="display_names"),
        ],
    )

    def get_records(self, **kwargs):
        return self.db_query.get_records(**kwargs)

    # TODO add engine from base_table.schema._sa_engine
    def sa_num_records(self, **kwargs):
        return self.db_query.get_count(**kwargs)

    @property
    def output_columns_described(self):
        """
        Returns columns' description, which is to be returned verbatim by the
        `queries/[id]/columns` endpoint.
        """
        return tuple(
            self._describe_query_column(sa_col)
            for sa_col
            in self.db_query.sa_output_columns
        )

    @property
    def output_columns_simple(self):
        return tuple(sa_col.name for sa_col in self.db_query.sa_output_columns)

    @property
    def initial_columns_described(self):
        return tuple(
            {
                'alias': initial_col_alias,
                'display_name': self._get_display_name_for_alias(
                    initial_col_alias
                ),
                'type': dj_col.db_type.id,
                'type_options': dj_col._sa_column.type_options,
                'display_options': dj_col.display_options
            }
            for initial_col_alias, dj_col
            in self._map_of_initial_col_alias_to_dj_column.items()
        )

    def _describe_query_column(self, sa_col):
        alias = sa_col.name
        initial_db_column = self._get_db_initial_column_by_alias(alias)
        is_initial_column = initial_db_column is not None
        output = dict(
            alias=alias,
            display_name=self._get_display_name_for_alias(alias),
            type=sa_col.db_type.id,
            type_options=sa_col.type_options,
            display_options=self._get_display_options_for_alias(alias),
            is_initial_column=is_initial_column,
        )
        optionals = dict(
            input_column_name=None,
            input_table_name=None,
            input_table_id=None,
            input_alias=None,
        )
        output = output | optionals
        if is_initial_column:
            initial_dj_column = _get_dj_column_for_initial_db_column(initial_db_column, self._database)
            output = output | dict(
                input_column_name=initial_dj_column.name,
                input_table_name=initial_dj_column.table.name,
                input_table_id=initial_dj_column.table.id,
            )
        else:
            input_alias = self.db_query.get_input_alias_for_output_alias(alias)
            output = output | dict(
                input_alias=input_alias
            )
        return output

    def _get_db_initial_column_by_alias(self, alias):
        for db_initial_column in self._db_initial_columns:
            if db_initial_column.alias == alias:
                return db_initial_column

    @property
    def all_columns_description_map(self):
        return {
            alias: self._describe_query_column(sa_col)
            for alias, sa_col in self.db_query.all_sa_columns_map.items()
        }

    def replace_transformations_with_processed_transformations(self):
        """
        The transformations attribute is normally specified via a HTTP request. Now we're
        introducing the concept of processed transformations, where we look at the
        transformations and we find transformations that may be partially specified, if any, and
        replace them with transformations resulting from processing them. The frontend then
        reflects our updated transformations.

        We're keeping this functionality somewhat separate from the default/simpler transformation
        pipeline. Meaning that it is not enabled by default and has to be triggered on demand (by
        calling this method). That is for multiple reasons.

        Whereas before the transformations attribute was a one-way flow from the client,
        now it's something that the backend may redefine. This a significant complication of the
        data flow. For example, if you replace transformations on a saved UIQuery and save it
        again, we must trigger a reflection, which can have a performance impact. Also, frontend
        must expect that certain transformations might alter the transformation pipeline, which
        would then need reflecting by frontend; that might be a breaking change.

        Note, currently we only need transformation processing when using the `query/run`
        endpoint, which means that we don't need to update any persisted queries, which means that
        we don't need to trigger reflection.
        """
        self.transformations = self._processed_transformations

    @property
    def _processed_transformations(self):
        return tuple(
            serialize_transformation(db_transformation)
            for db_transformation
            in self._processed_db_transformations
        )

    @property
    def _processed_db_transformations(self):
        """
        Currently, the only transformation processing we're doing is finishing (when partial) the
        specification of Summarize transforms.

        Note, different from _db_transformations, because this can effectively rewrite the
        transformations pipeline. And we might not want to do that every time db_transformations
        is accessed, due to possible performance costs.

        If it weren't for performance costs, we might consider replacing _db_transformations with
        this: the effect would be that a persisted query could have different summarizations in
        django database than what is being evaluated in Postgres.
        """
        return get_transforms_with_summarizes_speced(
            db_query=self.db_query,
            engine=self._sa_engine,
            metadata=get_cached_metadata(),
        )

    @property
    def db_query(self):
        return DBQuery(
            base_table_oid=self.base_table.oid,
            initial_columns=self._db_initial_columns,
            engine=self._sa_engine,
            transformations=self._db_transformations,
            name=self.name,
            metadata=get_cached_metadata()
        )

    # TODO reused; consider using cached_property
    @property
    def _db_initial_columns(self):
        return tuple(
            _db_initial_column_from_json(json_col)
            for json_col in self.initial_columns
        )

    @property
    def _db_transformations(self):
        """No processing necessary."""
        if self.transformations:
            return tuple(
                deserialize_transformation(json)
                for json
                in self.transformations
            )

    def _get_display_name_for_alias(self, alias):
        return self._alias_to_display_name.get(alias)

    def _get_display_options_for_alias(self, alias):
        display_options = None
        # Try getting display options from this model's field
        if self.display_options:
            display_options = self.display_options.get(alias)
        # Try getting display options from Dj column, if this is an initial column
        if display_options is None:
            dj_col = self._map_of_initial_col_alias_to_dj_column.get(alias)
            if dj_col:
                display_options = dj_col.display_options
        # Try recursively repeating these steps for its parent alias, if it can be found
        if display_options is None:
            parent_alias = \
                self.db_query.map_of_output_alias_to_input_alias.get(alias)
            if parent_alias:
                display_options = self._get_display_options_for_alias(parent_alias)
        return display_options

    @cached_property
    def _alias_to_display_name(self):
        alias_to_display_name = {}
        if self.display_names is not None:
            alias_to_display_name.update(self.display_names)
        return alias_to_display_name

    @property
    def _sa_engine(self):
        return self.base_table._sa_engine

    @property
    def _database(self):
        return self.base_table.schema.database

    def add_defaults_to_display_names(self):
        """
        We have some logic for producing default display names. This method fetches those default
        display names and merges them with previously-stored display names. Previously-stored
        display names take precedence.
        """
        current_display_names = self.display_names or dict()
        self.display_names = self._default_display_names | current_display_names

    @property
    def _default_display_names(self):
        """
        Returns default display options for initial columns merged with default display options for
        summarizations. Does not return current display names (as stored in the `display_names`
        attribute), though they are used when generating some of the default display names.
        """
        current_display_names = self.display_names or dict()
        default_display_names_for_initial_columns = self._default_display_names_for_initial_columns
        current_display_names = \
            default_display_names_for_initial_columns \
            | current_display_names
        default_display_names_for_summarize_transforms = \
            self._get_default_display_names_for_summarize_transforms(
                current_display_names
            )
        default_display_names = \
            default_display_names_for_summarize_transforms \
            | default_display_names_for_initial_columns
        return default_display_names

    @property
    def _default_display_names_for_initial_columns(self):
        return {
            alias: dj_col.name
            for alias, dj_col
            in self._map_of_initial_col_alias_to_dj_column.items()
        }

    def _get_default_display_names_for_summarize_transforms(self, current_display_names):
        default_display_names = dict()
        if not current_display_names:
            return default_display_names
        summarize_transforms = [
            db_transform
            for db_transform
            in self.db_query.transformations
            if isinstance(db_transform, Summarize)
        ]
        for summarize_transform in summarize_transforms:
            # Find default display names for grouping output aliases
            for output_alias in summarize_transform.grouping_output_aliases:
                default_display_name = \
                    _get_default_display_name_for_group_output_alias(
                        summarize_transform,
                        output_alias,
                        current_display_names,
                    )
                if default_display_name:
                    default_display_names[output_alias] = default_display_name
            # Find default display names for aggregation output aliases
            for agg_col_spec in summarize_transform.aggregation_col_specs:
                input_alias = agg_col_spec.get("input_alias")
                output_alias = agg_col_spec.get("output_alias")
                agg_function = agg_col_spec.get("function")
                default_display_name = \
                    _get_default_display_name_for_agg_output_alias(
                        output_alias,
                        input_alias,
                        agg_function,
                        current_display_names,
                    )
                if default_display_name:
                    default_display_names[output_alias] = default_display_name
        return default_display_names

    @property
    def _map_of_initial_col_alias_to_dj_column(self):
        dj_column_ids = [col['id'] for col in self.initial_columns]
        dj_columns = Column.objects.filter(pk__in=dj_column_ids)
        initial_col_aliases = [
            initial_col['alias']
            for initial_col
            in self.initial_columns
        ]
        return frozendict(
            zip(
                initial_col_aliases,
                dj_columns,
            )
        )


def _get_dj_column_for_initial_db_column(initial_column, database):
    oid = initial_column.reloid
    attnum = initial_column.attnum
    return Column.objects.get(
        table__oid=oid, attnum=attnum, table__schema__database=database
    )


def _get_column_pair_from_id(col_id):
    try:
        col = Column.objects.get(id=col_id)
    except Column.DoesNotExist:
        raise DeletedColumnAccess(col_id)
    return col.table.oid, col.attnum


def _db_initial_column_from_json(col_json):
    column_pair = _get_column_pair_from_id(col_json["id"])
    reloid = column_pair[0]
    attnum = column_pair[1]
    alias = col_json["alias"]
    jp_path = [
        _join_parameter_from_json(jp_json)
        for jp_json
        in col_json.get("jp_path", [])
    ]
    return InitialColumn(
        reloid=reloid,
        attnum=attnum,
        alias=alias,
        jp_path=jp_path if jp_path else None,
    )


def _join_parameter_from_json(jp_json):
    left_col_id = jp_json[0]
    left_oid, left_attnum = _get_column_pair_from_id(left_col_id)
    right_col_id = jp_json[1]
    right_oid, right_attnum = _get_column_pair_from_id(right_col_id)
    return JoinParameter(
        left_oid=left_oid,
        left_attnum=left_attnum,
        right_oid=right_oid,
        right_attnum=right_attnum,
    )


def _get_default_display_name_for_agg_output_alias(
    output_alias,
    input_alias,
    agg_function,
    current_display_names,
):
    if output_alias and input_alias and agg_function:
        map_of_agg_function_to_suffix = {
            DistinctArrayAgg.id: " distinct list",
            ArrayAgg.id: " list",
            Count.id: " count",
<<<<<<< HEAD
            Min.id: "min",
=======
            Sum.id: " sum",
>>>>>>> 0ba142a5
        }
        suffix_to_add = map_of_agg_function_to_suffix.get(agg_function)
        if suffix_to_add:
            input_alias_display_name = current_display_names.get(input_alias)
            if input_alias_display_name:
                return input_alias_display_name + suffix_to_add


def _get_default_display_name_for_group_output_alias(
    summarize_transform,
    output_alias,
    current_display_names,
):
    input_alias = \
        summarize_transform\
        .map_of_output_alias_to_input_alias[output_alias]
    input_alias_display_name = current_display_names.get(input_alias)
    if input_alias_display_name:
        suffix_to_add = " group"
        return input_alias_display_name + suffix_to_add<|MERGE_RESOLUTION|>--- conflicted
+++ resolved
@@ -6,11 +6,7 @@
 from db.transforms.operations.deserialize import deserialize_transformation
 from db.transforms.operations.serialize import serialize_transformation
 from db.transforms.base import Summarize
-<<<<<<< HEAD
-from db.functions.base import Count, ArrayAgg, Min
-=======
-from db.functions.base import Count, ArrayAgg, Sum
->>>>>>> 0ba142a5
+from db.functions.base import Count, ArrayAgg, Sum, Min
 from db.functions.packed import DistinctArrayAgg
 
 from mathesar.api.exceptions.query_exceptions.exceptions import DeletedColumnAccess
@@ -422,12 +418,9 @@
         map_of_agg_function_to_suffix = {
             DistinctArrayAgg.id: " distinct list",
             ArrayAgg.id: " list",
-            Count.id: " count",
-<<<<<<< HEAD
+            Count.id: " count",            
+            Sum.id: " sum",
             Min.id: "min",
-=======
-            Sum.id: " sum",
->>>>>>> 0ba142a5
         }
         suffix_to_add = map_of_agg_function_to_suffix.get(agg_function)
         if suffix_to_add:
