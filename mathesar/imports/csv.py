--- conflicted
+++ resolved
@@ -164,11 +164,7 @@
             quote=dialect.quotechar,
             encoding=encoding
         )
-<<<<<<< HEAD
     reset_reflection()
-=======
-
->>>>>>> 649bc0b1
     return table
 
 
