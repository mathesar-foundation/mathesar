--- conflicted
+++ resolved
@@ -158,11 +158,6 @@
     except (IntegrityError, DataError):
         drop_table(name=name, schema=schema.name, engine=engine)
         column_names_alt = get_alternate_column_names(column_names)
-<<<<<<< HEAD
-        insert_records_from_csv_data_file(name, schema, column_names_alt, engine, comment, data_file)
+        table = insert_records_from_csv_data_file(name, schema, column_names_alt, engine, comment, data_file)
     reset_reflection(db_name=db_model.name)
-=======
-        table = insert_records_from_csv_data_file(name, schema, column_names_alt, engine, comment, data_file)
-    reset_reflection(db_name=db_name)
->>>>>>> dd72383d
     return table