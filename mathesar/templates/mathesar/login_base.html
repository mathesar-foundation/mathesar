<<<<<<< HEAD
{% extends 'mathesar/app_styled_base.html' %}
{% load static %}
=======
{% extends 'mathesar/base.html' %}
{% load i18n static %}
>>>>>>> d3fcebdb

{% block title %}{% translate "login"|title %}{% endblock %}

{% block page_styles %}
  <style type="text/css">
    body {
      padding: 4rem 2rem;
      background: var(--sand-200);
      --login-page-spacing: var(--size-super-ultra-large);
      color: var(--slate-800);
      overflow: auto;
      height: auto;
    }
    .align-center {
      margin-left: auto;
      margin-right: auto;
    }
    .logo img {
      width: 13.25rem;
      display: block;
    }
    .tutorial {
      max-width: 48rem;
      line-height: var(--size-xx-large);
    }
    .tutorial .body {
      margin-top: var(--size-xx-small);
    }
    .login-card {
      max-width: 28rem;
      background-color: var(--white);
      padding: var(--login-page-spacing);
      border-radius: var(--border-radius-l);
    }
    .login-card h1 {
      font-weight: 500;
      font-size: var(--size-ultra-large);
      margin: 0;
      text-align: center;
    }
    .login-card .labeled-input + .labeled-input {
      margin-top: var(--size-small);
    }
    .login-card .labeled-input .help.info {
      color: var(--slate-700);
    }
    .login-card .labeled-input .help.error {
      color: var(--red-600);
    }
    .login-card .footer {
      display: flex;
      flex-direction: column;
      align-items: center;
    }
    .tutorial, .login-card,
    .login-card form, .login-card .footer {
      margin-top: var(--login-page-spacing);
    }
    .unsupported-device {
      display: none;
      margin-top: var(--size-xx-large);
      background: var(--red-100);
      border: solid 1px var(--red-200);
      border-radius: var(--border-radius-m);
      padding: 0.5rem 1.5rem;
    }
    .unsupported-device .title {
      margin-top: 0.5rem;
      font-weight: bold;
      font-size: var(--size-large);
      text-align: center;
    }
    .unsupported-device .warning-icon {
      margin-top: 0.5rem;
      font-size: var(--size-xx-large);
      text-align: center;
    }
    @media (max-width: 50rem) {
      .unsupported-device {
        display: block;
      }
    }
    @media (max-height: 30rem) {
      .unsupported-device {
        display: block;
      }
    }
  </style>
{% endblock %}

{% block page_scripts %}
  <script>
    function showLoadingStatus(newText) {
      const loginButton = document.querySelector('form button[type="submit"]');
      loginButton.disabled = true;
      loginButton.innerText = newText ?? 'Loading...';
    }
  </script>
{% endblock %}

{% block content %}
  <div class="logo">
    <img src="{% static 'images/red-logo-with-text.svg' %}" alt="Mathesar Logo" class="align-center"/>
  </div>

  {% if live_demo_mode %}
    <div class="unsupported-device">
      <div class="warning-icon">⚠️</div>
      <p class="title">{% translate "unsupported screen size"|title %}</p>
      <p>
      {% translate "Mathesar is a spreadsheet-like application with a rich UI that does not yet function well on screens this small. Improved support for mobile devices is on our" %}
        
        <a href="https://mathesar.org/roadmap.html" target="_blank">
          {% translate "roadmap" %}
        </a>.
      </p>
      <p>
      {% translate "You can still use this demo site, but some features may not work correctly. We encourage you to try Mathesar on a device with a larger screen." %}
    </p>
    </div>
    <div class="tutorial align-center">
      <div class="header">
        <strong>{% translate "live demo mode"|title %}</strong>
      </div>
      <div class="body">
      {% translate "Mathesar's live demo is available to anyone to try out." %}
        
        {% if live_demo_username and live_demo_password %}
          {% translate "Use the following credentials to login" %}:
          <ul>
            <li>{% translate "username" %}: <strong>{{live_demo_username}}</strong></li>
            <li>{% translate "password" %}: <strong>{{live_demo_password}}</strong></li>
          </ul>
        {% endif %}

        {% translate "Keep in mind that the data in the live demo is reset regularly." %}
      </div>
    </div>
  {% endif %}

  <div class="login-card align-center">
    <h1>{% block h1 %} {% endblock %}</h1>
    {% block box_content %} {% endblock %}
  </div>
{% endblock %}<|MERGE_RESOLUTION|>--- conflicted
+++ resolved
@@ -1,10 +1,5 @@
-<<<<<<< HEAD
 {% extends 'mathesar/app_styled_base.html' %}
-{% load static %}
-=======
-{% extends 'mathesar/base.html' %}
 {% load i18n static %}
->>>>>>> d3fcebdb
 
 {% block title %}{% translate "login"|title %}{% endblock %}
 
