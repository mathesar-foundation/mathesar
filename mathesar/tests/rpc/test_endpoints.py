--- conflicted
+++ resolved
@@ -15,11 +15,8 @@
 from mathesar.rpc import constraints
 from mathesar.rpc import database_setup
 from mathesar.rpc import databases
-<<<<<<< HEAD
+from mathesar.rpc import explorations
 from mathesar.rpc import records
-=======
-from mathesar.rpc import explorations
->>>>>>> 8d6f1a45
 from mathesar.rpc import roles
 from mathesar.rpc import schemas
 from mathesar.rpc import servers
@@ -143,10 +140,10 @@
         [user_is_authenticated]
     ),
     (
-<<<<<<< HEAD
         records.list_,
         "records.list",
-=======
+        [user_is_authenticated]
+    ),
         explorations.list_,
         "explorations.list",
         [user_is_authenticated]
@@ -154,7 +151,6 @@
     (
         explorations.delete,
         "explorations.delete",
->>>>>>> 8d6f1a45
         [user_is_authenticated]
     ),
     (
