--- conflicted
+++ resolved
@@ -10,11 +10,8 @@
 
 from mathesar.rpc import columns
 from mathesar.rpc import connections
-<<<<<<< HEAD
 from mathesar.rpc import constraints
-=======
 from mathesar.rpc import roles
->>>>>>> 9233bbf5
 from mathesar.rpc import schemas
 from mathesar.rpc import tables
 
@@ -65,7 +62,6 @@
         [user_is_superuser]
     ),
     (
-<<<<<<< HEAD
         constraints.list_,
         "constraints.list",
         [user_is_authenticated]
@@ -78,10 +74,11 @@
     (
         constraints.delete,
         "constraints.delete",
-=======
+        [user_is_authenticated]
+    ),
+    (
         roles.list_,
         "roles.list",
->>>>>>> 9233bbf5
         [user_is_authenticated]
     ),
     (
