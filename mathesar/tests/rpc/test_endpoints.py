"""
This file tests wiring between the RPC endpoint and functions.

Fixtures:
    live_server(pytest-django): Provides the url for django testing server.
    admin_client(pytest-django): Provides a client logged in as a superuser.
"""
import pytest
from modernrpc.auth import user_is_authenticated, user_is_superuser

from mathesar.rpc import collaborators
from mathesar.rpc import columns
from mathesar.rpc import connections
from mathesar.rpc import constraints
from mathesar.rpc import database_setup
from mathesar.rpc import databases
from mathesar.rpc import roles
from mathesar.rpc import schemas
from mathesar.rpc import servers
from mathesar.rpc import tables
from mathesar.rpc import types

METHODS = [
    (
        collaborators.add,
        "collaborators.add",
        [user_is_superuser]
    ),
    (
        collaborators.delete,
        "collaborators.delete",
        [user_is_superuser]
    ),
    (
        collaborators.list_,
        "collaborators.list",
        [user_is_authenticated]
    ),
    (
        collaborators.set_role,
        "collaborators.set_role",
        [user_is_superuser]
    ),
    (
        columns.delete,
        "columns.delete",
        [user_is_authenticated]
    ),
    (
        columns.list_,
        "columns.list",
        [user_is_authenticated]
    ),
    (
        columns.patch,
        "columns.patch",
        [user_is_authenticated]
    ),
    (
        columns.add,
        "columns.add",
        [user_is_authenticated]
    ),
    (
        columns.metadata.list_,
        "columns.metadata.list",
        [user_is_authenticated]
    ),
    (
        columns.metadata.patch,
        "columns.metadata.patch",
        [user_is_authenticated]
    ),
    (
        connections.add_from_known_connection,
        "connections.add_from_known_connection",
        [user_is_superuser]
    ),
    (
        connections.add_from_scratch,
        "connections.add_from_scratch",
        [user_is_superuser]
    ),
    (
        connections.grant_access_to_user,
        "connections.grant_access_to_user",
        [user_is_superuser]
    ),
    (
        constraints.list_,
        "constraints.list",
        [user_is_authenticated]
    ),
    (
        constraints.add,
        "constraints.add",
        [user_is_authenticated]
    ),
    (
        constraints.delete,
        "constraints.delete",
        [user_is_authenticated]
    ),
    (
        database_setup.create_new,
        "database_setup.create_new",
        [user_is_superuser]
    ),
    (
        database_setup.connect_existing,
        "database_setup.connect_existing",
        [user_is_superuser]
    ),
    (
        databases.list_,
        "databases.list",
        [user_is_authenticated]
    ),
    (
        roles.list_,
        "roles.list",
        [user_is_authenticated]
    ),
    (
        schemas.add,
        "schemas.add",
        [user_is_authenticated]
    ),
    (
        schemas.list_,
        "schemas.list",
        [user_is_authenticated]
    ),
    (
        schemas.delete,
        "schemas.delete",
        [user_is_authenticated]
    ),
    (
        schemas.patch,
        "schemas.patch",
        [user_is_authenticated]
    ),
    (
<<<<<<< HEAD
        servers.list_,
        "servers.list",
=======
        types.list_,
        "types.list",
>>>>>>> f98dfe01
        [user_is_authenticated]
    ),
    (
        tables.list_,
        "tables.list",
        [user_is_authenticated]
    ),
    (
        tables.list_with_metadata,
        "tables.list_with_metadata",
        [user_is_authenticated]
    ),
    (
        tables.get,
        "tables.get",
        [user_is_authenticated]
    ),
    (
        tables.add,
        "tables.add",
        [user_is_authenticated]
    ),
    (
        tables.delete,
        "tables.delete",
        [user_is_authenticated]
    ),
    (
        tables.patch,
        "tables.patch",
        [user_is_authenticated]
    ),
    (
        tables.import_,
        "tables.import",
        [user_is_authenticated]
    ),
    (
        tables.get_import_preview,
        "tables.get_import_preview",
        [user_is_authenticated]
    ),
    (
        tables.list_joinable,
        "tables.list_joinable",
        [user_is_authenticated]
    ),
    (
        tables.metadata.list_,
        "tables.metadata.list",
        [user_is_authenticated]
    ),
    (
        tables.metadata.set_,
        "tables.metadata.set",
        [user_is_authenticated]
    )
]


def test_rpc_endpoint_expected_methods(live_server, admin_client):
    """Smoketest checks that we have exposed the expected methods."""
    all_methods = admin_client.post(
        path=f"{live_server.url}/api/rpc/v0/",
        data={
            "id": 1,
            "method": "system.listMethods",
            "jsonrpc": "2.0"
        },
        content_type="application/json"
    ).json()["result"]
    mathesar_methods = [m for m in all_methods if not m.startswith("system.")]
    assert sorted(mathesar_methods) == sorted(m[1] for m in METHODS)


@pytest.mark.parametrize("func,exposed_name,auth_pred_params", METHODS)
def test_correctly_exposed(func, exposed_name, auth_pred_params):
    """Tests to make sure every RPC function is correctly wired up."""
    # Make sure we didn't typo the function names for the endpoint.
    assert func.modernrpc_enabled is True
    assert func.modernrpc_name == exposed_name
    # Make sure other decorators are set as expected.
    assert func.rpc_exceptions_handled is True
    assert func.modernrpc_auth_predicates_params == [auth_pred_params]<|MERGE_RESOLUTION|>--- conflicted
+++ resolved
@@ -142,13 +142,14 @@
         [user_is_authenticated]
     ),
     (
-<<<<<<< HEAD
         servers.list_,
         "servers.list",
-=======
+        [user_is_authenticated]
+    ),
+    (
+
         types.list_,
         "types.list",
->>>>>>> f98dfe01
         [user_is_authenticated]
     ),
     (
