"""
This file tests wiring between the RPC endpoint and functions.

Fixtures:
    live_server(pytest-django): Provides the url for django testing server.
    admin_client(pytest-django): Provides a client logged in as a superuser.
"""
import pytest
from modernrpc.auth import user_is_authenticated, user_is_superuser

from mathesar.rpc import analytics
from mathesar.rpc import collaborators
from mathesar.rpc import columns
from mathesar.rpc import constraints
from mathesar.rpc import data_modeling
from mathesar.rpc import databases
from mathesar.rpc import explorations
from mathesar.rpc import forms
from mathesar.rpc import records
from mathesar.rpc import roles
from mathesar.rpc import schemas
from mathesar.rpc import servers
from mathesar.rpc import tables
from mathesar.rpc import users

METHODS = [
    (
        analytics.disable,
        "analytics.disable",
        [user_is_superuser]
    ),
    (
        analytics.get_state,
        "analytics.get_state",
        [user_is_superuser]
    ),
    (
        analytics.initialize,
        "analytics.initialize",
        [user_is_superuser]
    ),
    (
        analytics.view_report,
        "analytics.view_report",
        [user_is_superuser]
    ),
    (
        analytics.upload_feedback,
        "analytics.upload_feedback",
        [user_is_authenticated]
    ),
    (
        collaborators.add,
        "collaborators.add",
        [user_is_superuser]
    ),
    (
        collaborators.delete,
        "collaborators.delete",
        [user_is_superuser]
    ),
    (
        collaborators.list_,
        "collaborators.list",
        [user_is_authenticated]
    ),
    (
        collaborators.set_role,
        "collaborators.set_role",
        [user_is_superuser]
    ),

    (
        columns.add,
        "columns.add",
        [user_is_authenticated]
    ),
    (
        columns.add_primary_key_column,
        "columns.add_primary_key_column",
        [user_is_authenticated]
    ),
    (
        columns.delete,
        "columns.delete",
        [user_is_authenticated]
    ),
    (
        columns.list_,
        "columns.list",
        [user_is_authenticated]
    ),
    (
        columns.list_with_metadata,
        "columns.list_with_metadata",
        [user_is_authenticated]
    ),
    (
        columns.patch,
        "columns.patch",
        [user_is_authenticated]
    ),

    (
        columns.metadata.list_,
        "columns.metadata.list",
        [user_is_authenticated]
    ),
    (
        columns.metadata.set_,
        "columns.metadata.set",
        [user_is_authenticated]
    ),

    (
        constraints.list_,
        "constraints.list",
        [user_is_authenticated]
    ),
    (
        constraints.add,
        "constraints.add",
        [user_is_authenticated]
    ),
    (
        constraints.delete,
        "constraints.delete",
        [user_is_authenticated]
    ),

    (
        data_modeling.add_foreign_key_column,
        "data_modeling.add_foreign_key_column",
        [user_is_authenticated]
    ),
    (
        data_modeling.add_mapping_table,
        "data_modeling.add_mapping_table",
        [user_is_authenticated]
    ),
    (
        data_modeling.change_primary_key_column,
        "data_modeling.change_primary_key_column",
        [user_is_authenticated]
    ),
    (
        data_modeling.suggest_types,
        "data_modeling.suggest_types",
        [user_is_authenticated]
    ),
    (
        data_modeling.split_table,
        "data_modeling.split_table",
        [user_is_authenticated]
    ),
    (
        data_modeling.move_columns,
        "data_modeling.move_columns",
        [user_is_authenticated]
    ),

    (
        databases.get,
        "databases.get",
        [user_is_authenticated]
    ),
    (
        databases.delete,
        "databases.delete",
        [user_is_authenticated]
    ),
    (
        databases.upgrade_sql,
        "databases.upgrade_sql",
        [user_is_superuser]
    ),

    (
        databases.configured.list_,
        "databases.configured.list",
        [user_is_authenticated]
    ),
    (
        databases.configured.disconnect,
        "databases.configured.disconnect",
        [user_is_superuser]
    ),
    (
        databases.configured.patch,
        "databases.configured.patch",
        [user_is_superuser]
    ),

    (
        databases.privileges.list_direct,
        "databases.privileges.list_direct",
        [user_is_authenticated]
    ),
    (
        databases.privileges.replace_for_roles,
        "databases.privileges.replace_for_roles",
        [user_is_authenticated]
    ),
    (
        databases.privileges.transfer_ownership,
        "databases.privileges.transfer_ownership",
        [user_is_authenticated]
    ),

    (
        databases.setup.create_new,
        "databases.setup.create_new",
        [user_is_superuser]
    ),
    (
        databases.setup.connect_existing,
        "databases.setup.connect_existing",
        [user_is_superuser]
    ),

    (
        explorations.add,
        "explorations.add",
        [user_is_authenticated]
    ),
    (
        explorations.delete,
        "explorations.delete",
        [user_is_authenticated]
    ),
    (
        explorations.get,
        "explorations.get",
        [user_is_authenticated]
    ),
    (
        explorations.list_,
        "explorations.list",
        [user_is_authenticated]
    ),
    (
        explorations.replace,
        "explorations.replace",
        [user_is_authenticated]
    ),
    (
        explorations.run,
        "explorations.run",
        [user_is_authenticated]
    ),
    (
        explorations.run_saved,
        "explorations.run_saved",
        [user_is_authenticated]
    ),

    (
        forms.add,
        "forms.add",
        [user_is_authenticated]
    ),
    (
        forms.get,
        "forms.get",
        []  # using empty list here indicates that this method is available to anonymous callers.
    ),
    (
        forms.get_source_info,
        "forms.get_source_info",
        []
    ),
    (
        forms.list_,
        "forms.list",
        [user_is_authenticated]
    ),
    (
        forms.regenerate_token,
        "forms.regenerate_token",
        [user_is_authenticated]
    ),
    (
        forms.set_publish_public,
        "forms.set_publish_public",
        [user_is_authenticated]
    ),
    (
        forms.delete,
        "forms.delete",
        [user_is_authenticated]
    ),
    (
        forms.patch,
        "forms.patch",
        [user_is_authenticated]
    ),
    (
<<<<<<< HEAD
        forms.list_related_records,
        "forms.list_related_records",
        []
    ),
=======
        forms.submit,
        "forms.submit",
        []
    ),

>>>>>>> e19b5723
    (
        records.add,
        "records.add",
        [user_is_authenticated]
    ),
    (
        records.delete,
        "records.delete",
        [user_is_authenticated]
    ),
    (
        records.get,
        "records.get",
        [user_is_authenticated]
    ),
    (
        records.list_,
        "records.list",
        [user_is_authenticated]
    ),
    (
        records.patch,
        "records.patch",
        [user_is_authenticated]
    ),
    (
        records.search,
        "records.search",
        [user_is_authenticated]
    ),

    (
        roles.list_,
        "roles.list",
        [user_is_authenticated]
    ),
    (
        roles.add,
        "roles.add",
        [user_is_authenticated]
    ),
    (
        roles.delete,
        "roles.delete",
        [user_is_authenticated]
    ),
    (
        roles.get_current_role,
        "roles.get_current_role",
        [user_is_authenticated]
    ),
    (
        roles.set_members,
        "roles.set_members",
        [user_is_authenticated]
    ),

    (
        roles.configured.add,
        "roles.configured.add",
        [user_is_superuser]
    ),
    (
        roles.configured.delete,
        "roles.configured.delete",
        [user_is_superuser]
    ),
    (
        roles.configured.list_,
        "roles.configured.list",
        [user_is_authenticated]
    ),
    (
        roles.configured.set_password,
        "roles.configured.set_password",
        [user_is_superuser]
    ),

    (
        schemas.add,
        "schemas.add",
        [user_is_authenticated]
    ),
    (
        schemas.delete,
        "schemas.delete",
        [user_is_authenticated]
    ),
    (
        schemas.list_,
        "schemas.list",
        [user_is_authenticated]
    ),
    (
        schemas.get,
        "schemas.get",
        [user_is_authenticated]
    ),
    (
        schemas.patch,
        "schemas.patch",
        [user_is_authenticated]
    ),

    (
        schemas.privileges.list_direct,
        "schemas.privileges.list_direct",
        [user_is_authenticated]
    ),
    (
        schemas.privileges.replace_for_roles,
        "schemas.privileges.replace_for_roles",
        [user_is_authenticated]
    ),
    (
        schemas.privileges.transfer_ownership,
        "schemas.privileges.transfer_ownership",
        [user_is_authenticated]
    ),

    (
        servers.configured.list_,
        "servers.configured.list",
        [user_is_authenticated]
    ),
    (
        servers.configured.patch,
        "servers.configured.patch",
        [user_is_superuser]
    ),

    (
        tables.add,
        "tables.add",
        [user_is_authenticated]
    ),
    (
        tables.delete,
        "tables.delete",
        [user_is_authenticated]
    ),
    (
        tables.get,
        "tables.get",
        [user_is_authenticated]
    ),
    (
        tables.get_import_preview,
        "tables.get_import_preview",
        [user_is_authenticated]
    ),
    (
        tables.import_,
        "tables.import",
        [user_is_authenticated]
    ),
    (
        tables.list_,
        "tables.list",
        [user_is_authenticated]
    ),
    (
        tables.list_joinable,
        "tables.list_joinable",
        [user_is_authenticated]
    ),
    (
        tables.list_with_metadata,
        "tables.list_with_metadata",
        [user_is_authenticated]
    ),
    (
        tables.get_with_metadata,
        "tables.get_with_metadata",
        [user_is_authenticated]
    ),
    (
        tables.patch,
        "tables.patch",
        [user_is_authenticated]
    ),

    (
        tables.privileges.list_direct,
        "tables.privileges.list_direct",
        [user_is_authenticated]
    ),
    (
        tables.privileges.replace_for_roles,
        "tables.privileges.replace_for_roles",
        [user_is_authenticated]
    ),
    (
        tables.privileges.transfer_ownership,
        "tables.privileges.transfer_ownership",
        [user_is_authenticated]
    ),

    (
        tables.metadata.list_,
        "tables.metadata.list",
        [user_is_authenticated]
    ),
    (
        tables.metadata.set_,
        "tables.metadata.set",
        [user_is_authenticated]
    ),

    (
        users.add,
        "users.add",
        [user_is_superuser]
    ),
    (
        users.delete,
        "users.delete",
        [user_is_superuser]
    ),
    (
        users.get,
        "users.get",
        [user_is_authenticated]
    ),
    (
        users.list_,
        "users.list",
        [user_is_authenticated]
    ),
    (
        users.patch_self,
        "users.patch_self",
        [user_is_authenticated]
    ),
    (
        users.patch_other,
        "users.patch_other",
        [user_is_superuser]
    ),
    (
        users.replace_own,
        "users.password.replace_own",
        [user_is_authenticated]
    ),
    (
        users.revoke,
        "users.password.revoke",
        [user_is_superuser]
    )
]


def test_rpc_endpoint_expected_methods(live_server, admin_client):
    """Smoketest checks that we have exposed the expected methods."""
    all_methods = admin_client.post(
        path=f"{live_server.url}/api/rpc/v0/",
        data={
            "id": 1,
            "method": "system.listMethods",
            "jsonrpc": "2.0"
        },
        content_type="application/json"
    ).json()["result"]
    mathesar_methods = [m for m in all_methods if not m.startswith("system.")]
    assert sorted(mathesar_methods) == sorted(m[1] for m in METHODS)


@pytest.mark.parametrize("func,exposed_name,auth_pred_params", METHODS)
def test_correctly_exposed(func, exposed_name, auth_pred_params):
    """Tests to make sure every RPC function is correctly wired up."""
    # Make sure we didn't typo the function names for the endpoint.
    assert func.modernrpc_enabled is True
    assert func.modernrpc_name == exposed_name
    # Make sure other decorators are set as expected.
    assert func.rpc_exceptions_handled is True
    if auth_pred_params != []:
        assert func.modernrpc_auth_predicates_params == [auth_pred_params]<|MERGE_RESOLUTION|>--- conflicted
+++ resolved
@@ -295,18 +295,15 @@
         [user_is_authenticated]
     ),
     (
-<<<<<<< HEAD
         forms.list_related_records,
         "forms.list_related_records",
         []
     ),
-=======
+    (
         forms.submit,
         "forms.submit",
         []
     ),
-
->>>>>>> e19b5723
     (
         records.add,
         "records.add",
