from playwright.sync_api import expect


def test_add_column(page, go_to_patents_data_table):
    page.click("button[aria-label='New Column']")
    column_name = "TEST"
    page.fill(".new-column-dropdown input", column_name)
    page.click("button:has-text('Add')")
    column_header = f".table-content .header .cell .name:has-text('{column_name}')"
    expect(page.locator(column_header)).to_be_visible()

<<<<<<< HEAD

=======
    
>>>>>>> 356b68c6
def test_convert_boolean_col_to_text_col(page, base_schema_url):
    page.goto(base_schema_url)
    page.click("[aria-label='New Table']")
    page.click("button:has-text('Import Data')")
    page.click("text=Copy and Paste Text")
    page.fill("textarea", "foo,bar\ntrue,false")
    page.click("button:has-text('Continue')")
    page.click("button:has-text('Finish Import')")
    page.click("button:has-text('foo')")
    page.click("button:has-text('Boolean')")
    page.click("text=T Text")
    page.click("button:has-text('Save')")
    page.locator(".dropdown .container .section .btn:has-text('Text')")


def test_convert_text_column_to_number(page, go_to_patents_data_table):
    page.click(".table-content .header .cell:has-text('Center')")
    page.click(".dropdown button:has-text('Text')")
    page.click(".type-list button:has-text('Number')")
    page.click("button:has-text('Save')")
    error_message = "Unable to change column"
    toast_box = f".toast-presenter .toast-item .message:has-text('{error_message}')"
    expect(page.locator(toast_box)).to_be_visible()<|MERGE_RESOLUTION|>--- conflicted
+++ resolved
@@ -9,11 +9,7 @@
     column_header = f".table-content .header .cell .name:has-text('{column_name}')"
     expect(page.locator(column_header)).to_be_visible()
 
-<<<<<<< HEAD
 
-=======
-    
->>>>>>> 356b68c6
 def test_convert_boolean_col_to_text_col(page, base_schema_url):
     page.goto(base_schema_url)
     page.click("[aria-label='New Table']")
