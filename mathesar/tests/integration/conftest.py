--- conflicted
+++ resolved
@@ -5,6 +5,7 @@
 
 from db.schemas.operations.create import create_schema as create_sa_schema
 from db.schemas.utils import get_schema_name_from_oid, get_schema_oid_from_name
+from db.types.base import PostgresType
 from mathesar.models import Database, Schema
 from mathesar.tests.integration.utils.locators import get_table_entry
 from mathesar.utils.tables import create_empty_table
@@ -71,43 +72,15 @@
 
 # Todo: Add all types here
 @pytest.fixture
-<<<<<<< HEAD
-def table_with_all_types(schema):
-    engine = create_mathesar_engine(schema.database.name)
+def table_wiph_all_types(schema, create_column_with_display_options):
     ALL_DATA_TYPES_TABLE = 'All datatypes table'
-    db_table = SATable(
-        ALL_DATA_TYPES_TABLE, MetaData(bind=engine),
-        Column('id', Integer, primary_key=True, autoincrement=True),
-        Column('char', CHAR(100)),
-        Column('varchar', VARCHAR()),
-        Column('varchar_n', VARCHAR(100)),
-        Column('text', TEXT()),
-        Column('boolean', BOOLEAN()),
-        schema=schema.name,
-    )
-    db_table.create()
-    with engine.begin() as conn:
-        conn.execute(db_table.insert().values(
-            id=1,
-            char='cell with char value',
-            varchar='cell with varchar value',
-            varchar_n='cell with varchar n value',
-            text='cell with text value',
-            boolean=None,
-        ))
-
-    db_table_oid = get_oid_from_table(db_table.name, db_table.schema, engine)
-    table = Table.current_objects.create(oid=db_table_oid, schema=schema)
-
-=======
-def table_with_all_types(schema, create_column_with_display_options):
     table = create_empty_table(ALL_DATA_TYPES_TABLE, schema)
-    create_column_with_display_options(table, {"name": "char", "type": "CHAR", "type_options": {"length": 100}})
-    create_column_with_display_options(table, {"name": "varchar", "type": "VARCHAR"})
-    create_column_with_display_options(table, {"name": "varchar_n", "type": "VARCHAR", "type_options": {"length": 100}})
-    create_column_with_display_options(table, {"name": "text", "type": "TEXT"})
-    create_column_with_display_options(table, {"name": "boolean_cb", "type": "BOOLEAN"})
-    create_column_with_display_options(table, {"name": "boolean_dd", "type": "BOOLEAN", "display_options": {"input": "dropdown"}})
+    create_column_with_display_options(table, {"name": "char", "type": PostgresType.CHARACTER.id, "type_options": {"length": 100}})
+    create_column_with_display_options(table, {"name": "varchar", "type": PostgresType.CHARACTER_VARYING.id})
+    create_column_with_display_options(table, {"name": "varchar_n", "type": PostgresType.CHARACTER_VARYING.id, "type_options": {"length": 100}})
+    create_column_with_display_options(table, {"name": "text", "type": PostgresType.TEXT.id})
+    create_column_with_display_options(table, {"name": "boolean_cb", "type": PostgresType.BOOLEAN.id})
+    create_column_with_display_options(table, {"name": "boolean_dd", "type": PostgresType.BOOLEAN.id, "display_options": {"input": "dropdown"}})
     table.create_record_or_records([
         {
             "char": "cell with char value",
@@ -135,7 +108,6 @@
         }
     ])
     table.save()
->>>>>>> adbc2df8
     yield table
     table.delete_sa_table()
     table.delete()
