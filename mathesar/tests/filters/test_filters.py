--- conflicted
+++ resolved
@@ -12,13 +12,8 @@
         'empty',
         'equal',
         'greater_or_equal',
-<<<<<<< HEAD
-        'starts_with',
-        'contains',
-=======
         'contains_case_insensitive',
         'starts_with_case_insensitive',
->>>>>>> f2fd9da1
         'uri_authority_contains',
         'uri_scheme_equals',
         'email_domain_contains',
