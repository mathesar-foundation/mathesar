import pytest
from django.conf import settings
from django.core.cache import cache

from mathesar.reflection import reflect_db_objects
from mathesar.models import Table, Schema, Database
from db.tests.types import fixtures


engine_with_types = fixtures.engine_with_types
temporary_testing_schema = fixtures.temporary_testing_schema
engine_email_type = fixtures.engine_email_type


TEST_DB = "test_database_api_db"


@pytest.fixture
def database_api_db(test_db_name):
    settings.DATABASES[TEST_DB] = settings.DATABASES[test_db_name]
    yield TEST_DB
    if TEST_DB in settings.DATABASES:
        del settings.DATABASES[TEST_DB]


@pytest.fixture
def create_database(test_db_name, request):
    def _create_database(db_name):
        settings.DATABASES[db_name] = settings.DATABASES[test_db_name]
        request.addfinalizer(lambda: (settings.DATABASES.pop(db_name, None)))
    return _create_database


@pytest.fixture(autouse=True)
def clear_cache():
    cache.clear()


def test_database_reflection_new(database_api_db):
    reflect_db_objects()
    assert Database.objects.filter(name=database_api_db).exists()


def test_database_reflection_delete(database_api_db):
    reflect_db_objects()
    db = Database.objects.get(name=database_api_db)
    assert db.deleted is False

    del settings.DATABASES[database_api_db]
    cache.clear()
    reflect_db_objects()
    db.refresh_from_db()
    assert db.deleted is True


def test_database_reflection_delete_schema(database_api_db):
    reflect_db_objects()
    db = Database.objects.get(name=database_api_db)

    Schema.objects.create(oid=1, database=db)
    # We expect the test schema + 'public'
    assert Schema.objects.filter(database=db).count() == 2

    del settings.DATABASES[database_api_db]
    cache.clear()
    reflect_db_objects()
    assert Schema.objects.filter(database=db).count() == 0


def test_database_reflection_delete_table(database_api_db):
    reflect_db_objects()
    db = Database.objects.get(name=database_api_db)

    schema = Schema.objects.create(oid=1, database=db)
    Table.objects.create(oid=2, schema=schema)
    assert Table.objects.filter(schema__database=db).count() == 1

    del settings.DATABASES[database_api_db]
    cache.clear()
    reflect_db_objects()
    assert Table.objects.filter(schema__database=db).count() == 0


def check_database(database, response_database):
    assert database.id == response_database['id']
    assert database.name == response_database['name']
    assert database.deleted == response_database['deleted']
    assert 'supported_types_url' in response_database
    assert '/api/ui/v0/databases/' in response_database['supported_types_url']
    assert response_database['supported_types_url'].endswith('/types/')


def test_database_list(client, test_db_name, database_api_db):
    response = client.get('/api/db/v0/databases/')
    response_data = response.json()

    expected_databases = {
        test_db_name: Database.objects.get(name=test_db_name),
        database_api_db: Database.objects.get(name=database_api_db),
    }

    assert response.status_code == 200
    assert response_data['count'] == 2
    assert len(response_data['results']) == 2
    for response_database in response_data['results']:
        expected_database = expected_databases[response_database['name']]
        check_database(expected_database, response_database)


def test_database_list_deleted(client, test_db_name, database_api_db):
    reflect_db_objects()
    del settings.DATABASES[database_api_db]

    cache.clear()
    response = client.get('/api/db/v0/databases/')
    response_data = response.json()

    expected_databases = {
        test_db_name: Database.objects.get(name=test_db_name),
        database_api_db: Database.objects.get(name=database_api_db),
    }

    assert response.status_code == 200
    assert response_data['count'] == 2
    assert len(response_data['results']) == 2
    for response_database in response_data['results']:
        expected_database = expected_databases[response_database['name']]
        check_database(expected_database, response_database)


@pytest.mark.parametrize('deleted', [True, False])
def test_database_list_filter_deleted(client, deleted, test_db_name, database_api_db):
    reflect_db_objects()
    del settings.DATABASES[database_api_db]

    cache.clear()
    response = client.get(f'/api/db/v0/databases/?deleted={deleted}')
    response_data = response.json()

    expected_databases = {
        False: Database.objects.get(name=test_db_name),
        True: Database.objects.get(name=database_api_db),
    }

    assert response.status_code == 200
    assert response_data['count'] == 1
    assert len(response_data['results']) == 1

    expected_database = expected_databases[deleted]
    response_database = response_data['results'][0]
    check_database(expected_database, response_database)


def test_database_list_ordered_by_id(client, test_db_name, database_api_db, create_database):
    reflect_db_objects()
    test_db_name_1 = "mathesar_db_test_1"
    create_database(test_db_name_1)
    cache.clear()
    expected_databases = [
        Database.objects.get(name=test_db_name),
        Database.objects.get(name=database_api_db),
        Database.objects.get(name=test_db_name_1),
    ]
    sort_field = "id"
    response = client.get(f'/api/db/v0/databases/?sort_by={sort_field}')
    response_data = response.json()
    response_databases = response_data['results']
    comparison_tuples = zip(expected_databases, response_databases)
    for comparison_tuple in comparison_tuples:
        check_database(comparison_tuple[0], comparison_tuple[1])


def test_database_list_ordered_by_name(client, test_db_name, database_api_db, create_database):
    reflect_db_objects()
    test_db_name_1 = "mathesar_db_test_1"
    test_db_name_2 = "mathesar_db_test_2"
    create_database(test_db_name_1)
    create_database(test_db_name_2)

    cache.clear()
    expected_databases = [
        Database.objects.get(name=test_db_name),
        Database.objects.get(name=test_db_name_1),
        Database.objects.get(name=test_db_name_2),
        Database.objects.get(name=database_api_db),
    ]
    sort_field = "name"
    response = client.get(f'/api/db/v0/databases/?sort_by={sort_field}')
    response_data = response.json()
    response_databases = response_data['results']
    comparison_tuples = zip(expected_databases, response_databases)
    for comparison_tuple in comparison_tuples:
        check_database(comparison_tuple[0], comparison_tuple[1])


def test_database_detail(client):
    expected_database = Database.objects.get()

    response = client.get(f'/api/db/v0/databases/{expected_database.id}/')
    response_database = response.json()

    assert response.status_code == 200
<<<<<<< HEAD
    check_database(expected_database, response_database)


def test_type_list(client, test_db_name):
    database = Database.objects.get(name=test_db_name)

    response = client.get(f'/api/v0/databases/{database.id}/types/')
    response_data = response.json()
    assert response.status_code == 200
    assert len(response_data) == len(database.supported_types)
    for supported_type in response_data:
        assert all([key in supported_type for key in ['identifier', 'name', 'db_types', 'filters']])
        found_filters = supported_type.get('filters')
        expected_filters = FILTER_OPTIONS_BY_TYPE_IDENTIFIER.get(supported_type.get('identifier'))
        assert found_filters == expected_filters
        found_display_options = supported_type.get('display_options')
        expected_display_options = DISPLAY_OPTIONS_BY_TYPE_IDENTIFIER.get(supported_type.get('identifier'))
        assert found_display_options == expected_display_options


def test_database_types_installed(client, test_db_name, engine_email_type):
    expected_custom_types = [
        {
            "identifier": "email",
            "name": "Email",
            "db_types": [
                "MATHESAR_TYPES.EMAIL"
            ],
            "filters": None,
            'display_options': None
        },
        {
            "identifier": "money",
            "name": "Money",
            "db_types": [
                "MONEY",
                "MATHESAR_TYPES.MATHESAR_MONEY"
            ],
            "filters": None,
            'display_options': None
        },
        {
            "identifier": "uri",
            "name": "URI",
            "db_types": [
                "MATHESAR_TYPES.URI"
            ],
            "filters": None,
            'display_options': None
        },
    ]
    reflect_db_objects()
    default_database = Database.objects.get(name=test_db_name)

    response = client.get(f'/api/v0/databases/{default_database.id}/types/').json()
    assert all([type_data in response for type_data in expected_custom_types])
=======
    check_database(expected_database, response_database)
>>>>>>> a7d1194b
<|MERGE_RESOLUTION|>--- conflicted
+++ resolved
@@ -2,6 +2,8 @@
 from django.conf import settings
 from django.core.cache import cache
 
+from mathesar.api.display_options import DISPLAY_OPTIONS_BY_TYPE_IDENTIFIER
+from mathesar.api.filters import FILTER_OPTIONS_BY_TYPE_IDENTIFIER
 from mathesar.reflection import reflect_db_objects
 from mathesar.models import Table, Schema, Database
 from db.tests.types import fixtures
@@ -200,14 +202,13 @@
     response_database = response.json()
 
     assert response.status_code == 200
-<<<<<<< HEAD
     check_database(expected_database, response_database)
 
 
 def test_type_list(client, test_db_name):
     database = Database.objects.get(name=test_db_name)
 
-    response = client.get(f'/api/v0/databases/{database.id}/types/')
+    response = client.get(f'/api/db/v0/databases/{database.id}/types/')
     response_data = response.json()
     assert response.status_code == 200
     assert len(response_data) == len(database.supported_types)
@@ -255,8 +256,5 @@
     reflect_db_objects()
     default_database = Database.objects.get(name=test_db_name)
 
-    response = client.get(f'/api/v0/databases/{default_database.id}/types/').json()
-    assert all([type_data in response for type_data in expected_custom_types])
-=======
-    check_database(expected_database, response_database)
->>>>>>> a7d1194b
+    response = client.get(f'/api/db/v0/databases/{default_database.id}/types/').json()
+    assert all([type_data in response for type_data in expected_custom_types])