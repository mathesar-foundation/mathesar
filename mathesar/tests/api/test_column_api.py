--- conflicted
+++ resolved
@@ -107,15 +107,9 @@
 write_client_with_different_roles = [
     ('superuser_client_factory', 201),
     ('db_manager_client_factory', 201),
-<<<<<<< HEAD
-    ('db_editor_client_factory', 404),
-    ('schema_manager_client_factory', 201),
-    ('schema_viewer_client_factory', 404),
-=======
     ('db_editor_client_factory', 403),
     ('schema_manager_client_factory', 201),
     ('schema_viewer_client_factory', 403),
->>>>>>> 79f2d838
     ('db_viewer_schema_manager_client_factory', 201)
 ]
 
@@ -638,17 +632,10 @@
 delete_client_with_different_roles = [
     ('superuser_client_factory', 204, 204),
     ('db_manager_client_factory', 204, 204),
-<<<<<<< HEAD
-    ('db_editor_client_factory', 404, 404),
-    ('schema_manager_client_factory', 204, 404),
-    ('schema_viewer_client_factory', 404, 404),
-    ('db_viewer_schema_manager_client_factory', 204, 404)
-=======
     ('db_editor_client_factory', 403, 403),
     ('schema_manager_client_factory', 204, 403),
     ('schema_viewer_client_factory', 403, 403),
     ('db_viewer_schema_manager_client_factory', 204, 403)
->>>>>>> 79f2d838
 ]
 
 
