--- conflicted
+++ resolved
@@ -94,16 +94,10 @@
             'nullable': True,
             'primary_key': False,
             'valid_target_types': [
-<<<<<<< HEAD
-                'BIGINT', 'BOOLEAN', 'DATE', 'DECIMAL', 'DOUBLE PRECISION', 'FLOAT',
-                'INTEGER', 'INTERVAL', 'MATHESAR_TYPES.EMAIL', 'NUMERIC',
-                'REAL', 'SMALLINT', 'TIME', 'VARCHAR',
-=======
                 'BIGINT', 'BOOLEAN', 'DATE', 'DECIMAL', 'DOUBLE PRECISION',
                 'FLOAT', 'INTEGER', 'INTERVAL', 'MATHESAR_TYPES.EMAIL',
                 'MATHESAR_TYPES.MONEY', 'NUMERIC', 'REAL', 'SMALLINT',
-                'VARCHAR',
->>>>>>> 9ea5bdaf
+                'TIME', 'VARCHAR',
             ],
             'default': None,
         }
