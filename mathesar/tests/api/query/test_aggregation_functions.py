display_option_origin = "display_option_origin"


def test_alias(library_ma_tables, get_uid, client):
    _ = library_ma_tables
    checkouts = {
        t["name"]: t for t in client.get("/api/db/v0/tables/").json()["results"]
    }["Checkouts"]
    columns = {
        c["name"]: c for c in checkouts["columns"]
    }
    request_data = {
        "name": get_uid(),
        "base_table": checkouts["id"],
        "initial_columns": [
            {"id": columns["id"]["id"], "alias": "id"},
            {"id": columns["Checkout Time"]["id"], "alias": "Checkout Time"},
            {"id": columns["Patron"]["id"], "alias": "Patron"},
        ],
        "display_names": {
            "Checkout Month": "Month",
            "Count": "Number of Checkouts",
            "Sum": "Sum of patron",
        },
        "display_options": {
            "Checkout Time": {
                display_option_origin: "Checkout Time",
            },
            "id": {
                display_option_origin: "id",
            },
            "Patron": {
                display_option_origin: "Patron",
            },
        },
        "transformations": [
            {
                "spec": {
                    "grouping_expressions": [
                        {
                            "input_alias": "Checkout Time",
                            "output_alias": "Checkout Month",
                            "preproc": "truncate_to_month",
                        }
                    ],
                    "aggregation_expressions": [
                        {
                            "input_alias": "id",
                            "output_alias": "Count",
                            "function": "count",
                        },
                        {
                            "input_alias": "Patron",
                            "output_alias": "Sum",
                            "function": "sum",
                        }
                    ]
                },
                "type": "summarize",
            }
        ]
    }
    response = client.post('/api/db/v0/queries/', data=request_data)
    assert response.status_code == 201
    query_id = response.json()["id"]
    expect_repsonse_data = [
        {
            'alias': 'Checkout Month',
            'display_name': 'Month',
            'type': 'text',
            'type_options': None,
            'display_options': {
                display_option_origin: "Checkout Time",
            },
            'is_initial_column': False,
            'input_table_name': None,
            'input_table_id': None,
            'input_column_name': None,
            'input_alias': 'Checkout Time',
        }, {
            'alias': 'Count',
            'display_name': 'Number of Checkouts',
            'type': 'integer',
            'type_options': None,
            'display_options': {
                display_option_origin: "id",
            },
            'is_initial_column': False,
            'input_table_name': None,
            'input_table_id': None,
            'input_column_name': None,
            'input_alias': 'id',
        }, {
            'alias': 'Sum',
            'display_name': 'Sum of patron',
            'type': 'numeric',
            'type_options': None,
            'display_options': {
                display_option_origin: "Patron",
            },
            'is_initial_column': False,
            'input_table_name': None,
            'input_table_id': None,
            'input_column_name': None,
            'input_alias': 'Patron',
        }
    ]
    actual_response_data = client.get(f'/api/db/v0/queries/{query_id}/columns/').json()
    assert sorted(actual_response_data, key=lambda x: x['alias']) == expect_repsonse_data


def test_count_aggregation(library_ma_tables, get_uid, client):
    _ = library_ma_tables
    checkouts = {
        t["name"]: t for t in client.get("/api/db/v0/tables/").json()["results"]
    }["Checkouts"]
    columns = {
        c["name"]: c for c in checkouts["columns"]
    }
    request_data = {
        "name": get_uid(),
        "base_table": checkouts["id"],
        "initial_columns": [
            {"id": columns["id"]["id"], "alias": "id"},
            {"id": columns["Checkout Time"]["id"], "alias": "Checkout Time"},
        ],
        "display_names": {
            "Checkout Month": "Month",
            "Count": "Number of Checkouts",
        },
        "display_options": {
            "Checkout Time": {
                display_option_origin: "Checkout Time",
            },
            "id": {
                display_option_origin: "id",
            },
        },
        "transformations": [
            {
                "spec": {
                    "grouping_expressions": [
                        {
                            "input_alias": "Checkout Time",
                            "output_alias": "Checkout Month",
                            "preproc": "truncate_to_month",
                        }
                    ],
                    "aggregation_expressions": [
                        {
                            "input_alias": "id",
                            "output_alias": "Count",
                            "function": "count",
                        }
                    ]
                },
                "type": "summarize",
            }
        ]
    }
    response = client.post('/api/db/v0/queries/', data=request_data)
    assert response.status_code == 201
    query_id = response.json()['id']
    expect_records = [
        {'Checkout Month': '2022-05', 'Count': 39},
        {'Checkout Month': '2022-06', 'Count': 26},
        {'Checkout Month': '2022-07', 'Count': 29},
        {'Checkout Month': '2022-08', 'Count': 10},
    ]
    actual_records = client.get(f'/api/db/v0/queries/{query_id}/records/').json()['results']
    assert sorted(actual_records, key=lambda x: x['Checkout Month']) == expect_records


def test_sum_aggregation(library_ma_tables, get_uid, client):
    _ = library_ma_tables
    checkouts = {
        t["name"]: t for t in client.get("/api/db/v0/tables/").json()["results"]
    }["Checkouts"]
    columns = {
        c["name"]: c for c in checkouts["columns"]
    }
    request_data = {
        "name": get_uid(),
        "base_table": checkouts["id"],
        "initial_columns": [
            {"id": columns["Checkout Time"]["id"], "alias": "Checkout Time"},
            {"id": columns["Patron"]["id"], "alias": "Patron"},
        ],
        "display_names": {
            "Checkout Month": "Month",
            "Sum": "Sum of patron",
        },
        "display_options": {
            "Checkout Time": {
                display_option_origin: "Checkout Time",
            },
            "Patron": {
                display_option_origin: "Patron",
            },
        },
        "transformations": [
            {
                "spec": {
                    "grouping_expressions": [
                        {
                            "input_alias": "Checkout Time",
                            "output_alias": "Checkout Month",
                            "preproc": "truncate_to_month",
                        }
                    ],
                    "aggregation_expressions": [
                        {
                            "input_alias": "Patron",
                            "output_alias": "Sum",
                            "function": "sum",
                        }
                    ]
                },
                "type": "summarize",
            }
        ]
    }
    response = client.post('/api/db/v0/queries/', data=request_data)
    assert response.status_code == 201
    query_id = response.json()['id']
    expect_records = [
        {'Checkout Month': '2022-05', 'Sum': 649},
        {'Checkout Month': '2022-06', 'Sum': 298},
        {'Checkout Month': '2022-07', 'Sum': 524},
        {'Checkout Month': '2022-08', 'Sum': 126},
    ]
    actual_records = client.get(f'/api/db/v0/queries/{query_id}/records/').json()['results']
    assert sorted(actual_records, key=lambda x: x['Checkout Month']) == expect_records


<<<<<<< HEAD
def test_max_aggregation(library_ma_tables, get_uid, client):
=======
def test_median_aggregation(library_ma_tables, get_uid, client):
>>>>>>> 162bea24
    _ = library_ma_tables
    checkouts = {
        t["name"]: t for t in client.get("/api/db/v0/tables/").json()["results"]
    }["Checkouts"]
    columns = {
        c["name"]: c for c in checkouts["columns"]
    }
    request_data = {
        "name": get_uid(),
        "base_table": checkouts["id"],
        "initial_columns": [
            {"id": columns["Checkout Time"]["id"], "alias": "Checkout Time"},
            {"id": columns["Patron"]["id"], "alias": "Patron"},
        ],
        "display_names": {
            "Checkout Month": "Month",
<<<<<<< HEAD
            "Max": "Max of patron",
=======
            "Median": "Median of patron",
>>>>>>> 162bea24
        },
        "display_options": {
            "Checkout Time": {
                display_option_origin: "Checkout Time",
            },
            "Patron": {
                display_option_origin: "Patron",
            },
        },
        "transformations": [
            {
                "spec": {
                    "grouping_expressions": [
                        {
                            "input_alias": "Checkout Time",
                            "output_alias": "Checkout Month",
                            "preproc": "truncate_to_month",
                        }
                    ],
                    "aggregation_expressions": [
                        {
                            "input_alias": "Patron",
<<<<<<< HEAD
                            "output_alias": "Max",
                            "function": "max",
=======
                            "output_alias": "Median",
                            "function": "median",
>>>>>>> 162bea24
                        }
                    ]
                },
                "type": "summarize",
            }
        ]
    }
    response = client.post('/api/db/v0/queries/', data=request_data)
    assert response.status_code == 201
    query_id = response.json()['id']
    expect_records = [
<<<<<<< HEAD
        {'Checkout Month': '2022-05', 'Max': 29},
        {'Checkout Month': '2022-06', 'Max': 27},
        {'Checkout Month': '2022-07', 'Max': 29},
        {'Checkout Month': '2022-08', 'Max': 29},
=======
        {'Checkout Month': '2022-05', 'Median': 18},
        {'Checkout Month': '2022-06', 'Median': 8},
        {'Checkout Month': '2022-07', 'Median': 20},
        {'Checkout Month': '2022-08', 'Median': 11},
>>>>>>> 162bea24
    ]
    actual_records = client.get(f'/api/db/v0/queries/{query_id}/records/').json()['results']
    assert sorted(actual_records, key=lambda x: x['Checkout Month']) == expect_records


<<<<<<< HEAD
=======
def test_mode_aggregation(library_ma_tables, get_uid, client):
    _ = library_ma_tables
    checkouts = {
        t["name"]: t for t in client.get("/api/db/v0/tables/").json()["results"]
    }["Checkouts"]
    columns = {
        c["name"]: c for c in checkouts["columns"]
    }
    request_data = {
        "name": get_uid(),
        "base_table": checkouts["id"],
        "initial_columns": [
            {"id": columns["Checkout Time"]["id"], "alias": "Checkout Time"},
            {"id": columns["Patron"]["id"], "alias": "Patron"},
        ],
        "display_names": {
            "Checkout Month": "Month",
            "Mode": "Mode of patron",
        },
        "display_options": {
            "Checkout Time": {
                display_option_origin: "Checkout Time",
            },
            "Patron": {
                display_option_origin: "Patron",
            },
        },
        "transformations": [
            {
                "spec": {
                    "grouping_expressions": [
                        {
                            "input_alias": "Checkout Time",
                            "output_alias": "Checkout Month",
                            "preproc": "truncate_to_month",
                        }
                    ],
                    "aggregation_expressions": [
                        {
                            "input_alias": "Patron",
                            "output_alias": "Mode",
                            "function": "mode",
                        }
                    ]
                },
                "type": "summarize",
            }
        ]
    }
    response = client.post('/api/db/v0/queries/', data=request_data)
    assert response.status_code == 201
    query_id = response.json()['id']
    expect_records = [
        {'Checkout Month': '2022-05', 'Mode': 11},
        {'Checkout Month': '2022-06', 'Mode': 2},
        {'Checkout Month': '2022-07', 'Mode': 22},
        {'Checkout Month': '2022-08', 'Mode': 3},
    ]
    actual_records = client.get(f'/api/db/v0/queries/{query_id}/records/').json()['results']
    assert sorted(actual_records, key=lambda x: x['Checkout Month']) == expect_records


def test_percentage_true_aggregation(payments_ma_table, get_uid, client):
    _ = payments_ma_table
    payments = {
        t["name"]: t for t in client.get("/api/db/v0/tables/").json()["results"]
    }["Payments"]
    columns = {
        c["name"]: c for c in payments["columns"]
    }
    request_data = {
        "name": get_uid(),
        "base_table": payments["id"],
        "initial_columns": [
            {"id": columns["Payment Mode"]["id"], "alias": "Payment Mode"},
            {"id": columns["Is Fraudulent"]["id"], "alias": "Is Fraudulent"},
        ],
        "display_names": {
            "Payment Mode": "Payment Mode",
            "Percentage Fraudulent": "Percentage Fraudulent",
        },
        "display_options": {
            "Payment Mode": {
                display_option_origin: "Payment Mode",
            },
            "Is Fraudulent": {
                display_option_origin: "Is Fraudulent",
            },
        },
        "transformations": [
            {
                "spec": {
                    "grouping_expressions": [
                        {
                            "input_alias": "Payment Mode",
                            "output_alias": "Payment Mode",
                        }
                    ],
                    "aggregation_expressions": [
                        {
                            "input_alias": "Is Fraudulent",
                            "output_alias": "Percentage Fraudulent",
                            "function": "percentage_true",
                        }
                    ]
                },
                "type": "summarize",
            }
        ]
    }
    response = client.post('/api/db/v0/queries/', data=request_data)
    assert response.status_code == 201
    query_id = response.json()['id']
    expect_records = [
        {
            'Payment Mode': 'UPI',
            'Percentage Fraudulent': 16.666666666666668
        },
        {
            'Payment Mode': 'credit card',
            'Percentage Fraudulent': 10.0
        },
        {
            'Payment Mode': 'debit card',
            'Percentage Fraudulent': 10.81081081081081
        },
        {
            'Payment Mode': 'pay later',
            'Percentage Fraudulent': 14.285714285714286
        },
        {
            'Payment Mode': 'wallet',
            'Percentage Fraudulent': 23.333333333333332
        }
    ]
    actual_records = client.get(f'/api/db/v0/queries/{query_id}/records/').json()['results']
    assert sorted(actual_records, key=lambda x: x['Payment Mode']) == expect_records


>>>>>>> 162bea24
def test_Mathesar_money_distinct_list_aggregation(library_ma_tables, get_uid, client):
    _ = library_ma_tables
    items = {
        t["name"]: t for t in client.get("/api/db/v0/tables/").json()["results"]
    }["Items"]
    columns = {
        c["name"]: c for c in items["columns"]
    }
    request_data = {
        "name": get_uid(),
        "base_table": items["id"],
        "initial_columns": [
            {"id": columns["Publication"]["id"], "alias": "Publication"},
            {"id": columns["Acquisition Price"]["id"], "alias": "Acquisition Price"},
        ],
        "display_names": {
            "Acquisition Price": "Price",
            "Publication": "Publication",
        },
        "display_options": {
            "Publication": {
                display_option_origin: "Publication",
            },
            "Acquisition Price": {
                display_option_origin: "Acquisition Price",
            },
        },
        "transformations": [
            {
                "spec": {
                    "grouping_expressions": [
                        {
                            "input_alias": "Publication",
                            "output_alias": "Publication",
                        }
                    ],
                    "aggregation_expressions": [
                        {
                            "input_alias": "Acquisition Price",
                            "output_alias": "Acquisition Price",
                            "function": "distinct_aggregate_to_array"
                        }
                    ]
                },
                "type": "summarize",
            }
        ]
    }
    response = client.post('/api/db/v0/queries/', data=request_data)
    assert response.status_code == 201
    query_id = response.json()['id']
    expect_records = [
        {
            "Publication": 1,
            "Acquisition Price": [
                0.59
            ]
        },
        {
            "Publication": 2,
            "Acquisition Price": [
                6.09
            ]
        },
        {
            "Publication": 3,
            "Acquisition Price": [
                3.89
            ]
        },
        {
            "Publication": 4,
            "Acquisition Price": [
                11.42,
                13.55
            ]
        },
        {
            "Publication": 5,
            "Acquisition Price": [
                10.75
            ]
        },
        {
            "Publication": 6,
            "Acquisition Price": [
                12.08
            ]
        },
        {
            "Publication": 7,
            "Acquisition Price": [
                4.66
            ]
        },
        {
            "Publication": 8,
            "Acquisition Price": [
                0.1
            ]
        },
        {
            "Publication": 9,
            "Acquisition Price": [
                11.05,
                14.94
            ]
        },
        {
            "Publication": 10,
            "Acquisition Price": [
                1.75,
                3.88
            ]
        },
        {
            "Publication": 11,
            "Acquisition Price": [
                4.8
            ]
        },
        {
            "Publication": 12,
            "Acquisition Price": [
                1.31
            ]
        },
        {
            "Publication": 13,
            "Acquisition Price": [
                2.06,
                7.77
            ]
        },
        {
            "Publication": 14,
            "Acquisition Price": [
                8.26
            ]
        },
        {
            "Publication": 15,
            "Acquisition Price": [
                3.09,
                3.73,
                3.76,
                9.6,
                11.77,
                13.06
            ]
        },
        {
            "Publication": 16,
            "Acquisition Price": [
                4.28
            ]
        },
        {
            "Publication": 17,
            "Acquisition Price": [
                2.03,
                3.23
            ]
        },
        {
            "Publication": 18,
            "Acquisition Price": [
                3.62,
                5.45,
                9.77,
                10.78
            ]
        },
        {
            "Publication": 19,
            "Acquisition Price": [
                9.55
            ]
        },
        {
            "Publication": 20,
            "Acquisition Price": [
                0.16,
                5.28
            ]
        },
        {
            "Publication": 21,
            "Acquisition Price": [
                5.29
            ]
        },
        {
            "Publication": 22,
            "Acquisition Price": [
                8.91,
                12.06,
                14.76
            ]
        },
        {
            "Publication": 23,
            "Acquisition Price": [
                4.69,
                14.48
            ]
        },
        {
            "Publication": 24,
            "Acquisition Price": [
                2.08,
                4.52,
                12.53
            ]
        },
        {
            "Publication": 25,
            "Acquisition Price": [
                7.45,
                10.39
            ]
        },
        {
            "Publication": 26,
            "Acquisition Price": [
                3.36,
                14.59
            ]
        },
        {
            "Publication": 27,
            "Acquisition Price": [
                1.12
            ]
        },
        {
            "Publication": 28,
            "Acquisition Price": [
                3.18,
                12.24
            ]
        },
        {
            "Publication": 29,
            "Acquisition Price": [
                10.6
            ]
        },
        {
            "Publication": 30,
            "Acquisition Price": [
                6.38
            ]
        },
        {
            "Publication": 31,
            "Acquisition Price": [
                8.47
            ]
        },
        {
            "Publication": 32,
            "Acquisition Price": [
                2.11
            ]
        },
        {
            "Publication": 33,
            "Acquisition Price": [
                2.77
            ]
        },
        {
            "Publication": 34,
            "Acquisition Price": [
                9.23,
                10.27,
                10.82,
                12.35,
                12.78
            ]
        },
        {
            "Publication": 35,
            "Acquisition Price": [
                8.25
            ]
        },
        {
            "Publication": 36,
            "Acquisition Price": [
                12.79,
                12.98,
                13.96
            ]
        },
        {
            "Publication": 37,
            "Acquisition Price": [
                1.88,
                5.57,
                10.81,
                13.37
            ]
        },
        {
            "Publication": 38,
            "Acquisition Price": [
                12.01
            ]
        },
        {
            "Publication": 39,
            "Acquisition Price": [
                3.17
            ]
        },
        {
            "Publication": 40,
            "Acquisition Price": [
                2.73,
                10.1
            ]
        },
        {
            "Publication": 41,
            "Acquisition Price": [
                10.55,
                13.57
            ]
        },
        {
            "Publication": 42,
            "Acquisition Price": [
                8.31,
                9.27,
                11.83
            ]
        },
        {
            "Publication": 43,
            "Acquisition Price": [
                6.63,
                13.27
            ]
        },
        {
            "Publication": 44,
            "Acquisition Price": [
                5.14
            ]
        },
        {
            "Publication": 45,
            "Acquisition Price": [
                7.21
            ]
        },
        {
            "Publication": 46,
            "Acquisition Price": [
                13.85
            ]
        },
        {
            "Publication": 47,
            "Acquisition Price": [
                10.93,
                10.99
            ]
        },
        {
            "Publication": 48,
            "Acquisition Price": [
                4.02,
                6.41,
                9.6,
                10.83,
                14.32
            ]
        },
        {
            "Publication": 49,
            "Acquisition Price": [
                5.74,
                6.66,
                13.08
            ]
        },
        {
            "Publication": 50,
            "Acquisition Price": [
                6.97,
                13.75
            ]
        }
    ]
    actual_records = client.get(f'/api/db/v0/queries/{query_id}/records/').json()['results']
    assert sorted(actual_records, key=lambda x: x['Publication']) == expect_records


def test_Mathesar_URI_distinct_list_aggregation(library_ma_tables, get_uid, client):
    _ = library_ma_tables
    authors = {
        t["name"]: t for t in client.get("/api/db/v0/tables/").json()["results"]
    }["Authors"]
    columns = {
        c["name"]: c for c in authors["columns"]
    }
    request_data = {
        "name": get_uid(),
        "base_table": authors["id"],
        "initial_columns": [
            {"id": columns["Author Last Name"]["id"], "alias": "Author Last Name"},
            {"id": columns["Author Website"]["id"], "alias": "Author Website"},
        ],
        "display_names": {
            "Author Last Name": "Author Last Name",
            "Website": "Website",
        },
        "display_options": {
            "Author Last Name": {
                display_option_origin: "Author Last Name",
            },
            "Author Website": {
                display_option_origin: "Author Website",
            },
        },
        "transformations": [
            {
                "spec": {
                    "grouping_expressions": [
                        {
                            "input_alias": "Author Last Name",
                            "output_alias": "Author Last Name",
                        }
                    ],
                    "aggregation_expressions": [
                        {
                            "input_alias": "Author Website",
                            "output_alias": "Website",
                            "function": "distinct_aggregate_to_array",
                        }
                    ]
                },
                "type": "summarize",
            }
        ]
    }
    response = client.post('/api/db/v0/queries/', data=request_data)
    assert response.status_code == 201
    query_id = response.json()['id']

    expect_records = [
        {
            "Author Last Name": "Castillo",
            "Website": [
                "https://jennifercastillo.com"
            ]
        },
        {
            "Author Last Name": "Diaz",
            "Website": [
                "https://diaz.net"
            ]
        },
        {
            "Author Last Name": "Dunlap",
            "Website": [
                "https://dunlap.com"
            ]
        },
        {
            "Author Last Name": "Edwards",
            "Website": [
                "https://catherineedwards.com",
                "https://edwards.info"
            ]
        },
        {
            "Author Last Name": "Evans",
            "Website": [
                "https://bonnieevans.com"
            ]
        },
        {
            "Author Last Name": "Harris",
            "Website": [
                "http://harris.info"
            ]
        },
        {
            "Author Last Name": "Herrera",
            "Website": [
                None
            ]
        },
        {
            "Author Last Name": "Jensen",
            "Website": [
                "http://hannahjensen.org"
            ]
        },
        {
            "Author Last Name": "Johnson",
            "Website": [
                "https://kimberlyjohnson.net"
            ]
        },
        {
            "Author Last Name": "Medina",
            "Website": [
                None
            ]
        },
        {
            "Author Last Name": "Munoz",
            "Website": [
                "https://munoz.com"
            ]
        },
        {
            "Author Last Name": "Newman",
            "Website": [
                None
            ]
        },
        {
            "Author Last Name": "Robinson",
            "Website": [
                "https://seanrobinson.com"
            ]
        }
    ]
    actual_records = client.get(f'/api/db/v0/queries/{query_id}/records/').json()['results']
    assert sorted(actual_records, key=lambda x: x['Author Last Name']) == expect_records


def test_Mathesar_Email_distinct_list_aggregation(library_ma_tables, get_uid, client):
    _ = library_ma_tables
    patrons = {
        t["name"]: t for t in client.get("/api/db/v0/tables/").json()["results"]
    }["Patrons"]
    columns = {
        c["name"]: c for c in patrons["columns"]
    }
    request_data = {
        "name": get_uid(),
        "base_table": patrons["id"],
        "initial_columns": [
            {"id": columns["First Name"]["id"], "alias": "First Name"},
            {"id": columns["Email"]["id"], "alias": "Email"},
        ],
        "display_names": {
            "First Name": "First Name",
            "Email": "Email",
        },
        "display_options": {
            "First Name": {
                display_option_origin: "First Name",
            },
            "Email": {
                display_option_origin: "Email",
            },
        },
        "transformations": [
            {
                "spec": {
                    "grouping_expressions": [
                        {
                            "input_alias": "First Name",
                            "output_alias": "First Name",
                        }
                    ],
                    "aggregation_expressions": [
                        {
                            "input_alias": "Email",
                            "output_alias": "Email",
                            "function": "distinct_aggregate_to_array",
                        }
                    ]
                },
                "type": "summarize",
            }
        ]
    }
    response = client.post('/api/db/v0/queries/', data=request_data)
    assert response.status_code == 201
    query_id = response.json()['id']
    expect_records = [
        {
            "First Name": "Alexander",
            "Email": [
                "alexander.phillips38@alvarez.com"
            ]
        },
        {
            "First Name": "Andrew",
            "Email": [
                "a.vaughan@roy.com"
            ]
        },
        {
            "First Name": "Autumn",
            "Email": [
                "autumn.h19@mathews.com"
            ]
        },
        {
            "First Name": "Barry",
            "Email": [
                "b.huff@haney.com"
            ]
        },
        {
            "First Name": "Benjamin",
            "Email": [
                "b.watson33@bell-beard.biz"
            ]
        },
        {
            "First Name": "Calvin",
            "Email": [
                "c.curtis12@brown.com"
            ]
        },
        {
            "First Name": "Connor",
            "Email": [
                "c.taylor@miller.org"
            ]
        },
        {
            "First Name": "Deanna",
            "Email": [
                "deanna.s54@cook.org"
            ]
        },
        {
            "First Name": "Eduardo",
            "Email": [
                "eduardorojas13@peterson-curry.com"
            ]
        },
        {
            "First Name": "Harry",
            "Email": [
                "harry.h5@beck.net"
            ]
        },
        {
            "First Name": "Heather",
            "Email": [
                "heatherwheeler@peterson-delgado.com"
            ]
        },
        {
            "First Name": "Jason",
            "Email": [
                "jasongriffin@wilkinson.com",
                "jpeterson11@williams.com"
            ]
        },
        {
            "First Name": "Jennifer",
            "Email": [
                "jenniferw20@morrison-patton.com"
            ]
        },
        {
            "First Name": "Jesse",
            "Email": [
                "jessef88@stewart.com"
            ]
        },
        {
            "First Name": "Joshua",
            "Email": [
                "jhooper@bowers.com"
            ]
        },
        {
            "First Name": "Kathy",
            "Email": [
                "kathyb@le.org"
            ]
        },
        {
            "First Name": "Kristen",
            "Email": [
                "kwright@odonnell.com"
            ]
        },
        {
            "First Name": "Laura",
            "Email": [
                "lauras@hurley.com"
            ]
        },
        {
            "First Name": "Lori",
            "Email": [
                "l.stevens@lopez.com"
            ]
        },
        {
            "First Name": "Luke",
            "Email": [
                "luke.vang46@palmer.com"
            ]
        },
        {
            "First Name": "Mary",
            "Email": [
                "mknox45@fletcher-rodriguez.net"
            ]
        },
        {
            "First Name": "Nicole",
            "Email": [
                "nicole.jones66@dixon.org"
            ]
        },
        {
            "First Name": "Patrick",
            "Email": [
                "pshepherd13@white-bradford.info"
            ]
        },
        {
            "First Name": "Rita",
            "Email": [
                "ritab@powell.com"
            ]
        },
        {
            "First Name": "Toni",
            "Email": [
                "tevans46@thompson.net"
            ]
        },
        {
            "First Name": "Traci",
            "Email": [
                "thamilton76@smith.net"
            ]
        },
        {
            "First Name": "Tyler",
            "Email": [
                "t.gonzalez@washington.com"
            ]
        },
        {
            "First Name": "Walter",
            "Email": [
                "waltermanning@freeman.com"
            ]
        },
        {
            "First Name": "Yvonne",
            "Email": [
                "y.ho@johnson.info"
            ]
        }
    ]
    actual_records = client.get(f'/api/db/v0/queries/{query_id}/records/').json()['results']
    assert sorted(actual_records, key=lambda x: x['First Name']) == expect_records<|MERGE_RESOLUTION|>--- conflicted
+++ resolved
@@ -233,11 +233,7 @@
     assert sorted(actual_records, key=lambda x: x['Checkout Month']) == expect_records
 
 
-<<<<<<< HEAD
-def test_max_aggregation(library_ma_tables, get_uid, client):
-=======
 def test_median_aggregation(library_ma_tables, get_uid, client):
->>>>>>> 162bea24
     _ = library_ma_tables
     checkouts = {
         t["name"]: t for t in client.get("/api/db/v0/tables/").json()["results"]
@@ -254,11 +250,7 @@
         ],
         "display_names": {
             "Checkout Month": "Month",
-<<<<<<< HEAD
-            "Max": "Max of patron",
-=======
             "Median": "Median of patron",
->>>>>>> 162bea24
         },
         "display_options": {
             "Checkout Time": {
@@ -281,13 +273,8 @@
                     "aggregation_expressions": [
                         {
                             "input_alias": "Patron",
-<<<<<<< HEAD
-                            "output_alias": "Max",
-                            "function": "max",
-=======
                             "output_alias": "Median",
                             "function": "median",
->>>>>>> 162bea24
                         }
                     ]
                 },
@@ -299,24 +286,15 @@
     assert response.status_code == 201
     query_id = response.json()['id']
     expect_records = [
-<<<<<<< HEAD
-        {'Checkout Month': '2022-05', 'Max': 29},
-        {'Checkout Month': '2022-06', 'Max': 27},
-        {'Checkout Month': '2022-07', 'Max': 29},
-        {'Checkout Month': '2022-08', 'Max': 29},
-=======
         {'Checkout Month': '2022-05', 'Median': 18},
         {'Checkout Month': '2022-06', 'Median': 8},
         {'Checkout Month': '2022-07', 'Median': 20},
         {'Checkout Month': '2022-08', 'Median': 11},
->>>>>>> 162bea24
     ]
     actual_records = client.get(f'/api/db/v0/queries/{query_id}/records/').json()['results']
     assert sorted(actual_records, key=lambda x: x['Checkout Month']) == expect_records
 
 
-<<<<<<< HEAD
-=======
 def test_mode_aggregation(library_ma_tables, get_uid, client):
     _ = library_ma_tables
     checkouts = {
@@ -456,7 +434,6 @@
     assert sorted(actual_records, key=lambda x: x['Payment Mode']) == expect_records
 
 
->>>>>>> 162bea24
 def test_Mathesar_money_distinct_list_aggregation(library_ma_tables, get_uid, client):
     _ = library_ma_tables
     items = {
