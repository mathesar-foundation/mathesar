def _get_object_dependent_ids(dependents, object_id, type):
    return [
        int(d['obj']['id'])
        for d in dependents
        if int(d['parent_obj']['id']) == object_id
        and d['parent_obj']['type'] == type
        and 'id' in d['obj']
    ]


def _get_constraint_ids(table_constraint_results):
    return [r['id'] for r in table_constraint_results]


def test_dependents_response_attrs(library_ma_tables, client):
    items_id = library_ma_tables["Items"].id
    response = client.get(f'/api/db/v0/tables/{items_id}/dependents/')
    assert response.status_code == 200
    response_data = response.json()

    dependent_expected_attrs = ['obj', 'parent_obj']
<<<<<<< HEAD
    assert len(response_data) == 9
=======
    assert len(response_data) == 3
>>>>>>> 719d5f27
    assert all(
        [
            all(attr in dependent for attr in dependent_expected_attrs)
            for dependent in response_data
        ]
    )
    assert all(
        [
            dependent is not None
            for dependent in response_data
        ]
    )


def test_dependents_response(library_ma_tables, client):
    items_id = library_ma_tables["Items"].id
    checkouts_id = library_ma_tables["Checkouts"].id

    items_dependents = client.get(f'/api/db/v0/tables/{items_id}/dependents/').json()
    items_dependent_ids = _get_object_dependent_ids(items_dependents, items_id, 'table')

    items_constraints = client.get(f'/api/db/v0/tables/{items_id}/constraints/').json()['results']
    checkouts_constraints = client.get(f'/api/db/v0/tables/{checkouts_id}/constraints/').json()['results']

    items_constraints_ids = _get_constraint_ids(items_constraints)
    checkouts_items_fkey_id = [c['id'] for c in checkouts_constraints if "Item" in c['name']]

    assert sorted(items_dependent_ids) == sorted(items_constraints_ids + checkouts_items_fkey_id)


def test_schema_dependents(library_ma_tables, client):
    table_names = ['Authors', 'Checkouts', 'Items', 'Patrons', 'Publications', 'Publishers']
    table_ids = [library_ma_tables[name].id for name in table_names]

    schema_id = library_ma_tables['Authors'].schema.id
    schema_dependents_graph = client.get(f'/api/db/v0/schemas/{schema_id}/dependents/').json()

    schema_dependents_ids = _get_object_dependent_ids(schema_dependents_graph, schema_id, 'schema')

    assert sorted(table_ids) == sorted(schema_dependents_ids)


def test_column_dependents(library_ma_tables, client):
    patrons = library_ma_tables['Patrons']
    patronds_id_col = patrons.get_column_by_name('id')

    patrons_id_dependents_graph = client.get(f'/api/db/v0/tables/{patrons.id}/columns/{patronds_id_col.id}/dependents/').json()
    patrons_id_dependents_ids = _get_object_dependent_ids(patrons_id_dependents_graph, patrons.id, 'table column')

    checkouts = library_ma_tables['Checkouts']
    patrons_constraints = client.get(f'/api/db/v0/tables/{patrons.id}/constraints/').json()['results']
    checkouts_constraints = client.get(f'/api/db/v0/tables/{checkouts.id}/constraints/').json()['results']

    patrons_pk_id = [c['id'] for c in patrons_constraints if c['name'] == 'Patrons_pkey']
    checkouts_patrons_fk_id = [c['id'] for c in checkouts_constraints if c['name'] == 'Checkouts_Patron id_fkey']

<<<<<<< HEAD
    assert all(
        [
            oid in patrons_id_dependents_ids
            for oid in [checkouts.id] + patrons_pk_id + checkouts_patrons_fk_id
        ]
    )
=======
    assert sorted(patrons_id_dependents_ids) == sorted(patrons_pk_id + checkouts_patrons_fk_id)
>>>>>>> 719d5f27


def test_dependents_filters(library_ma_tables, client):
    publishers_id = library_ma_tables['Publishers'].id
    exclude_types = ['table constraint']
    query_params = {'exclude': exclude_types}
    publishers_dependents_graph = client.get(f'/api/db/v0/tables/{publishers_id}/dependents/', data=query_params).json()

    dependents_types = [dependent['obj']['type'] for dependent in publishers_dependents_graph]

    assert all(
        [
            type not in dependents_types for type in exclude_types
        ]
    )<|MERGE_RESOLUTION|>--- conflicted
+++ resolved
@@ -19,11 +19,7 @@
     response_data = response.json()
 
     dependent_expected_attrs = ['obj', 'parent_obj']
-<<<<<<< HEAD
-    assert len(response_data) == 9
-=======
-    assert len(response_data) == 3
->>>>>>> 719d5f27
+    assert len(response_data) == 5
     assert all(
         [
             all(attr in dependent for attr in dependent_expected_attrs)
@@ -80,16 +76,12 @@
     patrons_pk_id = [c['id'] for c in patrons_constraints if c['name'] == 'Patrons_pkey']
     checkouts_patrons_fk_id = [c['id'] for c in checkouts_constraints if c['name'] == 'Checkouts_Patron id_fkey']
 
-<<<<<<< HEAD
     assert all(
         [
             oid in patrons_id_dependents_ids
             for oid in [checkouts.id] + patrons_pk_id + checkouts_patrons_fk_id
         ]
     )
-=======
-    assert sorted(patrons_id_dependents_ids) == sorted(patrons_pk_id + checkouts_patrons_fk_id)
->>>>>>> 719d5f27
 
 
 def test_dependents_filters(library_ma_tables, client):
