--- conflicted
+++ resolved
@@ -4,44 +4,16 @@
 
 import pytest
 
-from db.constraints.base import ForeignKeyConstraint, UniqueConstraint
-
 from mathesar.api.utils import follows_json_number_spec
 from sqlalchemy_filters.exceptions import BadSortFormat, SortFieldNotFound
 
 from db.functions.exceptions import UnknownDBFunctionID
 from db.records.exceptions import BadGroupFormat, GroupFieldNotFound
 from db.records.operations.group import GroupBy
-<<<<<<< HEAD
-from mathesar.models.base import db_get_records, Table, Column
-=======
 from mathesar.models.base import db_get_records_with_default_order
->>>>>>> f704629a
 from mathesar.models import base as models_base
 from mathesar.functions.operations.convert import rewrite_db_function_spec_column_ids_to_names
 from mathesar.api.exceptions.error_codes import ErrorCodes
-
-
-def _test_preview_response(preview_response, referent_table, referent_column, referred_value):
-    expected_preview_obj = next(
-        (
-            preview
-            for preview in preview_response
-            if preview['table'] == referent_table.id
-        ),
-        None
-    )
-    assert expected_preview_obj is not None
-    expected_preview_records = expected_preview_obj['data']
-    assert str(referent_column.id) in expected_preview_records[0]
-    expected_preview = next(
-        (
-            data for data in expected_preview_records
-            if data[str(referent_column.id)] == referred_value
-        ),
-        None
-    )
-    assert expected_preview is not None
 
 
 def test_record_list(create_patents_table, client):
@@ -109,84 +81,6 @@
     assert response_data["results"][0][str(column.id)] == value
 
 
-def test_foreign_key_record_api_all_column_previews(two_foreign_key_tables, client):
-    referrer_table, referent_table = two_foreign_key_tables
-    referent_column = referent_table.get_columns_by_name(["Id"])[0]
-    referrer_table_columns = referrer_table.get_columns_by_name(
-        ["Id", "Center", "Affiliated Center", "Original Patent"]
-    )
-    referrer_table_pk_column = referrer_table_columns[0]
-    referrer_column_1 = referrer_table_columns[1]
-    referrer_column_2 = referrer_table_columns[2]
-    self_referential_column = referrer_table_columns[3]
-
-    referrer_table.add_constraint(UniqueConstraint(None, referrer_table.oid, [referrer_table_pk_column.attnum]))
-    referent_table.add_constraint(UniqueConstraint(None, referent_table.oid, [referent_column.attnum]))
-    referrer_table.add_constraint(ForeignKeyConstraint(None,
-                                                       referrer_table.oid,
-                                                       [referrer_column_1.attnum],
-                                                       referent_table.oid,
-                                                       [referent_column.attnum], {}))
-    referrer_table.add_constraint(ForeignKeyConstraint(None,
-                                                       referrer_table.oid,
-                                                       [referrer_column_2.attnum],
-                                                       referent_table.oid,
-                                                       [referent_column.attnum], {}))
-    referrer_table.add_constraint(ForeignKeyConstraint(None,
-                                                       referrer_table.oid,
-                                                       [self_referential_column.attnum],
-                                                       referrer_table.oid,
-                                                       [referrer_table_pk_column.attnum], {}))
-    response = client.get(f'/api/db/v0/tables/{referrer_table.id}/records/', data={'fk_previews': 'all'})
-    response_data = response.json()
-    results = response_data['results']
-    column1_referred_value = results[0][str(referrer_column_1.id)]
-    self_referred_column_referred_value = results[1][str(self_referential_column.id)]
-    preview_response = response_data['previews']
-    _test_preview_response(preview_response, referent_table, referent_column, column1_referred_value)
-    _test_preview_response(preview_response, referrer_table, referrer_table_pk_column, self_referred_column_referred_value)
-
-
-def test_foreign_key_record_api_auto_column_previews(two_foreign_key_tables, client):
-    referrer_table, referent_table = two_foreign_key_tables
-    referent_column = referent_table.get_columns_by_name(["Id"])[0]
-    referrer_table_columns = referrer_table.get_columns_by_name(
-        ["Id", "Center", "Affiliated Center", "Original Patent"]
-    )
-    referrer_table_column_ids = [referrer_column.id for referrer_column in referrer_table_columns]
-    Column.objects.filter(id__in=referrer_table_column_ids).update(display_options={'show_fk_preview': False})
-    referrer_table_pk = referrer_table_columns[0]
-    referrer_column_with_fk_preview = referrer_table_columns[1]
-    referrer_column_with_fk_preview.display_options = {'show_fk_preview': True}
-    referrer_column_with_fk_preview.save()
-    referrer_column_2 = referrer_table_columns[2]
-    self_referential_column = referrer_table_columns[3]
-
-    referrer_table.add_constraint(UniqueConstraint(None, referrer_table.oid, [referrer_table_pk.attnum]))
-    referent_table.add_constraint(UniqueConstraint(None, referent_table.oid, [referent_column.attnum]))
-    referrer_table.add_constraint(ForeignKeyConstraint(None,
-                                                       referrer_table.oid,
-                                                       [referrer_column_with_fk_preview.attnum],
-                                                       referent_table.oid,
-                                                       [referent_column.attnum], {}))
-    referrer_table.add_constraint(ForeignKeyConstraint(None,
-                                                       referrer_table.oid,
-                                                       [referrer_column_2.attnum],
-                                                       referent_table.oid,
-                                                       [referent_column.attnum], {}))
-    referrer_table.add_constraint(ForeignKeyConstraint(None,
-                                                       referrer_table.oid,
-                                                       [self_referential_column.attnum],
-                                                       referrer_table.oid,
-                                                       [referrer_table_pk.attnum], {}))
-    response = client.get(f'/api/db/v0/tables/{referrer_table.id}/records/', data={'fk_previews': 'auto'})
-    assert response.status_code == 200
-    response_data = response.json()
-    referred_value = '1'
-    preview_response = response_data['previews']
-    _test_preview_response(preview_response, referent_table, referent_column, referred_value)
-
-
 def test_record_list_filter(create_patents_table, client):
     table_name = 'NASA Record List Filter'
     table = create_patents_table(table_name)
