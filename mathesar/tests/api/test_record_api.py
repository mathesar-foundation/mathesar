--- conflicted
+++ resolved
@@ -4,12 +4,7 @@
 from django.core.cache import cache
 
 import pytest
-<<<<<<< HEAD
-from django.core.cache import cache
-from sqlalchemy_filters.exceptions import BadFilterFormat, BadSortFormat, FilterFieldNotFound, SortFieldNotFound
-=======
 from sqlalchemy_filters.exceptions import BadSortFormat, SortFieldNotFound
->>>>>>> 3991452d
 
 from db.functions.exceptions import UnknownDBFunctionID
 from db.records.exceptions import BadGroupFormat, GroupFieldNotFound
@@ -17,7 +12,6 @@
 from mathesar import models
 from mathesar.functions.operations.convert import rewrite_db_function_spec_column_ids_to_names
 from mathesar.api.exceptions.error_codes import ErrorCodes
-from mathesar.api.utils import get_column_name_id_bidirectional_map
 
 
 def test_record_list(create_table, client):
@@ -59,10 +53,9 @@
     response_data = response.json()
     record_data = response_data['results'][0]
     assert response_data['count'] == 1393
-    assert response_data['grouping'] is None
     assert len(response_data['results']) == 50
-    for column_id in table.columns.all().values_list('id', flat=True):
-        assert str(column_id) in record_data
+    for column_name in table.sa_column_names:
+        assert column_name in record_data
 
 
 serialization_test_list = [
@@ -73,40 +66,21 @@
 
 
 @pytest.mark.parametrize("type_, value", serialization_test_list)
-def test_record_serialization(empty_nasa_table, create_column, client, type_, value):
-    cache.clear()
+def test_record_serialization(empty_nasa_table, client, type_, value):
     col_name = "TEST COL"
-    column = create_column(empty_nasa_table, {"name": col_name, "type": type_})
+    empty_nasa_table.add_column({"name": col_name, "type": type_})
     empty_nasa_table.create_record_or_records([{col_name: value}])
+
     response = client.get(f'/api/db/v0/tables/{empty_nasa_table.id}/records/')
     response_data = response.json()
-    assert response.status_code == 200
-    assert response_data["results"][0][str(column.id)] == value
+
+    assert response.status_code == 200
+    assert response_data["results"][0][col_name] == value
 
 
 def test_record_list_filter(create_table, client):
     table_name = 'NASA Record List Filter'
     table = create_table(table_name)
-<<<<<<< HEAD
-    columns_name_id_map = get_column_name_id_bidirectional_map(table.id)
-    filter_list = [
-        {'or': [
-            {'and': [
-                {'field': columns_name_id_map['Center'], 'op': '==', 'value': 'NASA Ames Research Center'},
-                {'field': columns_name_id_map['Case Number'], 'op': '==', 'value': 'ARC-14048-1'}
-            ]},
-            {'and': [
-                {'field': columns_name_id_map['Center'], 'op': '==', 'value': 'NASA Kennedy Space Center'},
-                {'field': columns_name_id_map['Case Number'], 'op': '==', 'value': 'KSC-12871'}
-            ]}
-        ]}
-    ]
-    name_converted_filter_list = [
-        {'or': [
-            {'and': [
-                {'field': 'Center', 'op': '==', 'value': 'NASA Ames Research Center'},
-                {'field': 'Case Number', 'op': '==', 'value': 'ARC-14048-1'}
-=======
     column_names_to_ids = table.get_dj_column_name_to_id_mapping()
 
     filter = {"or": [
@@ -114,7 +88,6 @@
             {"equal": [
                 {"column_id": [column_names_to_ids["Center"]]},
                 {"literal": ["NASA Ames Research Center"]}
->>>>>>> 3991452d
             ]},
             {"equal": [
                 {"column_id": [column_names_to_ids["Case Number"]]},
@@ -146,44 +119,25 @@
     assert response_data['count'] == 2
     assert len(response_data['results']) == 2
     assert mock_get.call_args is not None
-<<<<<<< HEAD
-    assert mock_get.call_args[1]['filters'] == name_converted_filter_list
-=======
     column_ids_to_names = table.get_dj_column_id_to_name_mapping()
     processed_filter = rewrite_db_function_spec_column_ids_to_names(
         column_ids_to_names=column_ids_to_names,
         spec=filter,
     )
     assert mock_get.call_args[1]['filter'] == processed_filter
->>>>>>> 3991452d
 
 
 def test_record_list_duplicate_rows_only(create_table, client):
     table_name = 'NASA Record List Filter Duplicates'
     table = create_table(table_name)
-<<<<<<< HEAD
-    columns_name_id_map = get_column_name_id_bidirectional_map(table.id)
-    filter_list = [
-        {'field': '', 'op': 'get_duplicates', 'value': [columns_name_id_map['Patent Expiration Date']]}
-    ]
-    name_converted_filter_list = [
-        {'field': '', 'op': 'get_duplicates', 'value': ['Patent Expiration Date']}
-    ]
-    json_filter_list = json.dumps(filter_list)
-=======
 
     duplicate_only = ['Patent Expiration Date']
     json_duplicate_only = json.dumps(duplicate_only)
->>>>>>> 3991452d
 
     with patch.object(models, "db_get_records", return_value=[]) as mock_get:
         client.get(f'/api/db/v0/tables/{table.id}/records/?duplicate_only={json_duplicate_only}')
     assert mock_get.call_args is not None
-<<<<<<< HEAD
-    assert mock_get.call_args[1]['filters'] == name_converted_filter_list
-=======
     assert mock_get.call_args[1]['duplicate_only'] == duplicate_only
->>>>>>> 3991452d
 
 
 def test_filter_with_added_columns(create_table, client):
@@ -229,13 +183,6 @@
             row_values_list.append({new_column_name: row_value})
 
         table.create_record_or_records(row_values_list)
-<<<<<<< HEAD
-        columns_name_id_map = get_column_name_id_bidirectional_map(table.id)
-        for op, value, expected in operators_and_expected_values:
-            filter_list = [{'field': columns_name_id_map[new_column_name], 'op': op, 'value': value}]
-            name_converted_filter_list = [{'field': new_column_name, 'op': op, 'value': value}]
-            json_filter_list = json.dumps(filter_list)
-=======
         column_ids_to_names = table.get_dj_column_id_to_name_mapping()
 
         column_names_to_ids = table.get_dj_column_name_to_id_mapping()
@@ -244,7 +191,6 @@
         for filter_lambda, value, expected in operators_and_expected_values:
             filter = filter_lambda(new_column_id, value)
             json_filter = json.dumps(filter)
->>>>>>> 3991452d
 
             with patch.object(
                 models, "db_get_records", side_effect=models.db_get_records
@@ -261,51 +207,22 @@
             assert response_data['count'] == expected
             assert len(response_data['results']) == num_results
             assert mock_get.call_args is not None
-<<<<<<< HEAD
-            assert mock_get.call_args[1]['filters'] == name_converted_filter_list
-
-
-def test_record_list_filter_for_boolean_type(create_table, client):
-    table_name = 'NASA Record List Filter'
-    table = create_table(table_name)
-    cache.clear()
-    columns_to_add = [
-        {
-            'name': 'Published',
-            'type': 'BOOLEAN',
-            'default_value': True,
-            'row_values': {1: False, 2: False, 3: None}
-        }
-    ]
-
-    op_value_and_expected = [
-        ('ne', True, 2),
-        ('eq', False, 2),
-        ('is_null', None, 1394),
-        ('is_not_null', None, 49)
-    ]
-
-    _test_filter_with_added_columns(table, client, columns_to_add, op_value_and_expected)
-=======
             processed_filter = rewrite_db_function_spec_column_ids_to_names(
                 column_ids_to_names=column_ids_to_names,
                 spec=filter,
             )
             assert mock_get.call_args[1]['filter'] == processed_filter
->>>>>>> 3991452d
 
 
 def test_record_list_sort(create_table, client):
     table_name = 'NASA Record List Order'
     table = create_table(table_name)
-    columns_name_id_map = get_column_name_id_bidirectional_map(table.id)
+
     order_by = [
         {'field': 'Center', 'direction': 'desc'},
         {'field': 'Case Number', 'direction': 'asc'},
     ]
-
-    id_converted_order_by = [{**column, 'field': columns_name_id_map[column['field']]} for column in order_by]
-    json_order_by = json.dumps(id_converted_order_by)
+    json_order_by = json.dumps(order_by)
 
     with patch.object(
         models, "db_get_records", side_effect=models.db_get_records
@@ -466,26 +383,29 @@
 def test_null_error_record_create(create_table, client):
     table_name = 'NASA Record Create'
     table = create_table(table_name)
-    columns_name_id_map = get_column_name_id_bidirectional_map(table.id)
-    column_id = columns_name_id_map['Case Number']
+    response = client.get(
+        f"/api/db/v0/tables/{table.id}/columns/"
+    )
+    columns = response.json()['results']
+    column_index = 3
+    column_id = columns[column_index]['id']
     data = {"nullable": False}
     client.patch(
         f"/api/db/v0/tables/{table.id}/columns/{column_id}/", data=data
     )
     data = {
-        columns_name_id_map['Center']: 'NASA Example Space Center',
-        columns_name_id_map['Status']: 'Application',
-        columns_name_id_map['Case Number']: None,
-        columns_name_id_map['Patent Number']: '01234',
-        columns_name_id_map['Application SN']: '01/000,001',
-        columns_name_id_map['Title']: 'Example Patent Name',
-        columns_name_id_map['Patent Expiration Date']: ''
+        'Center': 'NASA Example Space Center',
+        'Status': 'Application',
+        'Case Number': None,
+        'Patent Number': '01234',
+        'Application SN': '01/000,001',
+        'Title': 'Example Patent Name',
+        'Patent Expiration Date': ''
     }
     response = client.post(f'/api/db/v0/tables/{table.id}/records/', data=data)
     record_data = response.json()
     assert response.status_code == 400
     assert 'null value in column "Case Number"' in record_data[0]['message']
-    assert ErrorCodes.NotNullViolation.value == record_data[0]['code']
     assert column_id == record_data[0]['detail']['column_id']
 
 
@@ -494,15 +414,11 @@
         table_name, grouping, expected_groups, create_table, client,
 ):
     table = create_table(table_name)
-    columns_name_id_map = get_column_name_id_bidirectional_map(table.id)
-
     order_by = [
-        {'field': columns_name_id_map['id'], 'direction': 'asc'},
+        {'field': 'id', 'direction': 'asc'},
     ]
     json_order_by = json.dumps(order_by)
-    group_by_columns_ids = [columns_name_id_map[column_name] for column_name in grouping['columns']]
-    ids_converted_group_by = {**grouping, 'columns': group_by_columns_ids}
-    json_grouping = json.dumps(ids_converted_group_by)
+    json_grouping = json.dumps(grouping)
     limit = 100
     query_str = f'grouping={json_grouping}&order_by={json_order_by}&limit={limit}'
 
@@ -533,14 +449,13 @@
     assert response.status_code == 200
     assert response_data['count'] == 1393
     assert len(response_data['results']) == 5
-    for column_id in table.columns.all().values_list('id', flat=True):
-        assert str(column_id) in record_data
+    for column_name in table.sa_column_names:
+        assert column_name in record_data
 
 
 def test_record_list_pagination_offset(create_table, client):
     table_name = 'NASA Record List Pagination Offset'
     table = create_table(table_name)
-    columns_id = table.columns.all().order_by('id').values_list('id', flat=True)
 
     response_1 = client.get(f'/api/db/v0/tables/{table.id}/records/?limit=5&offset=5')
     response_1_data = response_1.json()
@@ -556,10 +471,10 @@
     assert len(response_1_data['results']) == 5
     assert len(response_2_data['results']) == 5
 
-    assert record_1_data[str(columns_id[0])] != record_2_data[str(columns_id[0])]
-    assert record_1_data[str(columns_id[3])] != record_2_data[str(columns_id[3])]
-    assert record_1_data[str(columns_id[4])] != record_2_data[str(columns_id[4])]
-    assert record_1_data[str(columns_id[5])] != record_2_data[str(columns_id[5])]
+    assert record_1_data['id'] != record_2_data['id']
+    assert record_1_data['Case Number'] != record_2_data['Case Number']
+    assert record_1_data['Patent Number'] != record_2_data['Patent Number']
+    assert record_1_data['Application SN'] != record_2_data['Application SN']
 
 
 def test_record_detail(create_table, client):
@@ -573,11 +488,9 @@
     record_as_dict = record._asdict()
 
     assert response.status_code == 200
-    columns_name_id_map = get_column_name_id_bidirectional_map(table.id)
     for column_name in table.sa_column_names:
-        column_id_str = str(columns_name_id_map[column_name])
-        assert column_id_str in record_data
-        assert record_as_dict[column_name] == record_data[column_id_str]
+        assert column_name in record_data
+        assert record_as_dict[column_name] == record_data[column_name]
 
 
 def test_record_create(create_table, client):
@@ -585,27 +498,25 @@
     table = create_table(table_name)
     records = table.get_records()
     original_num_records = len(records)
-    columns_name_id_map = get_column_name_id_bidirectional_map(table.id)
+
     data = {
-        columns_name_id_map['Center']: 'NASA Example Space Center',
-        columns_name_id_map['Status']: 'Application',
-        columns_name_id_map['Case Number']: 'ESC-0000',
-        columns_name_id_map['Patent Number']: '01234',
-        columns_name_id_map['Application SN']: '01/000,001',
-        columns_name_id_map['Title']: 'Example Patent Name',
-        columns_name_id_map['Patent Expiration Date']: ''
+        'Center': 'NASA Example Space Center',
+        'Status': 'Application',
+        'Case Number': 'ESC-0000',
+        'Patent Number': '01234',
+        'Application SN': '01/000,001',
+        'Title': 'Example Patent Name',
+        'Patent Expiration Date': ''
     }
     response = client.post(f'/api/db/v0/tables/{table.id}/records/', data=data)
     record_data = response.json()
+
     assert response.status_code == 201
     assert len(table.get_records()) == original_num_records + 1
-    columns_name_id_map = get_column_name_id_bidirectional_map(table.id)
-
     for column_name in table.sa_column_names:
-        column_id_str = str(columns_name_id_map[column_name])
-        assert column_id_str in record_data
+        assert column_name in record_data
         if column_name in data:
-            assert data[column_name] == record_data[column_id_str]
+            assert data[column_name] == record_data[column_name]
 
 
 def test_record_partial_update(create_table, client):
@@ -616,25 +527,25 @@
 
     original_response = client.get(f'/api/db/v0/tables/{table.id}/records/{record_id}/')
     original_data = original_response.json()
-    columns_name_id_map = get_column_name_id_bidirectional_map(table.id)
+
     data = {
-        columns_name_id_map['Center']: 'NASA Example Space Center',
-        columns_name_id_map['Status']: 'Example',
+        'Center': 'NASA Example Space Center',
+        'Status': 'Example',
     }
     response = client.patch(f'/api/db/v0/tables/{table.id}/records/{record_id}/', data=data)
     record_data = response.json()
+
     assert response.status_code == 200
     for column_name in table.sa_column_names:
-        column_id_str = str(columns_name_id_map[column_name])
-        assert column_id_str in record_data
-        if column_id_str in data and column_name not in ['Center', 'Status']:
-            assert original_data[column_id_str] == record_data[column_id_str]
+        assert column_name in record_data
+        if column_name in data and column_name not in ['Center', 'Status']:
+            assert original_data[column_name] == record_data[column_name]
         elif column_name == 'Center':
-            assert original_data[column_id_str] != record_data[column_id_str]
-            assert record_data[column_id_str] == 'NASA Example Space Center'
+            assert original_data[column_name] != record_data[column_name]
+            assert record_data[column_name] == 'NASA Example Space Center'
         elif column_name == 'Status':
-            assert original_data[column_id_str] != record_data[column_id_str]
-            assert record_data[column_id_str] == 'Example'
+            assert original_data[column_name] != record_data[column_name]
+            assert record_data[column_name] == 'Example'
 
 
 def test_record_delete(create_table, client):
@@ -682,12 +593,7 @@
     exception = UnknownDBFunctionID
     table_name = f"NASA Record List {exception.__name__}"
     table = create_table(table_name)
-<<<<<<< HEAD
-    columns_name_id_map = get_column_name_id_bidirectional_map(table.id)
-    filter_list = json.dumps([{"field": columns_name_id_map['Center'], "op": "is_null"}])
-=======
     filter = json.dumps({"empty": [{"column_name": ["Center"]}]})
->>>>>>> 3991452d
     with patch.object(models, "db_get_records", side_effect=exception):
         response = client.get(
             f'/api/db/v0/tables/{table.id}/records/?filter={filter}'
@@ -695,20 +601,14 @@
         response_data = response.json()
     assert response.status_code == 400
     assert len(response_data) == 1
-<<<<<<< HEAD
-    assert "filters" in response_data[0]['field']
-    assert response_data[0]['code'] == ErrorCodes.UnsupportedType.value
-=======
     assert "filter" in response_data[0]['field']
->>>>>>> 3991452d
 
 
 @pytest.mark.parametrize("exception", [BadSortFormat, SortFieldNotFound])
 def test_record_list_sort_exceptions(create_table, client, exception):
     table_name = f"NASA Record List {exception.__name__}"
     table = create_table(table_name)
-    columns_name_id_map = get_column_name_id_bidirectional_map(table.id)
-    order_by = json.dumps([{"field": columns_name_id_map['id'], "direction": "desc"}])
+    order_by = json.dumps([{"field": "Center", "direction": "desc"}])
     with patch.object(models, "db_get_records", side_effect=exception):
         response = client.get(
             f'/api/db/v0/tables/{table.id}/records/?order_by={order_by}'
@@ -717,15 +617,13 @@
     assert response.status_code == 400
     assert len(response_data) == 1
     assert "order_by" in response_data[0]['field']
-    assert response_data[0]['code'] == ErrorCodes.UnsupportedType.value
 
 
 @pytest.mark.parametrize("exception", [BadGroupFormat, GroupFieldNotFound])
 def test_record_list_group_exceptions(create_table, client, exception):
     table_name = f"NASA Record List {exception.__name__}"
     table = create_table(table_name)
-    columns_name_id_map = get_column_name_id_bidirectional_map(table.id)
-    group_by = json.dumps({"columns": [columns_name_id_map['Case Number']]})
+    group_by = json.dumps({"columns": ["Center"]})
     with patch.object(models, "db_get_records", side_effect=exception):
         response = client.get(
             f'/api/db/v0/tables/{table.id}/records/?grouping={group_by}'
@@ -733,5 +631,4 @@
         response_data = response.json()
     assert response.status_code == 400
     assert len(response_data) == 1
-    assert "grouping" in response_data[0]['field']
-    assert response_data[0]['code'] == ErrorCodes.UnsupportedType.value+    assert "grouping" in response_data[0]['field']