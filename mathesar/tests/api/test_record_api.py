--- conflicted
+++ resolved
@@ -10,11 +10,7 @@
 from db.functions.exceptions import UnknownDBFunctionID
 from db.records.exceptions import BadGroupFormat, GroupFieldNotFound
 from db.records.operations.group import GroupBy
-<<<<<<< HEAD
 from mathesar.models.base import db_get_records_with_default_order
-=======
-from mathesar.models.base import db_get_records, Table
->>>>>>> 76096fd5
 from mathesar.models import base as models_base
 from mathesar.functions.operations.convert import rewrite_db_function_spec_column_ids_to_names
 from mathesar.api.exceptions.error_codes import ErrorCodes
@@ -181,7 +177,7 @@
         table.add_column({"name": new_column_name, "type": new_column_type})
         row_values_list = []
         # Get a new instance with clean cache, so that the new column is added to the _sa_column list
-        table = Table.objects.get(oid=table.oid)
+        table = models_base.Table.objects.get(oid=table.oid)
         response_data = client.get(f'/api/db/v0/tables/{table.id}/records/').json()
         existing_records = response_data['results']
 
