--- conflicted
+++ resolved
@@ -30,14 +30,17 @@
 
 
 @pytest.fixture
-<<<<<<< HEAD
 def patents_excel_data_file(patents_excel_filepath):
     with open(patents_excel_filepath, "rb") as excel_file:
         data_file = DataFile.objects.create(
             file=File(excel_file),
             created_from='file',
             base_name='patents',
-=======
+            type='excel'
+        )
+    return data_file
+
+
 def misaligned_table_excel_data_file():
     data_filepath = 'mathesar/tests/data/excel_parsing/misaligned_table.xlsx'
     with open(data_filepath, "rb") as excel_file:
@@ -45,7 +48,6 @@
             file=File(excel_file),
             created_from='file',
             base_name='missaligned_table',
->>>>>>> ca66cceb
             type='excel'
         )
     return data_file
@@ -1905,7 +1907,6 @@
         )
 
 
-<<<<<<< HEAD
 def test_create_table_using_excel_data_file(client, patents_excel_data_file, schema):
     table_name = 'patents'
     expt_name = get_expected_name(table_name, data_file=patents_excel_data_file)
@@ -1931,7 +1932,10 @@
 
     check_create_table_response(
         client, table_name, expt_name, patents_excel_data_file, schema, first_row,
-=======
+        column_names, import_target_table=None
+    )
+
+
 def test_create_table_and_normalize_excel_data_file(client, misaligned_table_excel_data_file, schema):
     table_name = 'misaligned_table'
     expt_name = get_expected_name(table_name, data_file=misaligned_table_excel_data_file)
@@ -1940,6 +1944,5 @@
 
     check_create_table_response(
         client, table_name, expt_name, misaligned_table_excel_data_file, schema, first_row,
->>>>>>> ca66cceb
         column_names, import_target_table=None
     )