--- conflicted
+++ resolved
@@ -51,15 +51,10 @@
 
 class TableSerializer(serializers.ModelSerializer):
     columns = SimpleColumnSerializer(many=True, read_only=True, source='sa_columns')
-<<<<<<< HEAD
     records_url = serializers.SerializerMethodField()
     constraints_url = serializers.SerializerMethodField()
     columns_url = serializers.SerializerMethodField()
-    name = serializers.CharField()
-=======
-    records = serializers.SerializerMethodField()
     name = serializers.CharField(required=False, allow_blank=True, default='')
->>>>>>> c26275b4
     data_files = serializers.PrimaryKeyRelatedField(
         required=False, many=True, queryset=DataFile.objects.all()
     )
