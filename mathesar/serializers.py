--- conflicted
+++ resolved
@@ -161,7 +161,6 @@
     def validate(self, data):
         if not self.partial:
             # Only perform validation on source files when we're not partial
-<<<<<<< HEAD
             source_fields = ['file', 'paste', 'url']
             present_fields = [field for field in source_fields if field in data]
             if len(present_fields) > 1:
@@ -185,12 +184,6 @@
         if content_type not in SUPPORTED_URL_CONTENT_TYPES:
             raise ValidationError(f"URL resource '{content_type}' not a valid type.")
         return url
-=======
-            if 'paste' in data and 'file' in data:
-                raise ValidationError('Paste field and file field were both specified')
-            elif 'paste' not in data and 'file' not in data:
-                raise ValidationError('Paste field or file field must be specified')
-        return data
 
 
 class ConstraintSerializer(serializers.ModelSerializer):
@@ -200,5 +193,4 @@
 
     class Meta:
         model = Constraint
-        fields = ['id', 'name', 'type', 'columns']
->>>>>>> fa6f4738
+        fields = ['id', 'name', 'type', 'columns']