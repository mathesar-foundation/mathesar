import requests

from django.urls import reverse
from rest_framework import serializers
from rest_framework.exceptions import ValidationError

from mathesar.models import Table, Schema, DataFile, Database, Constraint


SUPPORTED_URL_CONTENT_TYPES = {'text/csv', 'text/plain'}


class ModelNameField(serializers.CharField):
    """
    De-serializes the request field as a string, but serializes the response field as
    `model.name`. Required to support passing and returing a model name from the
    endpoint, while also storing the model as a related field.
    """
    def to_representation(self, value):
        return value.name


class InputValueField(serializers.CharField):
    """
    Takes in an arbitrary value. Use to emulate our column and record creation and
    update endpoints, which handle arbitrary data pulled from request.data
    """
    def to_internal_value(self, data):
        return data

    def to_representation(self, value):
        return value


class NestedTableSerializer(serializers.HyperlinkedModelSerializer):
    url = serializers.SerializerMethodField()

    class Meta:
        model = Table
        fields = ['id', 'name', 'url']

    def get_url(self, obj):
        request = self.context['request']
        return request.build_absolute_uri(reverse('table-detail', kwargs={'pk': obj.pk}))


class SchemaSerializer(serializers.HyperlinkedModelSerializer):
    tables = NestedTableSerializer(many=True, read_only=True)
    name = serializers.CharField()
    database = ModelNameField(max_length=128)

    class Meta:
        model = Schema
        fields = ['id', 'name', 'tables', 'database', 'has_dependencies']


class TypeOptionSerializer(serializers.Serializer):
    precision = serializers.IntegerField(required=False)
    scale = serializers.IntegerField(required=False)


class SimpleColumnSerializer(serializers.Serializer):
    name = serializers.CharField()
    type = serializers.CharField(source='plain_type')
    type_options = TypeOptionSerializer(required=False)


class ColumnSerializer(SimpleColumnSerializer):
    name = serializers.CharField(required=False)

    # From scratch fields
    type = serializers.CharField(source='plain_type', required=False)
    nullable = serializers.BooleanField(default=True)
    primary_key = serializers.BooleanField(default=False)

    # From duplication fields
    source_column = serializers.IntegerField(required=False, write_only=True)
    copy_source_data = serializers.BooleanField(default=True, write_only=True)
    copy_source_constraints = serializers.BooleanField(default=True, write_only=True)

    # Read only fields
    index = serializers.IntegerField(source='column_index', read_only=True)
    valid_target_types = serializers.ListField(read_only=True)
    default = InputValueField(
        source='default_value', read_only=False, default=None, allow_null=True
    )

    def validate(self, data):
        if not self.partial:
            from_scratch_required_fields = ['name', 'type']
            from_scratch_specific_fields = ['type', 'nullable', 'primary_key']
            from_dupe_required_fields = ['source_column']
            from_dupe_specific_fields = ['source_column', 'copy_source_data',
                                         'copy_source_constraints']

            # Note that we run validation on self.initial_data, as `data` has defaults
            # filled in for fields that weren't specified by the request
            from_scratch_required_all = all([
                f in self.initial_data for f in from_scratch_required_fields
            ])
            from_scratch_specific_in = [
                f for f in from_scratch_specific_fields if f in self.initial_data
            ]
            from_dupe_required_all = all([
                f in self.initial_data for f in from_dupe_required_fields
            ])
            from_dupe_specific_in = [
                f for f in from_dupe_specific_fields if f in self.initial_data
            ]

            if len(from_dupe_specific_in) and len(from_scratch_specific_in):
                raise ValidationError(
                    f'{from_scratch_specific_in} cannot be passed in if '
                    f'{from_dupe_specific_in} has also been passed in.'
                )
            elif not from_dupe_required_all and not from_scratch_required_all:
                # We default to from scratch required fields if no fields are passed
                if len(from_dupe_specific_in) and not len(from_scratch_specific_in):
                    required_fields = from_dupe_required_fields
                else:
                    required_fields = from_scratch_required_fields
                raise ValidationError({
                    f: ['This field is required.']
                    for f in required_fields
                    if f not in self.initial_data
                })
        return data


class TableSerializer(serializers.ModelSerializer):
    columns = SimpleColumnSerializer(many=True, read_only=True, source='sa_columns')
    records_url = serializers.SerializerMethodField()
    constraints_url = serializers.SerializerMethodField()
    columns_url = serializers.SerializerMethodField()
    type_suggestions_url = serializers.SerializerMethodField()
    previews_url = serializers.SerializerMethodField()
    name = serializers.CharField(required=False, allow_blank=True, default='')
    data_files = serializers.PrimaryKeyRelatedField(
        required=False, many=True, queryset=DataFile.objects.all()
    )
    num_primary_keys = serializers.IntegerField(required=True)

    class Meta:
        model = Table
        fields = ['id', 'name', 'schema', 'created_at', 'updated_at', 'import_verified',
<<<<<<< HEAD
                  'columns', 'records_url', 'constraints_url', 'columns_url', 'data_files', 'has_dependencies',
                  'num_primary_keys']
=======
                  'columns', 'records_url', 'constraints_url', 'columns_url',
                  'type_suggestions_url', 'previews_url', 'data_files',
                  'has_dependencies']
>>>>>>> c495d887

    def get_records_url(self, obj):
        if isinstance(obj, Table):
            # Only get records if we are serializing an existing table
            request = self.context['request']
            return request.build_absolute_uri(reverse('table-record-list', kwargs={'table_pk': obj.pk}))
        else:
            return None

    def get_constraints_url(self, obj):
        if isinstance(obj, Table):
            # Only get constraints if we are serializing an existing table
            request = self.context['request']
            return request.build_absolute_uri(reverse('table-constraint-list', kwargs={'table_pk': obj.pk}))
        else:
            return None

    def get_columns_url(self, obj):
        if isinstance(obj, Table):
            # Only get columns if we are serializing an existing table
            request = self.context['request']
            return request.build_absolute_uri(reverse('table-column-list', kwargs={'table_pk': obj.pk}))
        else:
            return None

    def get_type_suggestions_url(self, obj):
        if isinstance(obj, Table):
            # Only get type suggestions if we are serializing an existing table
            request = self.context['request']
            return request.build_absolute_uri(reverse('table-type-suggestions', kwargs={'pk': obj.pk}))
        else:
            return None

    def get_previews_url(self, obj):
        if isinstance(obj, Table):
            # Only get previews if we are serializing an existing table
            request = self.context['request']
            return request.build_absolute_uri(reverse('table-previews', kwargs={'pk': obj.pk}))
        else:
            return None

    def validate_data_files(self, data_files):
        if data_files and len(data_files) > 1:
            raise ValidationError('Multiple data files are unsupported.')
        return data_files


class RecordSerializer(serializers.BaseSerializer):
    def to_representation(self, instance):
        return instance._asdict()


class TablePreviewSerializer(serializers.Serializer):
    name = serializers.CharField(required=False)
    columns = SimpleColumnSerializer(many=True)


class RecordListParameterSerializer(serializers.Serializer):
    filters = serializers.JSONField(required=False, default=[])
    order_by = serializers.JSONField(required=False, default=[])
    group_count_by = serializers.JSONField(required=False, default=[])


class TypeSerializer(serializers.Serializer):
    identifier = serializers.CharField()
    name = serializers.CharField()
    db_types = serializers.ListField(child=serializers.CharField())


class DatabaseSerializer(serializers.ModelSerializer):
    supported_types_url = serializers.SerializerMethodField()

    class Meta:
        model = Database
        fields = ['id', 'name', 'deleted', 'supported_types_url']
        read_only_fields = ['id', 'name', 'deleted', 'supported_types_url']

    def get_supported_types_url(self, obj):
        if isinstance(obj, Database):
            # Only get records if we are serializing an existing table
            request = self.context['request']
            return request.build_absolute_uri(reverse('database-types', kwargs={'pk': obj.pk}))
        else:
            return None


class DataFileSerializer(serializers.ModelSerializer):
    user = serializers.PrimaryKeyRelatedField(
        default=serializers.CurrentUserDefault(), read_only=True
    )
    header = serializers.BooleanField(default=True)
    paste = serializers.CharField(required=False, trim_whitespace=False)
    url = serializers.URLField(required=False)

    class Meta:
        model = DataFile
        fields = [
            'id', 'file', 'table_imported_to', 'user', 'header', 'delimiter',
            'escapechar', 'quotechar', 'paste', 'url', 'created_from'
        ]
        extra_kwargs = {
            'file': {'required': False},
            'delimiter': {'trim_whitespace': False},
            'escapechar': {'trim_whitespace': False},
            'quotechar': {'trim_whitespace': False}
        }
        # We only currently support importing to a new table, so setting a table via API is invalid.
        # User should be set automatically, not submitted via the API.
        read_only_fields = ['user', 'table_imported_to', 'created_from']
        write_only_fields = ['paste', 'url']

    def save(self, **kwargs):
        """
        Set user to current user while saving the data file.
        """
        current_user = self.fields['user'].get_default()
        if current_user.is_authenticated:
            kwargs['user'] = current_user
        return super().save(**kwargs)

    def validate(self, data):
        if not self.partial:
            # Only perform validation on source files when we're not partial
            source_fields = ['file', 'paste', 'url']
            present_fields = [field for field in source_fields if field in data]
            if len(present_fields) > 1:
                raise ValidationError(
                    f'Multiple source fields passed: {present_fields}.'
                    f' Only one of {source_fields} should be specified.'
                )
            elif len(present_fields) == 0:
                raise ValidationError(
                    f'One of {source_fields} should be specified.'
                )
        return data

    def validate_url(self, url):
        try:
            response = requests.head(url, allow_redirects=True)
        except requests.exceptions.ConnectionError:
            raise ValidationError('URL cannot be reached.')

        content_type = response.headers.get('content-type')
        if content_type not in SUPPORTED_URL_CONTENT_TYPES:
            raise ValidationError(f"URL resource '{content_type}' not a valid type.")
        return url


class ConstraintSerializer(serializers.ModelSerializer):
    name = serializers.CharField(required=False)
    type = serializers.CharField()
    columns = serializers.ListField()

    class Meta:
        model = Constraint
        fields = ['id', 'name', 'type', 'columns']<|MERGE_RESOLUTION|>--- conflicted
+++ resolved
@@ -143,14 +143,8 @@
     class Meta:
         model = Table
         fields = ['id', 'name', 'schema', 'created_at', 'updated_at', 'import_verified',
-<<<<<<< HEAD
                   'columns', 'records_url', 'constraints_url', 'columns_url', 'data_files', 'has_dependencies',
                   'num_primary_keys']
-=======
-                  'columns', 'records_url', 'constraints_url', 'columns_url',
-                  'type_suggestions_url', 'previews_url', 'data_files',
-                  'has_dependencies']
->>>>>>> c495d887
 
     def get_records_url(self, obj):
         if isinstance(obj, Table):
