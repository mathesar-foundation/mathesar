from django.conf import settings

from demo.utils import get_is_live_demo_mode

from db import engine
DEFAULT_DB = 'default'


def create_mathesar_engine(db_model):
    """Create an SQLAlchemy engine using stored credentials."""
    import logging
    logger = logging.getLogger('create_mathesar_engine')
    logger.debug('enter')
    try:
        credentials = _get_credentials_for_db_name_in_settings(db_model)
    except KeyError:
<<<<<<< HEAD
        if hasattr(settings, 'MATHESAR_LIVE_DEMO') and settings.MATHESAR_LIVE_DEMO:
            credentials = _get_credentials_for_db_name_not_in_settings(db_model)
=======
        if get_is_live_demo_mode():
            credentials = _get_credentials_for_db_name_not_in_settings(db_name)
>>>>>>> d6137f49
        else:
            raise
    return engine.create_future_engine_with_custom_types(**credentials)


def _get_credentials_for_db_name_in_settings(db_model):
    return dict(
        username=db_model.db_username,
        password=db_model.db_password,
        hostname=db_model.db_host,
        database=db_model.name,
        port=db_model.db_port,
    )


def _get_credentials_for_db_name_not_in_settings(db_model):
    return dict(
        username=db_model.db_username,
        password=db_model.db_password,
        hostname=db_model.db_host,
        database=db_model.name,
        port=db_model.db_port,
    )<|MERGE_RESOLUTION|>--- conflicted
+++ resolved
@@ -14,13 +14,8 @@
     try:
         credentials = _get_credentials_for_db_name_in_settings(db_model)
     except KeyError:
-<<<<<<< HEAD
-        if hasattr(settings, 'MATHESAR_LIVE_DEMO') and settings.MATHESAR_LIVE_DEMO:
+        if get_is_live_demo_mode():
             credentials = _get_credentials_for_db_name_not_in_settings(db_model)
-=======
-        if get_is_live_demo_mode():
-            credentials = _get_credentials_for_db_name_not_in_settings(db_name)
->>>>>>> d6137f49
         else:
             raise
     return engine.create_future_engine_with_custom_types(**credentials)
