import json

from django.conf import settings
from django.core.cache import cache


<<<<<<< HEAD
def get_manifest_data(display_language):
=======
def get_manifest_data():
>>>>>>> da201e08
    # We don't need the manifest data for local development.
    if settings.MATHESAR_MODE == 'DEVELOPMENT':
        return {}

    manifest_data = cache.get('manifest_data')
    if manifest_data is not None:
        return manifest_data

    manifest_data = {}

    with open(settings.MATHESAR_MANIFEST_LOCATION, 'r') as manifest_file:
        raw_data = json.loads(manifest_file.read())

<<<<<<< HEAD
    translations_file_path = get_translations_file_path(display_language)

=======
>>>>>>> da201e08
    module_data = raw_data['src/main.ts']
    manifest_data['module_css'] = [filename for filename in module_data['css']]
    manifest_data['module_js'] = module_data['file']
    legacy_data = raw_data['src/main-legacy.ts']
    manifest_data['legacy_polyfill_js'] = raw_data['vite/legacy-polyfills-legacy']['file']
    manifest_data['legacy_js'] = legacy_data['file']

    for locale, _ in settings.LANGUAGES or []:
        manifest_data[locale] = raw_data[f'src/i18n/{locale}/index.ts']
        manifest_data[f"{locale}-legacy"] = raw_data[f'src/i18n/{locale}/index-legacy.ts']

    # Cache data for 1 hour
    cache.set('manifest_data', manifest_data, 60 * 60)
<<<<<<< HEAD
    return manifest_data


def get_translations_file_path(display_language):
    return {
        "module": f'src/i18n/{display_language}/index.ts',
        "legacy": f'src/i18n/{display_language}/index-legacy.ts'
    }
=======
    return manifest_data
>>>>>>> da201e08
<|MERGE_RESOLUTION|>--- conflicted
+++ resolved
@@ -4,11 +4,7 @@
 from django.core.cache import cache
 
 
-<<<<<<< HEAD
-def get_manifest_data(display_language):
-=======
 def get_manifest_data():
->>>>>>> da201e08
     # We don't need the manifest data for local development.
     if settings.MATHESAR_MODE == 'DEVELOPMENT':
         return {}
@@ -22,11 +18,6 @@
     with open(settings.MATHESAR_MANIFEST_LOCATION, 'r') as manifest_file:
         raw_data = json.loads(manifest_file.read())
 
-<<<<<<< HEAD
-    translations_file_path = get_translations_file_path(display_language)
-
-=======
->>>>>>> da201e08
     module_data = raw_data['src/main.ts']
     manifest_data['module_css'] = [filename for filename in module_data['css']]
     manifest_data['module_js'] = module_data['file']
@@ -40,15 +31,4 @@
 
     # Cache data for 1 hour
     cache.set('manifest_data', manifest_data, 60 * 60)
-<<<<<<< HEAD
-    return manifest_data
-
-
-def get_translations_file_path(display_language):
-    return {
-        "module": f'src/i18n/{display_language}/index.ts',
-        "legacy": f'src/i18n/{display_language}/index-legacy.ts'
-    }
-=======
-    return manifest_data
->>>>>>> da201e08
+    return manifest_data