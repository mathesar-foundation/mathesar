--- conflicted
+++ resolved
@@ -31,7 +31,7 @@
     if errors:
         raise base_api_exceptions.GenericAPIException(errors, status_code=status.HTTP_400_BAD_REQUEST)
     try:
-        data = update_id_to_attnum(table, validated_data)
+        data = _update_id_to_attnum(table, validated_data)
         alter_table(table.name, table.oid, table.schema.name, table.schema._sa_engine, data)
         reflect_columns_from_table(table)
     # TODO: Catch more specific exceptions
@@ -52,7 +52,6 @@
     alter_schema(schema.name, schema._sa_engine, validated_data)
 
 
-<<<<<<< HEAD
 def ensure_cached_engine_ready(engine):
     """
     We must make sure that a cached engine is usable. An engine might become unusable if its
@@ -73,8 +72,9 @@
 def attempt_dumb_query(engine):
     with engine.connect() as con:
         con.execute(text('select 1 as is_alive'))
-=======
-def update_id_to_attnum(table, validated_data):
+
+
+def _update_id_to_attnum(table, validated_data):
     if 'columns' in validated_data:
         data = validated_data.get('columns')
         queryset = table.columns.all()
@@ -84,5 +84,4 @@
                 attnum = queryset.get(id=col_id).attnum
                 column_data['attnum'] = attnum
                 column_data.pop('id')
-    return validated_data
->>>>>>> a8bad826
+    return validated_data