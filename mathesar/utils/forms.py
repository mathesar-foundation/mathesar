--- conflicted
+++ resolved
@@ -3,11 +3,7 @@
 
 from django.db import transaction
 
-<<<<<<< HEAD
-from db.forms import get_info_for_table_col_cons_map
-=======
 from db.forms import get_tab_col_info_map
->>>>>>> 3a9b0e45
 from db.roles import get_current_role_from_db
 from mathesar.models.base import (
     Database, Form, FormField, ConfiguredRole, UserDatabaseRoleMap, ColumnMetaData
@@ -32,44 +28,13 @@
     return access_role
 
 
-<<<<<<< HEAD
-def get_table_oid_attnums_cons_map(form_model):
-    table_oid_attnums_map = defaultdict(list)
-    constraints_oids = []
-
-=======
 def get_table_oid_attnums_map(form_model):
     table_oid_attnums_map = defaultdict(list)
->>>>>>> 3a9b0e45
     fields = {field.key: field for field in form_model.fields.all()}
     for field in fields.values():
         if field.column_attnum:
             table_oid = field.parent_field.related_table_oid if field.parent_field else form_model.base_table_oid
             table_oid_attnums_map[table_oid].append(field.column_attnum)
-<<<<<<< HEAD
-
-        if field.related_table_oid:
-            # Ensure that the table is present even if columns are empty
-            table_oid_attnums_map[field.related_table_oid]
-
-        if field.constraint_oid:
-            constraints_oids.append(field.constraint_oid)
-
-    return {
-        "tables": table_oid_attnums_map,
-        "constraints": constraints_oids
-    }
-
-
-def get_field_table_col_cons_info_map(form_model):
-    table_oid_attnums_cons_map = get_table_oid_attnums_cons_map(form_model)
-
-    with form_model.connection as conn:
-        table_oid_attnums_cons_info_map = get_info_for_table_col_cons_map(table_oid_attnums_cons_map, conn)
-
-    for oid, table_data in table_oid_attnums_cons_info_map["tables"].items():
-        column_attnums = table_data["columns"].keys()
-=======
         if field.related_table_oid:
             # Ensure that the table is present even if columns are empty
             table_oid_attnums_map[field.related_table_oid]
@@ -86,23 +51,14 @@
         for attn in expected_attnums:
             if str(attn) not in column_attnums:
                 table_data["columns"][str(attn)] = {"error": {"code": -31025, "message": f"Column {attn} not found"}}
->>>>>>> 3a9b0e45
         metadata_list = (
             ColumnMetaData.objects.filter(attnum__in=column_attnums, table_oid=oid, database=form_model.database)
         )
         for meta in metadata_list:
-<<<<<<< HEAD
-            col_info = table_data["columns"].get(meta.attnum)
-            if col_info:
-                col_info["metadata"] = ColumnMetaDataBlob.from_model(meta)
-
-    return table_oid_attnums_cons_info_map
-=======
             col_info = table_data["columns"].get(str(meta.attnum))
             if col_info:
                 col_info["metadata"] = ColumnMetaDataBlob.from_model(meta)
     return tab_col_con_info_map
->>>>>>> 3a9b0e45
 
 
 def iterate_field_defs(field_defs, parent_field_defn=None):
@@ -115,27 +71,6 @@
             fdef.get("child_fields", []),
             fdef
         )
-<<<<<<< HEAD
-
-
-def construct_form_field_model_from_defn(field_def, form_model, parent_field=None):
-    return FormField(
-        key=field_def["key"],
-        form=form_model,
-        index=field_def["index"],
-        label=field_def.get("label"),
-        help=field_def.get("help"),
-        kind=field_def["kind"],
-        column_attnum=field_def.get("column_attnum"),
-        constraint_oid=field_def.get("constraint_oid"),
-        related_table_oid=field_def.get("related_table_oid"),
-        fk_interaction_rule=field_def.get("fk_interaction_rule"),
-        parent_field=parent_field,
-        styling=field_def.get("styling"),
-        is_required=field_def.get("is_required", False),
-    )
-=======
->>>>>>> 3a9b0e45
 
 
 @transaction.atomic
@@ -160,12 +95,6 @@
         submit_button_label=form_def.get("submit_button_label")
     )
     field_instances = [
-<<<<<<< HEAD
-        construct_form_field_model_from_defn(
-            field_def,
-            form_model,
-            None
-=======
         FormField(
             key=field_def["key"],
             form=form_model,
@@ -179,7 +108,6 @@
             parent_field=None,
             styling=field_def.get("styling"),
             is_required=field_def.get("is_required", False),
->>>>>>> 3a9b0e45
         ) for field_def, _parent in iterate_field_defs(form_def["fields"])
     ]
     created_fields = FormField.objects.bulk_create(field_instances)
@@ -192,16 +120,6 @@
             update_field_instances.append(created_field)
     if update_field_instances:
         FormField.objects.bulk_update(update_field_instances, ["parent_field"])
-<<<<<<< HEAD
-    field_col_info_map = get_field_table_col_cons_info_map(form_model)
-    return form_model, field_col_info_map
-
-
-def get_form(form_id):
-    form_model = Form.objects.get(id=form_id)
-    field_col_info_map = get_field_table_col_cons_info_map(form_model)
-    return form_model, field_col_info_map
-=======
     return form_model
 
 
@@ -214,7 +132,6 @@
     form_model = Form.objects.get(token=form_token)
     if form_model:
         return get_field_tab_col_info_map(form_model)
->>>>>>> 3a9b0e45
 
 
 def list_forms(database_id, schema_oid):
