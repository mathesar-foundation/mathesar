from typing import Any

from django.contrib.auth.models import User
from django.core.cache import cache
from django.db import models
from django.db.models import JSONField
from django.utils.functional import cached_property
from django.core.exceptions import ValidationError

from db.columns import utils as column_utils
from db.columns.operations.create import create_column, duplicate_column
from db.columns.operations.alter import alter_column
from db.columns.operations.drop import drop_column
from db.columns.operations.select import get_column_name_from_attnum
from db.constraints.operations.create import create_unique_constraint
from db.constraints.operations.drop import drop_constraint
from db.constraints.operations.select import get_constraint_oid_by_name_and_table_oid, get_constraint_from_oid
from db.constraints import utils as constraint_utils
from db.records.operations.delete import delete_record
from db.records.operations.insert import insert_record_or_records
from db.records.operations.select import get_column_cast_records, get_count, get_record
from db.records.operations.select import get_records as db_get_records
from db.records.operations.update import update_record
from db.schemas.operations.drop import drop_schema
from db.schemas import utils as schema_utils
from db.tables import utils as table_utils
from db.tables.operations.drop import drop_table
from db.tables.operations.select import reflect_table_from_oid
from mathesar import reflection
from mathesar.utils import models as model_utils
from mathesar.database.base import create_mathesar_engine
from mathesar.database.types import get_types


NAME_CACHE_INTERVAL = 60 * 5


class BaseModel(models.Model):
    created_at = models.DateTimeField(auto_now_add=True)
    updated_at = models.DateTimeField(auto_now=True)

    class Meta:
        abstract = True


class DatabaseObjectManager(models.Manager):
    def get_queryset(self):
        reflection.reflect_db_objects()
        return super().get_queryset()


class ReflectionManagerMixin(models.Model):
    """
    Used to reflect objects that exists on the user database but does not have a equivalent mathesar reference object.
    """
    # The default manager, current_objects, does not reflect database objects.
    # This saves us from having to deal with Django trying to automatically reflect db
    # objects in the background when we might not expect it.
    current_objects = models.Manager()
    objects = DatabaseObjectManager()

    class Meta:
        abstract = True

    def __str__(self):
        return f"{self.__class__.__name__}"


class DatabaseObject(ReflectionManagerMixin, BaseModel):
    """
    Objects that can be referenced using a database identifier
    """
    oid = models.IntegerField()

    class Meta:
        abstract = True

    def __str__(self):
        return f"{self.__class__.__name__}: {self.oid}"


# TODO: Replace with a proper form of caching
# See: https://github.com/centerofci/mathesar/issues/280
_engines = {}


class Database(ReflectionManagerMixin, BaseModel):
    current_objects = models.Manager()
    objects = DatabaseObjectManager()
    name = models.CharField(max_length=128, unique=True)
    deleted = models.BooleanField(blank=True, default=False)

    @property
    def _sa_engine(self):
        global _engines
        # We're caching this since the engine is used frequently.
        if self.name not in _engines:
            _engines[self.name] = create_mathesar_engine(self.name)
        return _engines[self.name]

    @property
    def supported_types(self):
        supported_types = []
        available_types = get_types(self._sa_engine)
        for index, available_type in enumerate(available_types):
            db_types = available_type['db_types']
            db_type_list = [key for key in db_types.keys()]
            if db_type_list:
                # Remove SQLAlchemy implementation info.
                available_type['db_types'] = db_type_list
                supported_types.append(available_type)
        return supported_types


class Schema(DatabaseObject):
    database = models.ForeignKey('Database', on_delete=models.CASCADE,
                                 related_name='schemas')

    class Meta:
        constraints = [
            models.UniqueConstraint(fields=["oid", "database"], name="unique_schema")
        ]

    @property
    def _sa_engine(self):
        return self.database._sa_engine

    @cached_property
    def name(self):
        cache_key = f"{self.database.name}_schema_name_{self.oid}"
        try:
            schema_name = cache.get(cache_key)
            if schema_name is None:
                schema_name = schema_utils.get_schema_name_from_oid(
                    self.oid, self._sa_engine
                )
                cache.set(cache_key, schema_name, NAME_CACHE_INTERVAL)
            return schema_name
        # We catch this error, since it lets us decouple the cadence of
        # overall DB reflection from the cadence of cache expiration for
        # schema names.  Also, it makes it obvious when the DB layer has
        # been altered, as opposed to other reasons for a 404 when
        # requesting a schema.
        except TypeError:
            return 'MISSING'

    # TODO: This should check for dependencies once the depdency endpoint is implemeted
    @property
    def has_dependencies(self):
        return True

    def update_sa_schema(self, update_params):
        return model_utils.update_sa_schema(self, update_params)

    def delete_sa_schema(self):
        return drop_schema(self.name, self._sa_engine, cascade=True)

    def clear_name_cache(self):
        cache_key = f"{self.database.name}_schema_name_{self.oid}"
        cache.delete(cache_key)


class Table(DatabaseObject):
    # These are fields whose source of truth is in the model
    MODEL_FIELDS = ['import_verified']

    schema = models.ForeignKey('Schema', on_delete=models.CASCADE,
                               related_name='tables')
    import_verified = models.BooleanField(blank=True, null=True)

    def validate_unique(self, exclude=None):
        # Ensure oid is unique on db level
        if Table.current_objects.filter(
            oid=self.oid, schema__database=self.schema.database
        ).exists():
            raise ValidationError("Table OID is not unique")
        super().validate_unique(exclude=exclude)

    def save(self, *args, **kwargs):
        if self._state.adding:
            self.validate_unique()
        super().save(*args, **kwargs)

    @cached_property
    def _sa_table(self):
        try:
            table = reflect_table_from_oid(
                self.oid, self.schema._sa_engine,
            )
        # We catch these errors, since it lets us decouple the cadence of
        # overall DB reflection from the cadence of cache expiration for
        # table names.  Also, it makes it obvious when the DB layer has
        # been altered, as opposed to other reasons for a 404 when
        # requesting a table.
        except (TypeError, IndexError):
            table = table_utils.get_empty_table("MISSING")
        return table

    @cached_property
    def _enriched_column_sa_table(self):
        return column_utils.get_enriched_column_table(
            self._sa_table, engine=self.schema._sa_engine,
        )

    @cached_property
    def name(self):
        return self._sa_table.name

    @cached_property
    def sa_columns(self):
        return self._enriched_column_sa_table.columns

    @property
    def sa_constraints(self):
        return self._sa_table.constraints

    @property
    def sa_column_names(self):
        return self.sa_columns.keys()

    # TODO: This should check for dependencies once the depdency endpoint is implemeted
    @property
    def has_dependencies(self):
        return True

    def add_column(self, column_data):
        return create_column(
            self.schema._sa_engine,
            self.oid,
            column_data,
        )

    def alter_column(self, column_index, column_data):
        return alter_column(
            self.schema._sa_engine,
            self.oid,
            column_index,
            column_data,
        )

    def drop_column(self, column_index):
        drop_column(
            self.oid,
            column_index,
            self.schema._sa_engine,
        )

    def duplicate_column(self, column_index, copy_data, copy_constraints, name=None):
        return duplicate_column(
            self.oid,
            column_index,
            self.schema._sa_engine,
            new_column_name=name,
            copy_data=copy_data,
            copy_constraints=copy_constraints,
        )

    def get_preview(self, column_definitions):
        return get_column_cast_records(
            self.schema._sa_engine, self._sa_table, column_definitions
        )

    @property
    def sa_all_records(self):
        return db_get_records(self._sa_table, self.schema._sa_engine)

    def sa_num_records(self, filters=[]):
        return get_count(self._sa_table, self.schema._sa_engine, filters=filters)

    def update_sa_table(self, update_params):
        return model_utils.update_sa_table(self, update_params)

    def delete_sa_table(self):
        return drop_table(self.name, self.schema.name, self.schema._sa_engine, cascade=True)

    def get_record(self, id_value):
        return get_record(self._sa_table, self.schema._sa_engine, id_value)

<<<<<<< HEAD
    def get_records(self, limit=None, offset=None, filters=None, order_by=[], duplicate_only=None):
        return get_records(
=======
    def get_records(self, limit=None, offset=None, filters=[], order_by=[], group_by=None):
        return db_get_records(
>>>>>>> cfb1b5ea
            self._sa_table,
            self.schema._sa_engine,
            limit,
            offset,
            filters=filters,
            order_by=order_by,
<<<<<<< HEAD
            duplicate_only=duplicate_only,
        )

    def get_group_counts(self, group_by, limit=None, offset=None, filters=[], order_by=[]):
        return get_group_counts(
            self._sa_table,
            self.schema._sa_engine,
            group_by,
            limit,
            offset,
            filters=filters,
            order_by=order_by
=======
            group_by=group_by
>>>>>>> cfb1b5ea
        )

    def create_record_or_records(self, record_data):
        return insert_record_or_records(self._sa_table, self.schema._sa_engine, record_data)

    def update_record(self, id_value, record_data):
        return update_record(self._sa_table, self.schema._sa_engine, id_value, record_data)

    def delete_record(self, id_value):
        return delete_record(self._sa_table, self.schema._sa_engine, id_value)

    def add_constraint(self, constraint_type, columns, name=None):
        if constraint_type != constraint_utils.ConstraintType.UNIQUE.value:
            raise ValueError('Only creating unique constraints is currently supported.')
        create_unique_constraint(
            self.name,
            self._sa_table.schema,
            self.schema._sa_engine,
            columns,
            name
        )
        try:
            # Clearing cache so that new constraint shows up.
            del self._sa_table
        except AttributeError:
            pass
        engine = self.schema.database._sa_engine
        if not name:
            name = constraint_utils.get_constraint_name(constraint_type, self.name, columns[0])
        constraint_oid = get_constraint_oid_by_name_and_table_oid(name, self.oid, engine)
        return Constraint.objects.create(oid=constraint_oid, table=self)


class Column(ReflectionManagerMixin, BaseModel):
    table = models.ForeignKey('Table', on_delete=models.CASCADE, related_name='columns')
    attnum = models.IntegerField()
    display_options = JSONField(null=True, default=None)

    def __str__(self):
        return f"{self.__class__.__name__}: {self.table_id}-{self.attnum}"

    def __getattribute__(self, name: str) -> Any:
        try:
            return super().__getattribute__(name)
        except AttributeError:
            return getattr(self._sa_column, name)

    @cached_property
    def _sa_column(self):
        return self.table.sa_columns[self.name]

    @property
    def name(self):
        return get_column_name_from_attnum(
            self.table.oid, self.attnum, self.table.schema._sa_engine
        )


class Constraint(DatabaseObject):
    table = models.ForeignKey('Table', on_delete=models.CASCADE, related_name='constraints')

    @property
    def _sa_constraint(self):
        engine = self.table.schema.database._sa_engine
        return get_constraint_from_oid(self.oid, engine, self.table._sa_table)

    @property
    def name(self):
        return self._sa_constraint.name

    @property
    def type(self):
        return constraint_utils.get_constraint_type_from_class(self._sa_constraint)

    @cached_property
    def columns(self):
        return [column.name for column in self._sa_constraint.columns]

    def drop(self):
        drop_constraint(
            self.table._sa_table.name,
            self.table._sa_table.schema,
            self.table.schema._sa_engine,
            self.name
        )
        self.delete()


class DataFile(BaseModel):
    created_from_choices = models.TextChoices("created_from", "FILE PASTE URL")

    file = models.FileField(upload_to=model_utils.user_directory_path)
    user = models.ForeignKey(User, blank=True, null=True, on_delete=models.CASCADE)
    created_from = models.CharField(max_length=128, choices=created_from_choices.choices)
    table_imported_to = models.ForeignKey(Table, related_name="data_files", blank=True,
                                          null=True, on_delete=models.SET_NULL)

    base_name = models.CharField(max_length=100)
    header = models.BooleanField(default=True)
    delimiter = models.CharField(max_length=1, default=',', blank=True)
    escapechar = models.CharField(max_length=1, blank=True)
    quotechar = models.CharField(max_length=1, default='"', blank=True)<|MERGE_RESOLUTION|>--- conflicted
+++ resolved
@@ -276,35 +276,16 @@
     def get_record(self, id_value):
         return get_record(self._sa_table, self.schema._sa_engine, id_value)
 
-<<<<<<< HEAD
-    def get_records(self, limit=None, offset=None, filters=None, order_by=[], duplicate_only=None):
-        return get_records(
-=======
-    def get_records(self, limit=None, offset=None, filters=[], order_by=[], group_by=None):
+    def get_records(self, limit=None, offset=None, filters=None, order_by=[], duplicate_only=None, group_by=None):
         return db_get_records(
->>>>>>> cfb1b5ea
             self._sa_table,
             self.schema._sa_engine,
             limit,
             offset,
             filters=filters,
             order_by=order_by,
-<<<<<<< HEAD
             duplicate_only=duplicate_only,
-        )
-
-    def get_group_counts(self, group_by, limit=None, offset=None, filters=[], order_by=[]):
-        return get_group_counts(
-            self._sa_table,
-            self.schema._sa_engine,
-            group_by,
-            limit,
-            offset,
-            filters=filters,
-            order_by=order_by
-=======
-            group_by=group_by
->>>>>>> cfb1b5ea
+            group_by=group_by,
         )
 
     def create_record_or_records(self, record_data):
