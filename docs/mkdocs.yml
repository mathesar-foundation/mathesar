site_name: Mathesar Documentation
site_url: https://docs.mathesar.org/
repo_url: https://github.com/centerofci/mathesar/
repo_name: centerofci/mathesar

theme:
  name: material
  logo: assets/images/logo.svg
  favicon: assets/images/favicon.ico
  features:
      - content.code.copy
  font:
    text: Nunito Sans
    code: Fira Code
  icon:
    repo: fontawesome/brands/github
  palette: 
    # Palette toggle for light mode
    - scheme: default
      toggle:
        icon: material/brightness-7 
        name: Switch to dark mode
    # Palette toggle for dark mode
    - scheme: slate
      toggle:
        icon: material/brightness-4
        name: Switch to light mode

extra_css:
  - stylesheets/extra.css

markdown_extensions:
  - admonition
  - attr_list
  - def_list
<<<<<<< HEAD
  - pymdownx.details
=======
  - pymdownx.highlight:
      anchor_linenums: true
      line_spans: __span
      pygments_lang_class: true
  - pymdownx.inlinehilite
  - pymdownx.snippets
>>>>>>> e9858473
  - pymdownx.superfences
  - smarty
  - tables
  - toc:
      title: On this page
      permalink: true

plugins:
  - search:
      lang: en

nav:
  - Home: index.md
  - Installation:
      - Install with Docker Compose: installation/docker-compose.md
  - Contributing:
      - Local Development Setup: contributing/local-dev.md<|MERGE_RESOLUTION|>--- conflicted
+++ resolved
@@ -33,17 +33,14 @@
   - admonition
   - attr_list
   - def_list
-<<<<<<< HEAD
-  - pymdownx.details
-=======
   - pymdownx.highlight:
       anchor_linenums: true
       line_spans: __span
       pygments_lang_class: true
   - pymdownx.inlinehilite
   - pymdownx.snippets
->>>>>>> e9858473
   - pymdownx.superfences
+  - pymdownx.details
   - smarty
   - tables
   - toc:
