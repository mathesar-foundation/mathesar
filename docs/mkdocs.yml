--- conflicted
+++ resolved
@@ -55,11 +55,8 @@
   - Home: index.md
   - Installation:
       - Install with Docker Compose: installation/docker-compose.md
-<<<<<<< HEAD
   - Product:
       - Introduction: product/introduction.md
       - Users & Access Levels: product/users.md
-=======
   - Contributing:
-      - Local Development Setup: contributing/local-dev.md
->>>>>>> 5a29286d
+      - Local Development Setup: contributing/local-dev.md