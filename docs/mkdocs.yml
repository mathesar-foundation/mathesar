--- conflicted
+++ resolved
@@ -30,12 +30,9 @@
       - Glossary: user-guide/glossary.md
   - API:
       - RPC: api/rpc.md
-<<<<<<< HEAD
+      - REST: api/rest.md
   - Test Builds:
       - '0.2.0-testing.1': releases/0.2.0-testing.1.md
-=======
-      - REST: api/rest.md
->>>>>>> fe1e672c
   - Releases:
       - '0.1.7': releases/0.1.7.md
       - '0.1.6': releases/0.1.6.md
