--- conflicted
+++ resolved
@@ -70,12 +70,9 @@
           - Install via Docker Compose: install/docker-compose/index.md
           - Under the hood: install/docker-compose/under-the-hood.md
           - Troubleshooting: install/docker-compose/troubleshooting.md
-<<<<<<< HEAD
-      - Build from source on Linux OS: install/linux-from-source.md
-=======
       - Via Docker:
           - Install via Docker: install/docker/index.md
->>>>>>> 5117e494
+      - Build from source on Linux OS: install/linux-from-source.md
       - Configure Mathesar: install/configuration.md
   - Product:
       - Introduction: product/intro.md
