--- conflicted
+++ resolved
@@ -5,16 +5,13 @@
 
 theme:
   name: material
-<<<<<<< HEAD
   logo: assets/images/logo.svg
-=======
   favicon: assets/images/favicon.ico
   features:
       - content.code.copy
   font:
     text: Nunito Sans
     code: Fira Code
->>>>>>> a317e39b
   icon:
     repo: fontawesome/brands/github
   palette: 
