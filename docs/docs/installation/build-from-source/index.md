--- conflicted
+++ resolved
@@ -31,16 +31,13 @@
 
     _(This is required for installation only and will eventually be [relaxed](https://github.com/centerofci/mathesar/issues/2871))_
 
+- [NPM](https://docs.npmjs.com/downloading-and-installing-node-js-and-npm) 14 or newer (Verify with `node --version`)
+
+    _(This is required for installation only and will eventually be [relaxed](https://github.com/centerofci/mathesar/issues/2871))_
+
 - [Caddy](https://caddyserver.com/docs/install) (Verify with `caddy version`)
 
-<<<<<<< HEAD
-        _(This is required for installation only and will eventually be [relaxed](https://github.com/centerofci/mathesar/issues/2871))_
-    - [NPM](https://docs.npmjs.com/downloading-and-installing-node-js-and-npm) 14 or newer (Verify with `node --version`)
-
-        _(This is required for installation only and will eventually be [relaxed](https://github.com/centerofci/mathesar/issues/2871))_
-=======
 - [git](https://git-scm.com/downloads) (Verify with `git --version`)
->>>>>>> 3672b25a
 
 
 ### Domain (optional)
@@ -384,11 +381,6 @@
     sudo systemctl start caddy.service && \
     sudo systemctl enable caddy.service
     ```
-1. Check the logs to verify if Caddy is running without any errors
-    
-    ```sh
-    sudo journalctl --priority=notice --unit=caddy.service
-    ```
 
 Now you can start using the Mathesar app by visiting the URL `xDOMAIN_NAMEx`
 
