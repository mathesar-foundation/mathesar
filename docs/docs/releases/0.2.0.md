# Mathesar 0.2.0 (beta)

## Summary

Version 0.2.0 is Mathesar's first **beta** release and features a brand new [access control system](#permissions), massive [performance improvements](#performance), and an important [security fix](#data-files).

<<<<<<< HEAD
**We do not support upgrading from previous versions to `0.2.0`.**

If you'd like to recover the databases you've created using previous versions of Mathesar inorder to use them with 0.2.0, see [below](#recover).
=======
!!! caution ""
    **We do not fully support upgrading from previous versions to `0.2.0`.**  For more details see [below](#upgrading).

>>>>>>> db979acc

_This page provides a comprehensive list of all changes since version 0.1.7._

## Security Fixes

### Fix unauthorized access to cached import data {:#data-files}

- **Risk**: Information disclosure
- **Severity**: Low-medium
- **Affected versions**: 0.1.0 - 0.1.7
- **Description**:

    Mathesar has a feature to import data into a new table via uploading a CSV file. During the import process, the uploaded CSV file is cached within Mathesar and never actually deleted.

    Prior to version 0.2.0, all authenticated users were able to use Mathesar's API to read the cached data for all imports which had ever been performed by any user. This could allow one authenticated user to maliciously read another user's uploaded data. (Anonymous users are not affected — they have never been able to read any cached import data.)

    From version 0.2.0 onwards, Mathesar only allows each user to read _their own_ cached import data.

    If any of your users might have imported CSV data through Mathesar which they would like to keep private from _other users within the same Mathesar installation_, then we recommend moving your Mathesar installation to 0.2.0.

- **Fixed via**: [#4157](https://github.com/mathesar-foundation/mathesar/pull/4157)

- **Work-around**:

    To mitigate an older version of Mathesar against this vulnerability _without_ upgrading, you can delete all the cached import data files with the following steps.

    ??? info "How to delete your cached import data files"
        1. Run `docker ps` to identify the name of your running Mathesar container. This is commonly named `mathesar_service` but might vary depending on how you have installed Mathesar
        1. Run `docker exec -it mathesar_service bash` to open a shell within your running Mathesar service container. (Replace "mathesar_service" with the name of your container determined above, if needed.)
        1. From within the shell, run the following command to _list_ your cached import data files.

            ```
            ls -la /code/.media/*
            ```
        1. Run the following command to _remove all_ your cached import data files:

            ```
            rm -rf /code/.media/*
            ```

    Note that after performing this work-around, subsequent imports will still be vulnerable to this bug until you upgrade to Mathesar 0.2.0.

## Improvements

### New access control system based on PostgreSQL roles and privileges {:#permissions}

We've completely redesigned Mathesar's [access controls](../user-guide/access-control.md) to leverage PostgreSQL's powerful system of roles and privileges. Each Mathesar user will now be assigned to a specific PostgreSQL role so that all their operations on the underlying database will be performed using that role.

![A screenshot of Mathesar's UI showing the "Add Collaborator" modal for a database.](/assets/releases/0.2.0/add-collaborator.png)

The new system gives Mathesar several new capabilities. You can use Mathesar to configure roles and privileges in PostgreSQL and to set granular access control at the individual schema and table level. Plus Mathesar will respect all these configurations when performed directly in PostgreSQL by database administrators outside of Mathesar. Mathesar also no longer needs a database superuser for day-to-day operations.

![A screenshot of Mathesar's UI depicting the "Roles" database settings page, where roles and their dependent child roles can be managed.](/assets/releases/0.2.0/showcase-roles.png)

![A screenshot of Mathesar's UI showing the "Permissions" modal for a table, where privleges can be granted to the different database roles.](/assets/releases/0.2.0/showcase-table-permissions.png)

[#3626](https://github.com/mathesar-foundation/mathesar/pull/3626 "Initial permissions remodel")
[#3663](https://github.com/mathesar-foundation/mathesar/pull/3663 "Implement RPC endpoint for listing roles in server")
[#3665](https://github.com/mathesar-foundation/mathesar/pull/3665 "Initial `database_setup` RPC functions")
[#3667](https://github.com/mathesar-foundation/mathesar/pull/3667 "Cast OID values to bigint in msar.get_roles")
[#3684](https://github.com/mathesar-foundation/mathesar/pull/3684 "Endpoints for servers, collaborators")
[#3685](https://github.com/mathesar-foundation/mathesar/pull/3685 "Endpoints for configured roles")
[#3689](https://github.com/mathesar-foundation/mathesar/pull/3689 "Remove existing permissions logic on the frontend")
[#3710](https://github.com/mathesar-foundation/mathesar/pull/3710 "Homepage changes for database connections")
[#3711](https://github.com/mathesar-foundation/mathesar/pull/3711 "Homepage UI")
[#3750](https://github.com/mathesar-foundation/mathesar/pull/3750 "Implement `database_privileges.list_direct` RPC endpoint.")
[#3760](https://github.com/mathesar-foundation/mathesar/pull/3760 "Implement `database_privileges.get_owner_oid_and_curr_role_db_priv` RPC endpoint")
[#3762](https://github.com/mathesar-foundation/mathesar/pull/3762 "Database page role configuration, collaborators, roles")
[#3769](https://github.com/mathesar-foundation/mathesar/pull/3769 "Implement `roles.add` RPC endpoint")
[#3781](https://github.com/mathesar-foundation/mathesar/pull/3781 "Add `database_privileges.replace_for_roles` RPC function.")
[#3786](https://github.com/mathesar-foundation/mathesar/pull/3786 "Add `schema_privileges.replace_for_roles` RPC function")
[#3789](https://github.com/mathesar-foundation/mathesar/pull/3789 "Move DB page contexts to the route level")
[#3795](https://github.com/mathesar-foundation/mathesar/pull/3795 "Add privilege information fields")
[#3810](https://github.com/mathesar-foundation/mathesar/pull/3810 "Database permissions modal - 'Share' tab")
[#3833](https://github.com/mathesar-foundation/mathesar/pull/3833 "Implement `transfer_ownership` for schemas and tables")
[#3836](https://github.com/mathesar-foundation/mathesar/pull/3836 "Implement Permissions modal -> 'Share' tab for Schemas")
[#3838](https://github.com/mathesar-foundation/mathesar/pull/3838 "Implement permissions modal for schemas and tables")
[#3840](https://github.com/mathesar-foundation/mathesar/pull/3840 "Allow setting owner at Creation")
[#3858](https://github.com/mathesar-foundation/mathesar/pull/3858 "Implement `roles.delete`, `databases.drop` & `databases.configured.disconnect` endpoints")
[#3859](https://github.com/mathesar-foundation/mathesar/pull/3859 "Implement 'Transfer ownership' tabs")
[#3861](https://github.com/mathesar-foundation/mathesar/pull/3861 "permission checks in all pages, Disconnect database option")
[#3869](https://github.com/mathesar-foundation/mathesar/pull/3869 "Bugfix `get_current_role` when only one role exists")
[#3881](https://github.com/mathesar-foundation/mathesar/pull/3881 "Grant appropriate permissions for `msar`, `__msar` and `mathesar_types` to `PUBLIC`")
[#3895](https://github.com/mathesar-foundation/mathesar/pull/3895 "Filter databases for admin and standard users")
[#3922](https://github.com/mathesar-foundation/mathesar/pull/3922 "Fix logic in `get_current_role`")
[#3931](https://github.com/mathesar-foundation/mathesar/pull/3931 "Fix quoting for role grant/revoke expressions")
[#3958](https://github.com/mathesar-foundation/mathesar/pull/3958 "Bugfix msar.set_members")
[#3966](https://github.com/mathesar-foundation/mathesar/pull/3966 "Fix missing links in cell context menu")
[#3982](https://github.com/mathesar-foundation/mathesar/pull/3982 "Fix some bugs from milestone testing-2")
[#4011](https://github.com/mathesar-foundation/mathesar/pull/4011 "Return correct permission denied exception from SQL functions")
[#4024](https://github.com/mathesar-foundation/mathesar/pull/4024 "Allow only superusers to disconnect configured DBs")
[#4082](https://github.com/mathesar-foundation/mathesar/pull/4082 "Added Table Permission Modal in Table Card Menu")
[#4104](https://github.com/mathesar-foundation/mathesar/pull/4104 "Fix confusing role field on user edit form")
[#4132](https://github.com/mathesar-foundation/mathesar/pull/4132 "Handle errors better, Show a clearer error when user is not a collaborator on a database")
[#4075](https://github.com/mathesar-foundation/mathesar/pull/4075 "Generated Identity for example datasets")

### Substantial performance improvements {:#performance}

Mathesar is now much faster! Most pages load about 5x faster, and large imports run about 50x faster.

Also, you'll no longer need to manually "sync database schema changes" to Mathesar. Now, any DDL changes will be reflected in Mathesar automatically!

To achieve these gains, we've significantly overhauled Mathesar's backend architecture, moving a large chunk of the application code into the database itself, and migrating to a new [API](../api/index.md).

<!-- TODO_SCREENSHOT: It could be neat to produce a bar chart here showing page load times across a few pages on 0.1.7 (prod) vs 0.2.0 (prod). This would take some time, but might be worth it.

Some pages in the library management schema that would demo perf improvements well:

- The record page for Author id 225 Robert Jordan
- The books table
- Importing something
 -->

[#3543](https://github.com/mathesar-foundation/mathesar/pull/3543 "Connections RPC front end")
[#3547](https://github.com/mathesar-foundation/mathesar/pull/3547 "Exception handler tests")
[#3556](https://github.com/mathesar-foundation/mathesar/pull/3556 "Add `columns.list` function")
[#3586](https://github.com/mathesar-foundation/mathesar/pull/3586 "Col delete func")
[#3588](https://github.com/mathesar-foundation/mathesar/pull/3588 "Fix SQL syntax highlighting in VS code for SQL tests")
[#3589](https://github.com/mathesar-foundation/mathesar/pull/3589 "Remove dead front end API client code to GET one schema")
[#3597](https://github.com/mathesar-foundation/mathesar/pull/3597 "Refactor list of RPC methods to test")
[#3598](https://github.com/mathesar-foundation/mathesar/pull/3598 "Implement `schemas.list` RPC method")
[#3599](https://github.com/mathesar-foundation/mathesar/pull/3599 "Implement `tables.list` rpc endpoint")
[#3608](https://github.com/mathesar-foundation/mathesar/pull/3608 "Implement `tables.delete` RPC endpoint")
[#3610](https://github.com/mathesar-foundation/mathesar/pull/3610 "Implement `schemas.delete` RPC method")
[#3612](https://github.com/mathesar-foundation/mathesar/pull/3612 "Implement `tables.get` RPC endpoint")
[#3614](https://github.com/mathesar-foundation/mathesar/pull/3614 "Implement `tables.add` RPC endpoint")
[#3615](https://github.com/mathesar-foundation/mathesar/pull/3615 "Add `columns.patch` RPC function")
[#3616](https://github.com/mathesar-foundation/mathesar/pull/3616 "Add `columns.add` RPC function")
[#3618](https://github.com/mathesar-foundation/mathesar/pull/3618 "Implement `tables.patch` RPC endpoint")
[#3620](https://github.com/mathesar-foundation/mathesar/pull/3620 "Implement `schemas.add` RPC method")
[#3623](https://github.com/mathesar-foundation/mathesar/pull/3623 "Implement `table.import` RPC endpoint")
[#3628](https://github.com/mathesar-foundation/mathesar/pull/3628 "Implement `schemas.patch` RPC method")
[#3632](https://github.com/mathesar-foundation/mathesar/pull/3632 "Wire RPC functions to new models")
[#3633](https://github.com/mathesar-foundation/mathesar/pull/3633 "Quoting refactor")
[#3635](https://github.com/mathesar-foundation/mathesar/pull/3635 "Implement `tables.get_import_preview` RPC endpoint")
[#3637](https://github.com/mathesar-foundation/mathesar/pull/3637 "Auto generate table name")
[#3641](https://github.com/mathesar-foundation/mathesar/pull/3641 "Add `columns.metadata.list` RPC function")
[#3646](https://github.com/mathesar-foundation/mathesar/pull/3646 "Implement `tables.metadata` `list` & `patch` RPC endpoint")
[#3648](https://github.com/mathesar-foundation/mathesar/pull/3648 "Use schemas RPC APIs in the front end on the database page")
[#3649](https://github.com/mathesar-foundation/mathesar/pull/3649 "Allow un-setting schema comment using NULL")
[#3650](https://github.com/mathesar-foundation/mathesar/pull/3650 "Drop old SQL function signature")
[#3651](https://github.com/mathesar-foundation/mathesar/pull/3651 "Implement tables list and delete RPC APIs")
[#3653](https://github.com/mathesar-foundation/mathesar/pull/3653 "Columns meta RPC patch")
[#3664](https://github.com/mathesar-foundation/mathesar/pull/3664 "Constraints RPC transition")
[#3666](https://github.com/mathesar-foundation/mathesar/pull/3666 "Cast OIDs to bigint before putting in JSON")
[#3669](https://github.com/mathesar-foundation/mathesar/pull/3669 "RPC implementation for `tables.list_joinable`")
[#3672](https://github.com/mathesar-foundation/mathesar/pull/3672 "Improve tables metadata")
[#3676](https://github.com/mathesar-foundation/mathesar/pull/3676 "RPC implementation for `types.list`")
[#3691](https://github.com/mathesar-foundation/mathesar/pull/3691 "Add `records.list` RPC function")
[#3694](https://github.com/mathesar-foundation/mathesar/pull/3694 "RPC transition for explorations `list` and `delete`")
[#3696](https://github.com/mathesar-foundation/mathesar/pull/3696 "Implement `explorations.run` RPC endpoint")
[#3698](https://github.com/mathesar-foundation/mathesar/pull/3698 "Fix return type error when re-defining `get_constraints_for_table` SQL function")
[#3699](https://github.com/mathesar-foundation/mathesar/pull/3699 "Fix Issues with `tables.patch` RPC method")
[#3700](https://github.com/mathesar-foundation/mathesar/pull/3700 "RPC records list filtering")
[#3702](https://github.com/mathesar-foundation/mathesar/pull/3702 "Return empty array when schema has no tables")
[#3703](https://github.com/mathesar-foundation/mathesar/pull/3703 "RPC endpoint for column info with metadata")
[#3704](https://github.com/mathesar-foundation/mathesar/pull/3704 "First steps of RPC implementation for table page")
[#3708](https://github.com/mathesar-foundation/mathesar/pull/3708 "Add `records.search` RPC function")
[#3709](https://github.com/mathesar-foundation/mathesar/pull/3709 "Wire up valid_target_type function to column lister")
[#3717](https://github.com/mathesar-foundation/mathesar/pull/3717 "Alter column metadata fields")
[#3718](https://github.com/mathesar-foundation/mathesar/pull/3718 "Add target_table_info in `tables.list_joinable's` response")
[#3721](https://github.com/mathesar-foundation/mathesar/pull/3721 "Records grouping")
[#3723](https://github.com/mathesar-foundation/mathesar/pull/3723 "Fix 'no current database' error")
[#3725](https://github.com/mathesar-foundation/mathesar/pull/3725 "Implement explorations `run_saved` & `get` RPC endpoints")
[#3728](https://github.com/mathesar-foundation/mathesar/pull/3728 "Handle new records filtering on the front end")
[#3731](https://github.com/mathesar-foundation/mathesar/pull/3731 "Implement explorations `add` & `replace` endpoint")
[#3740](https://github.com/mathesar-foundation/mathesar/pull/3740 "Add `records.get` RPC function")
[#3741](https://github.com/mathesar-foundation/mathesar/pull/3741 "Add `records.delete` RPC function")
[#3745](https://github.com/mathesar-foundation/mathesar/pull/3745 "Add `records.add` RPC function")
[#3746](https://github.com/mathesar-foundation/mathesar/pull/3746 "Adapt front end to new RPC-based joinable tables API")
[#3748](https://github.com/mathesar-foundation/mathesar/pull/3748 "Fix edge case while getting joinable tables for tables with no links")
[#3749](https://github.com/mathesar-foundation/mathesar/pull/3749 "Add `records.patch` RPC function")
[#3751](https://github.com/mathesar-foundation/mathesar/pull/3751 "Records grouping bugfix")
[#3754](https://github.com/mathesar-foundation/mathesar/pull/3754 "Records delete bugfix")
[#3755](https://github.com/mathesar-foundation/mathesar/pull/3755 "Adapt front end to new records grouping API")
[#3759](https://github.com/mathesar-foundation/mathesar/pull/3759 "Implement RPC records CRUD operations on front end")
[#3761](https://github.com/mathesar-foundation/mathesar/pull/3761 "Add simplified record summaries")
[#3767](https://github.com/mathesar-foundation/mathesar/pull/3767 "Add link-adding RPC functions")
[#3771](https://github.com/mathesar-foundation/mathesar/pull/3771 "Add `data_modeling.suggest_types` function.")
[#3782](https://github.com/mathesar-foundation/mathesar/pull/3782 "Add `schema_privileges.list_direct` RPC function")
[#3783](https://github.com/mathesar-foundation/mathesar/pull/3783 "Add `table_privileges.list_direct` RPC function")
[#3791](https://github.com/mathesar-foundation/mathesar/pull/3791 "Add `table_privileges.replace_for_roles` RPC function")
[#3796](https://github.com/mathesar-foundation/mathesar/pull/3796 "Add `roles.get_current_role` RPC function")
[#3799](https://github.com/mathesar-foundation/mathesar/pull/3799 "Reorganize namespacing")
[#3800](https://github.com/mathesar-foundation/mathesar/pull/3800 "Hard-code abstract types response in client")
[#3802](https://github.com/mathesar-foundation/mathesar/pull/3802 "Change response structure for record summary")
[#3803](https://github.com/mathesar-foundation/mathesar/pull/3803 "Implement `data_modeling.split_table` RPC functions")
[#3804](https://github.com/mathesar-foundation/mathesar/pull/3804 "Modify pkey finder to return False when no pkey exists")
[#3807](https://github.com/mathesar-foundation/mathesar/pull/3807 "Change response for `tables.add` and `tables.import`")
[#3808](https://github.com/mathesar-foundation/mathesar/pull/3808 "Add summaries to self")
[#3809](https://github.com/mathesar-foundation/mathesar/pull/3809 "Move columns SQL")
[#3811](https://github.com/mathesar-foundation/mathesar/pull/3811 "Propagate RPC record summary changes to front end")
[#3813](https://github.com/mathesar-foundation/mathesar/pull/3813 "Add `data_file_id` field to `TableMetaData`")
[#3814](https://github.com/mathesar-foundation/mathesar/pull/3814 "Implement `data_modeling.move_columns` RPC endpoint")
[#3819](https://github.com/mathesar-foundation/mathesar/pull/3819 "Get imports working again")
[#3821](https://github.com/mathesar-foundation/mathesar/pull/3821 "Implement `databases.privileges.transfer_ownership` RPC endpoint")
[#3823](https://github.com/mathesar-foundation/mathesar/pull/3823 "Implement `tables.get_with_metadata` RPC endpoint")
[#3824](https://github.com/mathesar-foundation/mathesar/pull/3824 "Use data file name as table name during import")
[#3825](https://github.com/mathesar-foundation/mathesar/pull/3825 "A couple small front end RPC changes")
[#3831](https://github.com/mathesar-foundation/mathesar/pull/3831 "Bugfix listing records from a table with self-Referential FK")
[#3832](https://github.com/mathesar-foundation/mathesar/pull/3832 "Hard-code type cast map on front end")
[#3837](https://github.com/mathesar-foundation/mathesar/pull/3837 "Alter response for schemas `add` and `patch` endpoints & implement `schemas.get`")
[#3843](https://github.com/mathesar-foundation/mathesar/pull/3843 "Propagate RPC changes to record selector")
[#3845](https://github.com/mathesar-foundation/mathesar/pull/3845 "Use RPC API for column metadata")
[#3847](https://github.com/mathesar-foundation/mathesar/pull/3847 "Propagate RPC changes to link table dialog")
[#3850](https://github.com/mathesar-foundation/mathesar/pull/3850 "Fix response for `split_table`")
[#3852](https://github.com/mathesar-foundation/mathesar/pull/3852 "Alter response for record summaries with NULL records")
[#3853](https://github.com/mathesar-foundation/mathesar/pull/3853 "Make `records.get` work with stringified PK values")
[#3855](https://github.com/mathesar-foundation/mathesar/pull/3855 "Enabling running of very simple explorations")
[#3856](https://github.com/mathesar-foundation/mathesar/pull/3856 "Get 'extract columns' and 'move columns' functionality working again")
[#3857](https://github.com/mathesar-foundation/mathesar/pull/3857 "Allow patching records via string PKs")
[#3866](https://github.com/mathesar-foundation/mathesar/pull/3866 "Implement `roles.set_members` RPC endpoint")
[#3873](https://github.com/mathesar-foundation/mathesar/pull/3873 "Deserialize transformations before creating DBQuery object")
[#3879](https://github.com/mathesar-foundation/mathesar/pull/3879 "Fix updating of table name")
[#3884](https://github.com/mathesar-foundation/mathesar/pull/3884 "Bugfix summarizations")
[#3885](https://github.com/mathesar-foundation/mathesar/pull/3885 "Fix insert for table with only ID column")
[#3892](https://github.com/mathesar-foundation/mathesar/pull/3892 "Add `schema_oid` to `Explorations` model")
[#3893](https://github.com/mathesar-foundation/mathesar/pull/3893 "Get explorations CRUD working again")
[#3894](https://github.com/mathesar-foundation/mathesar/pull/3894 "Fix broken exploration 'column added' indicators")
[#3897](https://github.com/mathesar-foundation/mathesar/pull/3897 "Reduces frontend caching, fixes a few bugs")
[#3909](https://github.com/mathesar-foundation/mathesar/pull/3909 "Fix bug when updating table twice")
[#3940](https://github.com/mathesar-foundation/mathesar/pull/3940 "Fix response of `explorations.run` for summarizations")
[#3948](https://github.com/mathesar-foundation/mathesar/pull/3948 "Fixes server errors when RPC exceptions are thrown while rendering common_data")
[#3974](https://github.com/mathesar-foundation/mathesar/pull/3974 "Refactor SQL install script")
[#3976](https://github.com/mathesar-foundation/mathesar/pull/3976 "SQL comments to index positional arguments")
[#3978](https://github.com/mathesar-foundation/mathesar/pull/3978 "Backend support for configurable record summaries")
[#3979](https://github.com/mathesar-foundation/mathesar/pull/3979 "Add tests for `exec_msar_func` python wrappers")
[#3983](https://github.com/mathesar-foundation/mathesar/pull/3983 "Drop all msar functions at start of install SQL")
[#3984](https://github.com/mathesar-foundation/mathesar/pull/3984 "Remove `types.list` RPC endpoint")
[#3987](https://github.com/mathesar-foundation/mathesar/pull/3987 "Frontend support for configurable record summaries")
[#3996](https://github.com/mathesar-foundation/mathesar/pull/3996 "Small bug fixes in record summary DB code")
[#4015](https://github.com/mathesar-foundation/mathesar/pull/4015 "Use mocked `exec_msar_func` calls for RPC tests")
[#4016](https://github.com/mathesar-foundation/mathesar/pull/4016 "Handle permissions edge cases within record summaries")
[#4021](https://github.com/mathesar-foundation/mathesar/pull/4021 "Add RPC functions to install/update SQL on configured databases")
[#4026](https://github.com/mathesar-foundation/mathesar/pull/4026 "Users RPC transition")
[#4035](https://github.com/mathesar-foundation/mathesar/pull/4035 "Docs and tests for `users.*` RPC endpoints")
[#4040](https://github.com/mathesar-foundation/mathesar/pull/4040 "Add `mathesar_rpc_method` decorator")
[#4116](https://github.com/mathesar-foundation/mathesar/pull/4116 "Add support for wide tables")
[#4123](https://github.com/mathesar-foundation/mathesar/pull/4123 "Implement UI for upgrading databases")
[#4046](https://github.com/mathesar-foundation/mathesar/pull/4046 "Fix bug on column type options form")
[#4065](https://github.com/mathesar-foundation/mathesar/pull/4065 "Execute default expr when not dynamic.")
[#4073](https://github.com/mathesar-foundation/mathesar/pull/4073 "Fix legend missing from installed schemas checkbox group")
[#4105](https://github.com/mathesar-foundation/mathesar/pull/4105 "Fix fieldset legend displaying undefined")

### Table exports

You can now use Mathesar to [export a table](../user-guide/exporting-data.md) to a CSV file. Any filters and sorting that you've applied to the table will be reflected in the exported data. And all relevant records will be included in the export, even if they are not shown on the current page within Mathesar.

![A screenshot of Mathesar's UI showing the "Export" button on a table page.](/assets/releases/0.2.0/export-button-table-view-arrow.png)

[#4090](https://github.com/mathesar-foundation/mathesar/pull/4090 "Add ability to export tables")

### More options when disconnecting a database

When disconnecting a database from Mathesar, you can now choose to remove the Mathesar schemas from the database.

![A screenshot of Mathesar's UI showing the "Disconnect Database" modal, with all options selected except "Specify a role".](/assets/releases/0.2.0/disconnect-db.png)

[#4122](https://github.com/mathesar-foundation/mathesar/pull/4122 "Function to remove Mathesar schemas and disconnect DB")
[#4136](https://github.com/mathesar-foundation/mathesar/pull/4136 "Allow disconnecting server via `databases.configured.disconnect`")
[#4124](https://github.com/mathesar-foundation/mathesar/pull/4124 "Implement new UI for disconnecting DBs")

### Small usability improvements

- Persist visibility of table inspector sections [#3997](https://github.com/mathesar-foundation/mathesar/pull/3997 "Persist visibility of table inspector sections")
- Default to case-insensitive comparison when filtering records [#4131](https://github.com/mathesar-foundation/mathesar/pull/4131 "Fix UX issue with case-sensitive filtering")
- Prevent `Enter` key from mistakenly altering filter value [#4078](https://github.com/mathesar-foundation/mathesar/pull/4078 "Disallow newlines in text filter input")
- Make the top navigation header behave more consistently [#4072](https://github.com/mathesar-foundation/mathesar/pull/4072 "Improve nav header behavior") [#4101](https://github.com/mathesar-foundation/mathesar/pull/4101 "Added empty state messages in breadcrumb selectors (Header)")
- Improve alignment of numeric fields on record page [#4077](https://github.com/mathesar-foundation/mathesar/pull/4077 "Left-align text within number inputs")
- Highlight newly-created items [#4089](https://github.com/mathesar-foundation/mathesar/pull/4089 "Improve UX when creating new items") [#4109](https://github.com/mathesar-foundation/mathesar/pull/4109 "Don't highlight databases/tables/schemas when filtering")
- Add entity type names to database and schema pages [#4107](https://github.com/mathesar-foundation/mathesar/pull/4107 "Add entity type names to database and schema pages")
- Simplify the schema page [#4112](https://github.com/mathesar-foundation/mathesar/pull/4112 "Remove tab container from the schema page")
- Improve the data explorer layout [#4115](https://github.com/mathesar-foundation/mathesar/pull/4115 "Improve data explorer UI layout")
- Show a loading spinner for tale pages [#3602](https://github.com/mathesar-foundation/mathesar/pull/3602 "Show a loading spinner for tale pages")
- Improve visual style and aesthetics [#3860](https://github.com/mathesar-foundation/mathesar/pull/3860 "UI consistency improvements") [#3962](https://github.com/mathesar-foundation/mathesar/pull/3962 "Swap Pill declarations to fix wrong colors in the Link Table dialog") [#3970](https://github.com/mathesar-foundation/mathesar/pull/3970 "Fix action buttons looking disabled") [#3998](https://github.com/mathesar-foundation/mathesar/pull/3998 "Minor visual improvements to the Table Inspector") [#4047](https://github.com/mathesar-foundation/mathesar/pull/4047 "Improve clarity of table inspector active tab")

### More sample data

Mathesar now give you the option to load several new sample data sets when connecting a database.

<!-- TODO_SCREENSHOT: "Create a New Database" modal with all boxes checked -->

[#4142](https://github.com/mathesar-foundation/mathesar/pull/4142 "Add beta dataset loaders to setup RPC functions")


### Optional (anonymous) usage reporting

To help us better understand the ways in which people are using Mathesar, we've added a new feature which periodically reports anonymous usage data about each Mathesar installation to the maintainers team. Upon installing (or upgrading to) Mathesar 0.2.0, Mathesar will give you an opportunity to opt out of usage data collection if you so choose. You can access this setting later by visiting the "Administration" > "Privacy" page within Mathesar.

This usage data will help us make Mathesar better! And it will help us demonstrate Mathesar's traction and impact to potential donors — so we encourage you to enable it.

![A screenshot of Mathesar's UI showing the "Privacy" page with a checkbox to opt out of data collection.](/assets/releases/0.2.0/usage-stats.png)

We do not collect any personal or sensitive data!

!!! info "Here is a sample of the anonymous usage data we collect:"
    ```json
    {
        "installation_id": "5f0126e9-02b0-451f-8797-6e2574b69814",
        "mathesar_version": "0.2.0",
        "user_count": 12,
        "active_user_count": 8,
        "configured_role_count": 2,
        "connected_database_count": 6,
        "connected_database_schema_count": 35,
        "connected_database_table_count": 169,
        "connected_database_record_count": 1164525,
        "exploration_count": 0
    }
    ```

[#4049](https://github.com/mathesar-foundation/mathesar/pull/4049 "Add analytics wiring")
[#4111](https://github.com/mathesar-foundation/mathesar/pull/4111 "Add analytics wiring RPC functions")
[#4126](https://github.com/mathesar-foundation/mathesar/pull/4126 "Analytics opt-in flow UI")
[#4140](https://github.com/mathesar-foundation/mathesar/pull/4140 "Add feedback uploader rpc function")
[#4141](https://github.com/mathesar-foundation/mathesar/pull/4141 "Use case feedback collection")

## Bug fixes

- Fix error when trying to reset password of other user [#3536](https://github.com/mathesar-foundation/mathesar/pull/3536 "Fix change password error")
- Handle negative numbers correctly when copying cells [#3582](https://github.com/mathesar-foundation/mathesar/pull/3582 "Handle negative numbers in TSV serialization for copy")
- Fix several subtle bugs related to selecting cells in a sheet [#3037](https://github.com/mathesar-foundation/mathesar/pull/3037 "Refactor CellSelection data structure and store") [#3968](https://github.com/mathesar-foundation/mathesar/pull/3968 "Fix browser console warnings") [#3973](https://github.com/mathesar-foundation/mathesar/pull/3973 "Fix bug when renaming exploration column")
- Fix timeout when installing Mathesar on a remote DB [#3917](https://github.com/mathesar-foundation/mathesar/pull/3917 "Fast install")
- Sort list of schemas [#4050](https://github.com/mathesar-foundation/mathesar/pull/4050 "Sort schemas in Database page and Breadcrumb selector")
- Allow users to hover over record-level error messages [#4087](https://github.com/mathesar-foundation/mathesar/pull/4087 "Added allow users to hover over record-level error messages")
- Allow scrolling on "Create Superuser" page [#4093](https://github.com/mathesar-foundation/mathesar/pull/4093 "fix: Fixed the scroll unscrollable in superuser_create page")
- Fix alignment of numbers in cells for some font families [#4097](https://github.com/mathesar-foundation/mathesar/pull/4097 "Fixed the misalignment in number text of money type cell")
- Fix 404 error from server side navigation to New User page [#4106](https://github.com/mathesar-foundation/mathesar/pull/4106 "Solved Server side navigation to New User page gives 404 error")
- Fix Save & Discard buttons always shown when viewing user [#3971](https://github.com/mathesar-foundation/mathesar/pull/3971 "Fix form state bug in Edit User")
- Improve error handling when attempting to import unsupported file types [#4028](https://github.com/mathesar-foundation/mathesar/pull/4028 "Fix error message on invalid file type import")
- Keep record selector open when double-clicking on linked record cell [#4043](https://github.com/mathesar-foundation/mathesar/pull/4043 "Allowed the record selector modal to remain open on double-clicking the selected FK cell")
- Fix redundant schema name in page titles [#4074](https://github.com/mathesar-foundation/mathesar/pull/4074 "Fix small problem with schema name in page titles")

## Documentation

### New User Guide

We've overhauled our [User Guide](../user-guide/index.md) to document all new features and more thoroughly explain the inner-workings of Mathesar. You might even learn a thing or two about PostgreSQL by reading it!

[#3910](https://github.com/mathesar-foundation/mathesar/pull/3910 "Permissions Documentation Updates")
[#3945](https://github.com/mathesar-foundation/mathesar/pull/3945 "Docs improvements for build from scratch")
[#4031](https://github.com/mathesar-foundation/mathesar/pull/4031 "Comprehensive documentation improvements")

### More in-app help

You'll also find more help within the application itself. Look for small gray help bubbles to explain concepts and provides links to more detailed information within the User Guide.

<video controls autoplay loop muted playsinline>
  <source src="/assets/releases/0.2.0/mathesar-beta-vid-tooltips.mp4" type="video/mp4">
</video>

[#4108](https://github.com/mathesar-foundation/mathesar/pull/4108 "Add more in-app help bubbles")
[#4135](https://github.com/mathesar-foundation/mathesar/pull/4135 "Resources section and donate in-app")
[#4144](https://github.com/mathesar-foundation/mathesar/pull/4144 "Fix regression in help bubble placement")
[#4121](https://github.com/mathesar-foundation/mathesar/pull/4121 "Update public schema notice")
[#4098](https://github.com/mathesar-foundation/mathesar/pull/4098 "Fix regression: Display the Welcome page when there are no databases")

### Multi-versioned documentation

Our documentation site https://docs.mathesar.org/ now features documentation for multiple Mathesar versions. See the version-switcher within the top navigation bar to read documentation for older versions of Mathesar.

[#3920](https://github.com/mathesar-foundation/mathesar/pull/3920 "Multi-versioned docs — `0.1.7` updates")
[#3967](https://github.com/mathesar-foundation/mathesar/pull/3967 "Document multi-version docs system")


## Features removed

### Sharable tables and explorations are no longer available

Back in version 0.1.3, we added support for "sharing" tables and explorations via a link that would allow anonymous users to view data. In Mathesar 0.2.0, we've removed this feature in order to speed up the development of our new PostgreSQL-based access control system. We hope to add this sharing feature back in a future release, but it will require some more design and thought in order to be compatible with the new access control system. If you were relying on this feature, we'd like to hear from you! Please [open an issue](https://github.com/mathesar-foundation/mathesar/issues/new?template=feature_request.md) to let us know.


### Mathesar's _internal_ database may no longer be SQLite

Version 0.2.0 removes support for SQLite as an [internal database](../user-guide/databases.md#internal). If you were relying on this feature, we'd like to hear from you! Please [open an issue](https://github.com/mathesar-foundation/mathesar/issues/new?template=feature_request.md) to let us know.

[#4023](https://github.com/mathesar-foundation/mathesar/pull/4023 "Remove support for sqlite")

### Mathesar's live demo is taken down

We have removed the code and infrastructure which supported Mathesar's live demo.

[#3538](https://github.com/mathesar-foundation/mathesar/pull/3538 "Remove demo code")
[#3551](https://github.com/mathesar-foundation/mathesar/pull/3551 "Remove E2E infrastructure")
[#3577](https://github.com/mathesar-foundation/mathesar/pull/3577 "Add GitHub workflow to reset demo")
[#3579](https://github.com/mathesar-foundation/mathesar/pull/3579 "Updates to GH workflow for resetting demo")
[#3580](https://github.com/mathesar-foundation/mathesar/pull/3580 "Updates to GH workflow to reset demo")
[#3581](https://github.com/mathesar-foundation/mathesar/pull/3581 "Remove the demo reset workflow")

## Maintenance

The following PRs represent work done to reduce technical debt, update dependencies, improve developer documentation, and maintain our workflows.

[#3360](https://github.com/mathesar-foundation/mathesar/pull/3360 "Add script to help resolve git merge conflicts in dict.json i18n file")
[#3535](https://github.com/mathesar-foundation/mathesar/pull/3535 "Update docs to add instructions for loading data from playground")
[#3541](https://github.com/mathesar-foundation/mathesar/pull/3541 "Remove API documentation infrastructure")
[#3544](https://github.com/mathesar-foundation/mathesar/pull/3544 "Bump dependencies")
[#3546](https://github.com/mathesar-foundation/mathesar/pull/3546 "Remove Debian build")
[#3552](https://github.com/mathesar-foundation/mathesar/pull/3552 "Sort frontend imports")
[#3558](https://github.com/mathesar-foundation/mathesar/pull/3558 "Merge pull request #3539 from mathesar-foundation/0.1.7")
[#3559](https://github.com/mathesar-foundation/mathesar/pull/3559 "Resolve merge conflict for #3558")
[#3564](https://github.com/mathesar-foundation/mathesar/pull/3564 "Remove nonsensical cast_to_email and cast_to_uri functions")
[#3567](https://github.com/mathesar-foundation/mathesar/pull/3567 "Revert #3559")
[#3568](https://github.com/mathesar-foundation/mathesar/pull/3568 "Add 0.1.7 release notes to the nav menu")
[#3569](https://github.com/mathesar-foundation/mathesar/pull/3569 "Merge pull request #3568 from mathesar-foundation/release_notes_nav")
[#3587](https://github.com/mathesar-foundation/mathesar/pull/3587 "Architectural overhaul")
[#3604](https://github.com/mathesar-foundation/mathesar/pull/3604 "Bump dependencies")
[#3643](https://github.com/mathesar-foundation/mathesar/pull/3643 "Add SQL code standard for casting OIDs to bigint")
[#3678](https://github.com/mathesar-foundation/mathesar/pull/3678 "Fix install script")
[#3695](https://github.com/mathesar-foundation/mathesar/pull/3695 "Merge breaking changes into `develop`")
[#3763](https://github.com/mathesar-foundation/mathesar/pull/3763 "Update MkDocs dependencies")
[#3918](https://github.com/mathesar-foundation/mathesar/pull/3918 "Add PostgreSQL 17 to the testing matrix")
[#3920](https://github.com/mathesar-foundation/mathesar/pull/3920 "Multi-versioned docs — `0.1.7` updates")
[#3938](https://github.com/mathesar-foundation/mathesar/pull/3938 "Use a semver library to parse our version strings on the front end")
[#3939](https://github.com/mathesar-foundation/mathesar/pull/3939 "Release 0.2.0-testing.1")
[#3943](https://github.com/mathesar-foundation/mathesar/pull/3943 "Remove GitHub action to auto-publish documentation")
[#3947](https://github.com/mathesar-foundation/mathesar/pull/3947 "Remove dead code (part 1)")
[#3949](https://github.com/mathesar-foundation/mathesar/pull/3949 "Release notes for 0.2.0-testing.1")
[#3950](https://github.com/mathesar-foundation/mathesar/pull/3950 "Merge develop into release branch.")
[#3959](https://github.com/mathesar-foundation/mathesar/pull/3959 "Merge master into testing.1 branch")
[#3961](https://github.com/mathesar-foundation/mathesar/pull/3961 "0.2.0")
[#3964](https://github.com/mathesar-foundation/mathesar/pull/3964 "Updates to 0.2.0-testing.1 release notes")
[#3972](https://github.com/mathesar-foundation/mathesar/pull/3972 "Improve front end linting")
[#3975](https://github.com/mathesar-foundation/mathesar/pull/3975 "Remove dead code 2 (the code strikes back)")
[#3981](https://github.com/mathesar-foundation/mathesar/pull/3981 "Code removal 3: clean up")
[#3985](https://github.com/mathesar-foundation/mathesar/pull/3985 "Reduce backend dependencies")
[#3988](https://github.com/mathesar-foundation/mathesar/pull/3988 "Upgrade dependencies")
[#3989](https://github.com/mathesar-foundation/mathesar/pull/3989 "Add python 13 to testing matrix")
[#3990](https://github.com/mathesar-foundation/mathesar/pull/3990 "Bump ipython from 7.34.0 to 8.10.0")
[#3991](https://github.com/mathesar-foundation/mathesar/pull/3991 "Faster CI for running backend tests")
[#3994](https://github.com/mathesar-foundation/mathesar/pull/3994 "Fix broken GitHub Sponsors link in docs")
[#3999](https://github.com/mathesar-foundation/mathesar/pull/3999 "Require all Svelte components to have a TS script block")
[#4025](https://github.com/mathesar-foundation/mathesar/pull/4025 "Add scenario testing framework, initial test")
[#4032](https://github.com/mathesar-foundation/mathesar/pull/4032 "Remove fixture util")
[#4039](https://github.com/mathesar-foundation/mathesar/pull/4039 "Added favicon icons for the page templates in base.html and added respective icons in the static folder")
[#4045](https://github.com/mathesar-foundation/mathesar/pull/4045 "Add spell-checking to MkDocs build process")
[#4060](https://github.com/mathesar-foundation/mathesar/pull/4060 "Bump django from 4.2.16 to 4.2.17")
[#4064](https://github.com/mathesar-foundation/mathesar/pull/4064 "Rename references to mathesar/mathesar-ansible to mathesar-infrastructure")
[#4076](https://github.com/mathesar-foundation/mathesar/pull/4076 "Remove TODO_BETA code comments")
[#4125](https://github.com/mathesar-foundation/mathesar/pull/4125 "Update codeql-analysis.yml to use latest codeql dependencies")
[#4133](https://github.com/mathesar-foundation/mathesar/pull/4133 "Update versions and remove unused dependency")
[#4145](https://github.com/mathesar-foundation/mathesar/pull/4145 "Reset django migrations, document upgrade")
[#3980](https://github.com/mathesar-foundation/mathesar/pull/3980 "Fix row height calculation during grouping removal")
[#4158](https://github.com/mathesar-foundation/mathesar/pull/4158 "Updates for file mathesar\_ui/src/i18n/languages/en/dict.json in ja")
[#4159](https://github.com/mathesar-foundation/mathesar/pull/4159 "Updates for file translations/en/LC\_MESSAGES/django.po in ja")
[#4165](https://github.com/mathesar-foundation/mathesar/pull/4165 "Identify i18n translate function calls made with variables instead of strings")
[#4152](https://github.com/mathesar-foundation/mathesar/pull/4152 "Release 0.2.0")
[#4170](https://github.com/mathesar-foundation/mathesar/pull/4170 "Rpc performance")

## Recover databases from a previous installation {:#recover}

Note:

- You would have to perform these steps before installing 0.2.0.
- **You will be able to recover**: the databases you've created with their schemas and tables.
- **You will not be able to recover**: [user](../user-guide/users.md) accounts, passwords, [explorations](../user-guide/data-explorer.md), and [metadata](../user-guide/metadata.md).

!!! question "When should I perform these steps?"
    - If any of your connected databases reside inside Mathesar's internal database server (_inside_ Docker containers), then you will need to perform the steps below, before installing 0.2.0.
    - If all of your connected databases reside in PostgreSQL servers _outside_ the Mathesar's Docker containers, then you could install 0.2.0 and reconnect your databases.

### For installations using Docker Compose

These instructions are for if you have a Docker compose installation (including one from the guided script).

We will assume you're using our provided `docker-compose.yml` file. If you have heavily modified it, you may need to change some details of the provided commands.

1. With your old version of Mathesar still running, log into your internal database server:

    ```bash
    # This assumes your installation DB role is mathesar
    docker exec -it mathesar_db psql -U mathesar -d mathesar_django
    ```

1. At the `psql` prompt, run:
    ```sql
    SELECT db_name,host,port FROM mathesar_database;
    ```
    - The above SQL query will provide the list of connected database names along with their hosts and port.
    - Copy and paste them in a text file somewhere. We will need them after installing 0.2.0.

1. Now run the following:

    ```sql
    -- Create a temporary database
    CREATE DATABASE mathesar_temp;

    -- Change current database to the temporary database
    \c mathesar_temp;

    -- Drop the old mathesar_django database
    DROP DATABASE mathesar_django;

    -- Create a new mathesar_django database to use with 0.2.0
    -- Set owner to whichever role you use to run Mathesar
    CREATE DATABASE mathesar_django OWNER mathesar;

    -- Change current database to the new mathesar_django database
    \c mathesar_django;

    -- Drop the temporary database
    DROP DATABASE mathesar_temp;
    ```

1. Log out with `CTRL+D`.

1. Stop Mathesar.
    ```
    docker compose -f /etc/mathesar/docker-compose.yml down
    ```

1. Rename the old docker-compose file.
    ```
    mv /etc/mathesar/docker-compose.yml /etc/mathesar/docker-compose.old.yml
    ```

1. Download the newest [docker-compose.yml](https://github.com/mathesar-foundation/mathesar/raw/{{mathesar_version}}/docker-compose.yml) file and place it within `/etc/mathesar`.

    ```
    cd /etc/mathesar
    wget https://github.com/mathesar-foundation/mathesar/raw/{{mathesar_version}}/docker-compose.yml
    ```

1. Modify it as per the [installation instructions](../administration/install-via-docker-compose.md), using values from your old `docker-compose.old.yml` file.

1. Run the command below:

    ```
    docker compose -f /etc/mathesar/docker-compose.yml up --pull always -d
    ```

1. After Mathesar starts, connect to the databases using the "Connect to an Existing Database" option on the UI.
    - Use the db_name, host, and port information from the previous database backup list to fill the form.
    - For the `mathesar_db` host, the Role Name and Password can be found from the values of `POSTGRES_USER` and `POSTGRES_PASSWORD` environment variables.
    - The values for these environment variables can be found in the `docker-compose.yml` file, or if you've customized them, in your `.env` file.
    - The default values for them are `mathesar` and `mathesar`.
    - If you have any external hosts (other than `mathesar_db`), you should probably have the postgres user and passwords with you.

### For installations done from scratch

For these instructions, you'll need to be familiar enough with your setup to log into your internal Mathesar Database.

1. Log into your `mathesar_django` database, and run:
    ```sql
    SELECT db_name,host,port FROM mathesar_database;
    ```
    - The above SQL query will provide the list of connected database names along with their hosts and port.
    - Copy and paste them in a text file somewhere. We will need them after installing 0.2.0.

1. Now, run the following:

    ```sql
    -- Create a temporary database
    CREATE DATABASE mathesar_temp;

    -- Change current database to the temporary database
    \c mathesar_temp;

    -- Drop the old mathesar_django database
    DROP DATABASE mathesar_django;

    -- Create a new mathesar_django database to use with 0.2.0
    -- Set owner to whichever role you use to run Mathesar
    CREATE DATABASE mathesar_django OWNER mathesar;

    -- Change current database to the new mathesar_django database
    \c mathesar_django;

    -- Drop the temporary database
    DROP DATABASE mathesar_temp;
    ```

1. Stop Mathesar if it's running.

1. Delete your previous Mathesar installation directory

    ```
    rm -rf xMATHESAR_INSTALLATION_DIRx
    ```

    !!! note
        Your installation directory may be different from above if you used a different directory when installing Mathesar.

1. Install Mathesar 0.2.0 using [the installation steps](...administration/install-from-scratch.md) in the same location: `xMATHESAR_INSTALLATION_DIRx`. You would not have to setup a PostgreSQL database since you already have one running.

1. After Mathesar starts, connect to the databases using the "Connect to an Existing Database" option on the UI.
    - Use the db_name from the previous database backup list to fill the Database Name in the form.
    - The Host name would be same as the value of `POSTGRES_HOST` environment variable for the databases created via Mathesar.
    - The Role Name and Password can be found from the values of `POSTGRES_USER` and `POSTGRES_PASSWORD` environment variables.
    - The values for these environment variables can be found in your `.env` file.
    - If you have any external hosts (other than the one in `POSTGRES_HOST`), you should probably have the postgres user and passwords with you.<|MERGE_RESOLUTION|>--- conflicted
+++ resolved
@@ -4,15 +4,10 @@
 
 Version 0.2.0 is Mathesar's first **beta** release and features a brand new [access control system](#permissions), massive [performance improvements](#performance), and an important [security fix](#data-files).
 
-<<<<<<< HEAD
-**We do not support upgrading from previous versions to `0.2.0`.**
-
-If you'd like to recover the databases you've created using previous versions of Mathesar inorder to use them with 0.2.0, see [below](#recover).
-=======
 !!! caution ""
-    **We do not fully support upgrading from previous versions to `0.2.0`.**  For more details see [below](#upgrading).
-
->>>>>>> db979acc
+    **We do not support upgrading from previous versions to `0.2.0`.**
+    
+    If you'd like to recover the databases you've created using previous versions of Mathesar, see [below](#recover).
 
 _This page provides a comprehensive list of all changes since version 0.1.7._
 
