--- conflicted
+++ resolved
@@ -575,17 +575,8 @@
     ```sql
     SELECT db_name,host,port FROM mathesar_database;
     ```
-<<<<<<< HEAD
     - The above SQL query will provide the list of connected database names along with their hosts and port.
     - Copy and paste them in a text file somewhere. We will need them after installing 0.2.0.
-=======
-    source ./mathesar-venv/bin/activate
-    ```
-
-1. You can skip the following if you're upgrading from versions 0.1.4 and above.
-    - If you're upgrading from versions <= 0.1.3, update your environment variables according to the [the new configuration specification](../administration/environment-variables.md#db).
-    - In particular, you must put the connection info for the internal DB into new `POSTGRES_*` variables. The `DJANGO_DATABASE_URL` variable is no longer supported.
->>>>>>> 532876e7
 
 1. Then create a temporary database:
 
