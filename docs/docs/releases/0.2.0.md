# Mathesar 0.2.0 (beta)

## Summary

Version 0.2.0 is Mathesar's first **beta** release and features a brand new [access control system](#permissions), massive [performance improvements](#performance), and an important [security fix](#data-files).

!!! caution ""
    **We do not fully support upgrading from previous versions to `0.2.0`.**  For more details see [below](#upgrading).


_This page provides a comprehensive list of all changes since version 0.1.7._

## Security Fixes

### Fix unauthorized access to cached import data {:#data-files}

- **Risk**: Information disclosure
- **Severity**: Low-medium
- **Affected versions**: 0.1.0 - 0.1.7
- **Description**:

    Mathesar has a feature to import data into a new table via uploading a CSV file. During the import process, the uploaded CSV file is cached within Mathesar and never actually deleted.

    Prior to version 0.2.0, all authenticated users were able to use Mathesar's API to read the cached data for all imports which had ever been performed by any user. This could allow one authenticated user to maliciously read another user's uploaded data. (Anonymous users are not affected — they have never been able to read any cached import data.)

    From version 0.2.0 onwards, Mathesar only allows each user to read _their own_ cached import data.

    If any of your users might have imported CSV data through Mathesar which they would like to keep private from _other users within the same Mathesar installation_, then we recommend moving your Mathesar installation to 0.2.0.

- **Fixed via**: [#4157](https://github.com/mathesar-foundation/mathesar/pull/4157)

- **Work-around**:

    To mitigate an older version of Mathesar against this vulnerability _without_ upgrading, you can delete all the cached import data files with the following steps.

    ??? info "How to delete your cached import data files"
        1. Run `docker ps` to identify the name of your running Mathesar container. This is commonly named `mathesar_service` but might vary depending on how you have installed Mathesar
        1. Run `docker exec -it mathesar_service bash` to open a shell within your running Mathesar service container. (Replace "mathesar_service" with the name of your container determined above, if needed.)
        1. From within the shell, run the following command to _list_ your cached import data files.

            ```
            ls -la /code/.media/*
            ```
        1. Run the following command to _remove all_ your cached import data files:

            ```
            rm -rf /code/.media/*
            ```

    Note that after performing this work-around, subsequent imports will still be vulnerable to this bug until you upgrade to Mathesar 0.2.0.

## Improvements

### New access control system based on PostgreSQL roles and privileges {:#permissions}

We've completely redesigned Mathesar's [access controls](../user-guide/access-control.md) to leverage PostgreSQL's powerful system of roles and privileges. Each Mathesar user will now be assigned to a specific PostgreSQL role so that all their operations on the underlying database will be performed using that role.

![A screenshot of Mathesar's UI showing the "Add Collaborator" modal for a database.](/assets/releases/0.2.0/add-collaborator.png)

The new system gives Mathesar several new capabilities. You can use Mathesar to configure roles and privileges in PostgreSQL and to set granular access control at the individual schema and table level. Plus Mathesar will respect all these configurations when performed directly in PostgreSQL by database administrators outside of Mathesar. Mathesar also no longer needs a database superuser for day-to-day operations.

![A screenshot of Mathesar's UI depicting the "Roles" database settings page, where roles and their dependent child roles can be managed.](/assets/releases/0.2.0/showcase-roles.png)

![A screenshot of Mathesar's UI showing the "Permissions" modal for a table, where privleges can be granted to the different database roles.](/assets/releases/0.2.0/showcase-table-permissions.png)

[#3626](https://github.com/mathesar-foundation/mathesar/pull/3626 "Initial permissions remodel")
[#3663](https://github.com/mathesar-foundation/mathesar/pull/3663 "Implement RPC endpoint for listing roles in server")
[#3665](https://github.com/mathesar-foundation/mathesar/pull/3665 "Initial `database_setup` RPC functions")
[#3667](https://github.com/mathesar-foundation/mathesar/pull/3667 "Cast OID values to bigint in msar.get_roles")
[#3684](https://github.com/mathesar-foundation/mathesar/pull/3684 "Endpoints for servers, collaborators")
[#3685](https://github.com/mathesar-foundation/mathesar/pull/3685 "Endpoints for configured roles")
[#3689](https://github.com/mathesar-foundation/mathesar/pull/3689 "Remove existing permissions logic on the frontend")
[#3710](https://github.com/mathesar-foundation/mathesar/pull/3710 "Homepage changes for database connections")
[#3711](https://github.com/mathesar-foundation/mathesar/pull/3711 "Homepage UI")
[#3750](https://github.com/mathesar-foundation/mathesar/pull/3750 "Implement `database_privileges.list_direct` RPC endpoint.")
[#3760](https://github.com/mathesar-foundation/mathesar/pull/3760 "Implement `database_privileges.get_owner_oid_and_curr_role_db_priv` RPC endpoint")
[#3762](https://github.com/mathesar-foundation/mathesar/pull/3762 "Database page role configuration, collaborators, roles")
[#3769](https://github.com/mathesar-foundation/mathesar/pull/3769 "Implement `roles.add` RPC endpoint")
[#3781](https://github.com/mathesar-foundation/mathesar/pull/3781 "Add `database_privileges.replace_for_roles` RPC function.")
[#3786](https://github.com/mathesar-foundation/mathesar/pull/3786 "Add `schema_privileges.replace_for_roles` RPC function")
[#3789](https://github.com/mathesar-foundation/mathesar/pull/3789 "Move DB page contexts to the route level")
[#3795](https://github.com/mathesar-foundation/mathesar/pull/3795 "Add privilege information fields")
[#3810](https://github.com/mathesar-foundation/mathesar/pull/3810 "Database permissions modal - 'Share' tab")
[#3833](https://github.com/mathesar-foundation/mathesar/pull/3833 "Implement `transfer_ownership` for schemas and tables")
[#3836](https://github.com/mathesar-foundation/mathesar/pull/3836 "Implement Permissions modal -> 'Share' tab for Schemas")
[#3838](https://github.com/mathesar-foundation/mathesar/pull/3838 "Implement permissions modal for schemas and tables")
[#3840](https://github.com/mathesar-foundation/mathesar/pull/3840 "Allow setting owner at Creation")
[#3858](https://github.com/mathesar-foundation/mathesar/pull/3858 "Implement `roles.delete`, `databases.drop` & `databases.configured.disconnect` endpoints")
[#3859](https://github.com/mathesar-foundation/mathesar/pull/3859 "Implement 'Transfer ownership' tabs")
[#3861](https://github.com/mathesar-foundation/mathesar/pull/3861 "permission checks in all pages, Disconnect database option")
[#3869](https://github.com/mathesar-foundation/mathesar/pull/3869 "Bugfix `get_current_role` when only one role exists")
[#3881](https://github.com/mathesar-foundation/mathesar/pull/3881 "Grant appropriate permissions for `msar`, `__msar` and `mathesar_types` to `PUBLIC`")
[#3895](https://github.com/mathesar-foundation/mathesar/pull/3895 "Filter databases for admin and standard users")
[#3922](https://github.com/mathesar-foundation/mathesar/pull/3922 "Fix logic in `get_current_role`")
[#3931](https://github.com/mathesar-foundation/mathesar/pull/3931 "Fix quoting for role grant/revoke expressions")
[#3958](https://github.com/mathesar-foundation/mathesar/pull/3958 "Bugfix msar.set_members")
[#3966](https://github.com/mathesar-foundation/mathesar/pull/3966 "Fix missing links in cell context menu")
[#3982](https://github.com/mathesar-foundation/mathesar/pull/3982 "Fix some bugs from milestone testing-2")
[#4011](https://github.com/mathesar-foundation/mathesar/pull/4011 "Return correct permission denied exception from SQL functions")
[#4024](https://github.com/mathesar-foundation/mathesar/pull/4024 "Allow only superusers to disconnect configured DBs")
[#4082](https://github.com/mathesar-foundation/mathesar/pull/4082 "Added Table Permission Modal in Table Card Menu")
[#4104](https://github.com/mathesar-foundation/mathesar/pull/4104 "Fix confusing role field on user edit form")
[#4132](https://github.com/mathesar-foundation/mathesar/pull/4132 "Handle errors better, Show a clearer error when user is not a collaborator on a database")
[#4075](https://github.com/mathesar-foundation/mathesar/pull/4075 "Generated Identity for example datasets")

### Substantial performance improvements {:#performance}

Mathesar is now much faster! Most pages load about 5x faster, and large imports run about 50x faster.

Also, you'll no longer need to manually "sync database schema changes" to Mathesar. Now, any DDL changes will be reflected in Mathesar automatically!

To achieve these gains, we've significantly overhauled Mathesar's backend architecture, moving a large chunk of the application code into the database itself, and migrating to a new [API](../api/index.md).

<!-- TODO_SCREENSHOT: It could be neat to produce a bar chart here showing page load times across a few pages on 0.1.7 (prod) vs 0.2.0 (prod). This would take some time, but might be worth it.

Some pages in the library management schema that would demo perf improvements well:

- The record page for Author id 225 Robert Jordan
- The books table
- Importing something
 -->

[#3543](https://github.com/mathesar-foundation/mathesar/pull/3543 "Connections RPC front end")
[#3547](https://github.com/mathesar-foundation/mathesar/pull/3547 "Exception handler tests")
[#3556](https://github.com/mathesar-foundation/mathesar/pull/3556 "Add `columns.list` function")
[#3586](https://github.com/mathesar-foundation/mathesar/pull/3586 "Col delete func")
[#3588](https://github.com/mathesar-foundation/mathesar/pull/3588 "Fix SQL syntax highlighting in VS code for SQL tests")
[#3589](https://github.com/mathesar-foundation/mathesar/pull/3589 "Remove dead front end API client code to GET one schema")
[#3597](https://github.com/mathesar-foundation/mathesar/pull/3597 "Refactor list of RPC methods to test")
[#3598](https://github.com/mathesar-foundation/mathesar/pull/3598 "Implement `schemas.list` RPC method")
[#3599](https://github.com/mathesar-foundation/mathesar/pull/3599 "Implement `tables.list` rpc endpoint")
[#3608](https://github.com/mathesar-foundation/mathesar/pull/3608 "Implement `tables.delete` RPC endpoint")
[#3610](https://github.com/mathesar-foundation/mathesar/pull/3610 "Implement `schemas.delete` RPC method")
[#3612](https://github.com/mathesar-foundation/mathesar/pull/3612 "Implement `tables.get` RPC endpoint")
[#3614](https://github.com/mathesar-foundation/mathesar/pull/3614 "Implement `tables.add` RPC endpoint")
[#3615](https://github.com/mathesar-foundation/mathesar/pull/3615 "Add `columns.patch` RPC function")
[#3616](https://github.com/mathesar-foundation/mathesar/pull/3616 "Add `columns.add` RPC function")
[#3618](https://github.com/mathesar-foundation/mathesar/pull/3618 "Implement `tables.patch` RPC endpoint")
[#3620](https://github.com/mathesar-foundation/mathesar/pull/3620 "Implement `schemas.add` RPC method")
[#3623](https://github.com/mathesar-foundation/mathesar/pull/3623 "Implement `table.import` RPC endpoint")
[#3628](https://github.com/mathesar-foundation/mathesar/pull/3628 "Implement `schemas.patch` RPC method")
[#3632](https://github.com/mathesar-foundation/mathesar/pull/3632 "Wire RPC functions to new models")
[#3633](https://github.com/mathesar-foundation/mathesar/pull/3633 "Quoting refactor")
[#3635](https://github.com/mathesar-foundation/mathesar/pull/3635 "Implement `tables.get_import_preview` RPC endpoint")
[#3637](https://github.com/mathesar-foundation/mathesar/pull/3637 "Auto generate table name")
[#3641](https://github.com/mathesar-foundation/mathesar/pull/3641 "Add `columns.metadata.list` RPC function")
[#3646](https://github.com/mathesar-foundation/mathesar/pull/3646 "Implement `tables.metadata` `list` & `patch` RPC endpoint")
[#3648](https://github.com/mathesar-foundation/mathesar/pull/3648 "Use schemas RPC APIs in the front end on the database page")
[#3649](https://github.com/mathesar-foundation/mathesar/pull/3649 "Allow un-setting schema comment using NULL")
[#3650](https://github.com/mathesar-foundation/mathesar/pull/3650 "Drop old SQL function signature")
[#3651](https://github.com/mathesar-foundation/mathesar/pull/3651 "Implement tables list and delete RPC APIs")
[#3653](https://github.com/mathesar-foundation/mathesar/pull/3653 "Columns meta RPC patch")
[#3664](https://github.com/mathesar-foundation/mathesar/pull/3664 "Constraints RPC transition")
[#3666](https://github.com/mathesar-foundation/mathesar/pull/3666 "Cast OIDs to bigint before putting in JSON")
[#3669](https://github.com/mathesar-foundation/mathesar/pull/3669 "RPC implementation for `tables.list_joinable`")
[#3672](https://github.com/mathesar-foundation/mathesar/pull/3672 "Improve tables metadata")
[#3676](https://github.com/mathesar-foundation/mathesar/pull/3676 "RPC implementation for `types.list`")
[#3691](https://github.com/mathesar-foundation/mathesar/pull/3691 "Add `records.list` RPC function")
[#3694](https://github.com/mathesar-foundation/mathesar/pull/3694 "RPC transition for explorations `list` and `delete`")
[#3696](https://github.com/mathesar-foundation/mathesar/pull/3696 "Implement `explorations.run` RPC endpoint")
[#3698](https://github.com/mathesar-foundation/mathesar/pull/3698 "Fix return type error when re-defining `get_constraints_for_table` SQL function")
[#3699](https://github.com/mathesar-foundation/mathesar/pull/3699 "Fix Issues with `tables.patch` RPC method")
[#3700](https://github.com/mathesar-foundation/mathesar/pull/3700 "RPC records list filtering")
[#3702](https://github.com/mathesar-foundation/mathesar/pull/3702 "Return empty array when schema has no tables")
[#3703](https://github.com/mathesar-foundation/mathesar/pull/3703 "RPC endpoint for column info with metadata")
[#3704](https://github.com/mathesar-foundation/mathesar/pull/3704 "First steps of RPC implementation for table page")
[#3708](https://github.com/mathesar-foundation/mathesar/pull/3708 "Add `records.search` RPC function")
[#3709](https://github.com/mathesar-foundation/mathesar/pull/3709 "Wire up valid_target_type function to column lister")
[#3717](https://github.com/mathesar-foundation/mathesar/pull/3717 "Alter column metadata fields")
[#3718](https://github.com/mathesar-foundation/mathesar/pull/3718 "Add target_table_info in `tables.list_joinable's` response")
[#3721](https://github.com/mathesar-foundation/mathesar/pull/3721 "Records grouping")
[#3723](https://github.com/mathesar-foundation/mathesar/pull/3723 "Fix 'no current database' error")
[#3725](https://github.com/mathesar-foundation/mathesar/pull/3725 "Implement explorations `run_saved` & `get` RPC endpoints")
[#3728](https://github.com/mathesar-foundation/mathesar/pull/3728 "Handle new records filtering on the front end")
[#3731](https://github.com/mathesar-foundation/mathesar/pull/3731 "Implement explorations `add` & `replace` endpoint")
[#3740](https://github.com/mathesar-foundation/mathesar/pull/3740 "Add `records.get` RPC function")
[#3741](https://github.com/mathesar-foundation/mathesar/pull/3741 "Add `records.delete` RPC function")
[#3745](https://github.com/mathesar-foundation/mathesar/pull/3745 "Add `records.add` RPC function")
[#3746](https://github.com/mathesar-foundation/mathesar/pull/3746 "Adapt front end to new RPC-based joinable tables API")
[#3748](https://github.com/mathesar-foundation/mathesar/pull/3748 "Fix edge case while getting joinable tables for tables with no links")
[#3749](https://github.com/mathesar-foundation/mathesar/pull/3749 "Add `records.patch` RPC function")
[#3751](https://github.com/mathesar-foundation/mathesar/pull/3751 "Records grouping bugfix")
[#3754](https://github.com/mathesar-foundation/mathesar/pull/3754 "Records delete bugfix")
[#3755](https://github.com/mathesar-foundation/mathesar/pull/3755 "Adapt front end to new records grouping API")
[#3759](https://github.com/mathesar-foundation/mathesar/pull/3759 "Implement RPC records CRUD operations on front end")
[#3761](https://github.com/mathesar-foundation/mathesar/pull/3761 "Add simplified record summaries")
[#3767](https://github.com/mathesar-foundation/mathesar/pull/3767 "Add link-adding RPC functions")
[#3771](https://github.com/mathesar-foundation/mathesar/pull/3771 "Add `data_modeling.suggest_types` function.")
[#3782](https://github.com/mathesar-foundation/mathesar/pull/3782 "Add `schema_privileges.list_direct` RPC function")
[#3783](https://github.com/mathesar-foundation/mathesar/pull/3783 "Add `table_privileges.list_direct` RPC function")
[#3791](https://github.com/mathesar-foundation/mathesar/pull/3791 "Add `table_privileges.replace_for_roles` RPC function")
[#3796](https://github.com/mathesar-foundation/mathesar/pull/3796 "Add `roles.get_current_role` RPC function")
[#3799](https://github.com/mathesar-foundation/mathesar/pull/3799 "Reorganize namespacing")
[#3800](https://github.com/mathesar-foundation/mathesar/pull/3800 "Hard-code abstract types response in client")
[#3802](https://github.com/mathesar-foundation/mathesar/pull/3802 "Change response structure for record summary")
[#3803](https://github.com/mathesar-foundation/mathesar/pull/3803 "Implement `data_modeling.split_table` RPC functions")
[#3804](https://github.com/mathesar-foundation/mathesar/pull/3804 "Modify pkey finder to return False when no pkey exists")
[#3807](https://github.com/mathesar-foundation/mathesar/pull/3807 "Change response for `tables.add` and `tables.import`")
[#3808](https://github.com/mathesar-foundation/mathesar/pull/3808 "Add summaries to self")
[#3809](https://github.com/mathesar-foundation/mathesar/pull/3809 "Move columns SQL")
[#3811](https://github.com/mathesar-foundation/mathesar/pull/3811 "Propagate RPC record summary changes to front end")
[#3813](https://github.com/mathesar-foundation/mathesar/pull/3813 "Add `data_file_id` field to `TableMetaData`")
[#3814](https://github.com/mathesar-foundation/mathesar/pull/3814 "Implement `data_modeling.move_columns` RPC endpoint")
[#3819](https://github.com/mathesar-foundation/mathesar/pull/3819 "Get imports working again")
[#3821](https://github.com/mathesar-foundation/mathesar/pull/3821 "Implement `databases.privileges.transfer_ownership` RPC endpoint")
[#3823](https://github.com/mathesar-foundation/mathesar/pull/3823 "Implement `tables.get_with_metadata` RPC endpoint")
[#3824](https://github.com/mathesar-foundation/mathesar/pull/3824 "Use data file name as table name during import")
[#3825](https://github.com/mathesar-foundation/mathesar/pull/3825 "A couple small front end RPC changes")
[#3831](https://github.com/mathesar-foundation/mathesar/pull/3831 "Bugfix listing records from a table with self-Referential FK")
[#3832](https://github.com/mathesar-foundation/mathesar/pull/3832 "Hard-code type cast map on front end")
[#3837](https://github.com/mathesar-foundation/mathesar/pull/3837 "Alter response for schemas `add` and `patch` endpoints & implement `schemas.get`")
[#3843](https://github.com/mathesar-foundation/mathesar/pull/3843 "Propagate RPC changes to record selector")
[#3845](https://github.com/mathesar-foundation/mathesar/pull/3845 "Use RPC API for column metadata")
[#3847](https://github.com/mathesar-foundation/mathesar/pull/3847 "Propagate RPC changes to link table dialog")
[#3850](https://github.com/mathesar-foundation/mathesar/pull/3850 "Fix response for `split_table`")
[#3852](https://github.com/mathesar-foundation/mathesar/pull/3852 "Alter response for record summaries with NULL records")
[#3853](https://github.com/mathesar-foundation/mathesar/pull/3853 "Make `records.get` work with stringified PK values")
[#3855](https://github.com/mathesar-foundation/mathesar/pull/3855 "Enabling running of very simple explorations")
[#3856](https://github.com/mathesar-foundation/mathesar/pull/3856 "Get 'extract columns' and 'move columns' functionality working again")
[#3857](https://github.com/mathesar-foundation/mathesar/pull/3857 "Allow patching records via string PKs")
[#3866](https://github.com/mathesar-foundation/mathesar/pull/3866 "Implement `roles.set_members` RPC endpoint")
[#3873](https://github.com/mathesar-foundation/mathesar/pull/3873 "Deserialize transformations before creating DBQuery object")
[#3879](https://github.com/mathesar-foundation/mathesar/pull/3879 "Fix updating of table name")
[#3884](https://github.com/mathesar-foundation/mathesar/pull/3884 "Bugfix summarizations")
[#3885](https://github.com/mathesar-foundation/mathesar/pull/3885 "Fix insert for table with only ID column")
[#3892](https://github.com/mathesar-foundation/mathesar/pull/3892 "Add `schema_oid` to `Explorations` model")
[#3893](https://github.com/mathesar-foundation/mathesar/pull/3893 "Get explorations CRUD working again")
[#3894](https://github.com/mathesar-foundation/mathesar/pull/3894 "Fix broken exploration 'column added' indicators")
[#3897](https://github.com/mathesar-foundation/mathesar/pull/3897 "Reduces frontend caching, fixes a few bugs")
[#3909](https://github.com/mathesar-foundation/mathesar/pull/3909 "Fix bug when updating table twice")
[#3940](https://github.com/mathesar-foundation/mathesar/pull/3940 "Fix response of `explorations.run` for summarizations")
[#3948](https://github.com/mathesar-foundation/mathesar/pull/3948 "Fixes server errors when RPC exceptions are thrown while rendering common_data")
[#3974](https://github.com/mathesar-foundation/mathesar/pull/3974 "Refactor SQL install script")
[#3976](https://github.com/mathesar-foundation/mathesar/pull/3976 "SQL comments to index positional arguments")
[#3978](https://github.com/mathesar-foundation/mathesar/pull/3978 "Backend support for configurable record summaries")
[#3979](https://github.com/mathesar-foundation/mathesar/pull/3979 "Add tests for `exec_msar_func` python wrappers")
[#3983](https://github.com/mathesar-foundation/mathesar/pull/3983 "Drop all msar functions at start of install SQL")
[#3984](https://github.com/mathesar-foundation/mathesar/pull/3984 "Remove `types.list` RPC endpoint")
[#3987](https://github.com/mathesar-foundation/mathesar/pull/3987 "Frontend support for configurable record summaries")
[#3996](https://github.com/mathesar-foundation/mathesar/pull/3996 "Small bug fixes in record summary DB code")
[#4015](https://github.com/mathesar-foundation/mathesar/pull/4015 "Use mocked `exec_msar_func` calls for RPC tests")
[#4016](https://github.com/mathesar-foundation/mathesar/pull/4016 "Handle permissions edge cases within record summaries")
[#4021](https://github.com/mathesar-foundation/mathesar/pull/4021 "Add RPC functions to install/update SQL on configured databases")
[#4026](https://github.com/mathesar-foundation/mathesar/pull/4026 "Users RPC transition")
[#4035](https://github.com/mathesar-foundation/mathesar/pull/4035 "Docs and tests for `users.*` RPC endpoints")
[#4040](https://github.com/mathesar-foundation/mathesar/pull/4040 "Add `mathesar_rpc_method` decorator")
[#4116](https://github.com/mathesar-foundation/mathesar/pull/4116 "Add support for wide tables")
[#4123](https://github.com/mathesar-foundation/mathesar/pull/4123 "Implement UI for upgrading databases")
[#4046](https://github.com/mathesar-foundation/mathesar/pull/4046 "Fix bug on column type options form")
[#4065](https://github.com/mathesar-foundation/mathesar/pull/4065 "Execute default expr when not dynamic.")
[#4073](https://github.com/mathesar-foundation/mathesar/pull/4073 "Fix legend missing from installed schemas checkbox group")
[#4105](https://github.com/mathesar-foundation/mathesar/pull/4105 "Fix fieldset legend displaying undefined")

### Table exports

You can now use Mathesar to [export a table](../user-guide/exporting-data.md) to a CSV file. Any filters and sorting that you've applied to the table will be reflected in the exported data. And all relevant records will be included in the export, even if they are not shown on the current page within Mathesar.

![A screenshot of Mathesar's UI showing the "Export" button on a table page.](/assets/releases/0.2.0/export-button-table-view-arrow.png)

[#4090](https://github.com/mathesar-foundation/mathesar/pull/4090 "Add ability to export tables")

### More options when disconnecting a database

When disconnecting a database from Mathesar, you can now choose to remove the Mathesar schemas from the database.

![A screenshot of Mathesar's UI showing the "Disconnect Database" modal, with all options selected except "Specify a role".](/assets/releases/0.2.0/disconnect-db.png)

[#4122](https://github.com/mathesar-foundation/mathesar/pull/4122 "Function to remove Mathesar schemas and disconnect DB")
[#4136](https://github.com/mathesar-foundation/mathesar/pull/4136 "Allow disconnecting server via `databases.configured.disconnect`")
[#4124](https://github.com/mathesar-foundation/mathesar/pull/4124 "Implement new UI for disconnecting DBs")

### Small usability improvements

- Persist visibility of table inspector sections [#3997](https://github.com/mathesar-foundation/mathesar/pull/3997 "Persist visibility of table inspector sections")
- Default to case-insensitive comparison when filtering records [#4131](https://github.com/mathesar-foundation/mathesar/pull/4131 "Fix UX issue with case-sensitive filtering")
- Prevent `Enter` key from mistakenly altering filter value [#4078](https://github.com/mathesar-foundation/mathesar/pull/4078 "Disallow newlines in text filter input")
- Make the top navigation header behave more consistently [#4072](https://github.com/mathesar-foundation/mathesar/pull/4072 "Improve nav header behavior") [#4101](https://github.com/mathesar-foundation/mathesar/pull/4101 "Added empty state messages in breadcrumb selectors (Header)")
- Improve alignment of numeric fields on record page [#4077](https://github.com/mathesar-foundation/mathesar/pull/4077 "Left-align text within number inputs")
- Highlight newly-created items [#4089](https://github.com/mathesar-foundation/mathesar/pull/4089 "Improve UX when creating new items") [#4109](https://github.com/mathesar-foundation/mathesar/pull/4109 "Don't highlight databases/tables/schemas when filtering")
- Add entity type names to database and schema pages [#4107](https://github.com/mathesar-foundation/mathesar/pull/4107 "Add entity type names to database and schema pages")
- Simplify the schema page [#4112](https://github.com/mathesar-foundation/mathesar/pull/4112 "Remove tab container from the schema page")
- Improve the data explorer layout [#4115](https://github.com/mathesar-foundation/mathesar/pull/4115 "Improve data explorer UI layout")
- Show a loading spinner for tale pages [#3602](https://github.com/mathesar-foundation/mathesar/pull/3602 "Show a loading spinner for tale pages")
- Improve visual style and aesthetics [#3860](https://github.com/mathesar-foundation/mathesar/pull/3860 "UI consistency improvements") [#3962](https://github.com/mathesar-foundation/mathesar/pull/3962 "Swap Pill declarations to fix wrong colors in the Link Table dialog") [#3970](https://github.com/mathesar-foundation/mathesar/pull/3970 "Fix action buttons looking disabled") [#3998](https://github.com/mathesar-foundation/mathesar/pull/3998 "Minor visual improvements to the Table Inspector") [#4047](https://github.com/mathesar-foundation/mathesar/pull/4047 "Improve clarity of table inspector active tab")

### More sample data

Mathesar now give you the option to load several new sample data sets when connecting a database.

<!-- TODO_SCREENSHOT: "Create a New Database" modal with all boxes checked -->

[#4142](https://github.com/mathesar-foundation/mathesar/pull/4142 "Add beta dataset loaders to setup RPC functions")


### Optional (anonymous) usage reporting

To help us better understand the ways in which people are using Mathesar, we've added a new feature which periodically reports anonymous usage data about each Mathesar installation to the maintainers team. Upon installing (or upgrading to) Mathesar 0.2.0, Mathesar will give you an opportunity to opt out of usage data collection if you so choose. You can access this setting later by visiting the "Administration" > "Privacy" page within Mathesar.

This usage data will help us make Mathesar better! And it will help us demonstrate Mathesar's traction and impact to potential donors — so we encourage you to enable it.

![A screenshot of Mathesar's UI showing the "Privacy" page with a checkbox to opt out of data collection.](/assets/releases/0.2.0/usage-stats.png)

We do not collect any personal or sensitive data!

!!! info "Here is a sample of the anonymous usage data we collect:"
    ```json
    {
        "installation_id": "5f0126e9-02b0-451f-8797-6e2574b69814",
        "mathesar_version": "0.2.0",
        "user_count": 12,
        "active_user_count": 8,
        "configured_role_count": 2,
        "connected_database_count": 6,
        "connected_database_schema_count": 35,
        "connected_database_table_count": 169,
        "connected_database_record_count": 1164525,
        "exploration_count": 0
    }
    ```

[#4049](https://github.com/mathesar-foundation/mathesar/pull/4049 "Add analytics wiring")
[#4111](https://github.com/mathesar-foundation/mathesar/pull/4111 "Add analytics wiring RPC functions")
[#4126](https://github.com/mathesar-foundation/mathesar/pull/4126 "Analytics opt-in flow UI")
[#4140](https://github.com/mathesar-foundation/mathesar/pull/4140 "Add feedback uploader rpc function")
[#4141](https://github.com/mathesar-foundation/mathesar/pull/4141 "Use case feedback collection")

## Bug fixes

- Fix error when trying to reset password of other user [#3536](https://github.com/mathesar-foundation/mathesar/pull/3536 "Fix change password error")
- Handle negative numbers correctly when copying cells [#3582](https://github.com/mathesar-foundation/mathesar/pull/3582 "Handle negative numbers in TSV serialization for copy")
- Fix several subtle bugs related to selecting cells in a sheet [#3037](https://github.com/mathesar-foundation/mathesar/pull/3037 "Refactor CellSelection data structure and store") [#3968](https://github.com/mathesar-foundation/mathesar/pull/3968 "Fix browser console warnings") [#3973](https://github.com/mathesar-foundation/mathesar/pull/3973 "Fix bug when renaming exploration column")
- Fix timeout when installing Mathesar on a remote DB [#3917](https://github.com/mathesar-foundation/mathesar/pull/3917 "Fast install")
- Sort list of schemas [#4050](https://github.com/mathesar-foundation/mathesar/pull/4050 "Sort schemas in Database page and Breadcrumb selector")
- Allow users to hover over record-level error messages [#4087](https://github.com/mathesar-foundation/mathesar/pull/4087 "Added allow users to hover over record-level error messages")
- Allow scrolling on "Create Superuser" page [#4093](https://github.com/mathesar-foundation/mathesar/pull/4093 "fix: Fixed the scroll unscrollable in superuser_create page")
- Fix alignment of numbers in cells for some font families [#4097](https://github.com/mathesar-foundation/mathesar/pull/4097 "Fixed the misalignment in number text of money type cell")
- Fix 404 error from server side navigation to New User page [#4106](https://github.com/mathesar-foundation/mathesar/pull/4106 "Solved Server side navigation to New User page gives 404 error")
- Fix Save & Discard buttons always shown when viewing user [#3971](https://github.com/mathesar-foundation/mathesar/pull/3971 "Fix form state bug in Edit User")
- Improve error handling when attempting to import unsupported file types [#4028](https://github.com/mathesar-foundation/mathesar/pull/4028 "Fix error message on invalid file type import")
- Keep record selector open when double-clicking on linked record cell [#4043](https://github.com/mathesar-foundation/mathesar/pull/4043 "Allowed the record selector modal to remain open on double-clicking the selected FK cell")
- Fix redundant schema name in page titles [#4074](https://github.com/mathesar-foundation/mathesar/pull/4074 "Fix small problem with schema name in page titles")

## Documentation

### New User Guide

We've overhauled our [User Guide](../user-guide/index.md) to document all new features and more thoroughly explain the inner-workings of Mathesar. You might even learn a thing or two about PostgreSQL by reading it!

[#3910](https://github.com/mathesar-foundation/mathesar/pull/3910 "Permissions Documentation Updates")
[#3945](https://github.com/mathesar-foundation/mathesar/pull/3945 "Docs improvements for build from scratch")
[#4031](https://github.com/mathesar-foundation/mathesar/pull/4031 "Comprehensive documentation improvements")

### More in-app help

You'll also find more help within the application itself. Look for small gray help bubbles to explain concepts and provides links to more detailed information within the User Guide.

<video controls autoplay loop muted playsinline poster="/assets/releases/0.2.0/export-button-table-view.png">
  <source src="/assets/releases/0.2.0/mathesar-beta-vid-tooltips.mp4" type="video/mp4">
</video>

[#4108](https://github.com/mathesar-foundation/mathesar/pull/4108 "Add more in-app help bubbles")
[#4135](https://github.com/mathesar-foundation/mathesar/pull/4135 "Resources section and donate in-app")
[#4144](https://github.com/mathesar-foundation/mathesar/pull/4144 "Fix regression in help bubble placement")
[#4121](https://github.com/mathesar-foundation/mathesar/pull/4121 "Update public schema notice")
[#4098](https://github.com/mathesar-foundation/mathesar/pull/4098 "Fix regression: Display the Welcome page when there are no databases")

### Multi-versioned documentation

Our documentation site https://docs.mathesar.org/ now features documentation for multiple Mathesar versions. See the version-switcher within the top navigation bar to read documentation for older versions of Mathesar.

[#3920](https://github.com/mathesar-foundation/mathesar/pull/3920 "Multi-versioned docs — `0.1.7` updates")
[#3967](https://github.com/mathesar-foundation/mathesar/pull/3967 "Document multi-version docs system")


## Features removed

### Sharable tables and explorations are no longer available

Back in version 0.1.3, we added support for "sharing" tables and explorations via a link that would allow anonymous users to view data. In Mathesar 0.2.0, we've removed this feature in order to speed up the development of our new PostgreSQL-based access control system. If you were relying on this feature, we'd like to hear from you! Please [open an issue](https://github.com/mathesar-foundation/mathesar/issues/new?template=feature_request.md) to let us know.


### Mathesar's _internal_ database may no longer be SQLite

Version 0.2.0 removes support for SQLite as an [internal database](../user-guide/databases.md#internal). If you were relying on this feature, we'd like to hear from you! Please [open an issue](https://github.com/mathesar-foundation/mathesar/issues/new?template=feature_request.md) to let us know.

[#4023](https://github.com/mathesar-foundation/mathesar/pull/4023 "Remove support for sqlite")

### Mathesar's live demo is no longer active

We have removed the code and infrastructure which supported Mathesar's live demo.

[#3538](https://github.com/mathesar-foundation/mathesar/pull/3538 "Remove demo code")
[#3551](https://github.com/mathesar-foundation/mathesar/pull/3551 "Remove E2E infrastructure")
[#3577](https://github.com/mathesar-foundation/mathesar/pull/3577 "Add GitHub workflow to reset demo")
[#3579](https://github.com/mathesar-foundation/mathesar/pull/3579 "Updates to GH workflow for resetting demo")
[#3580](https://github.com/mathesar-foundation/mathesar/pull/3580 "Updates to GH workflow to reset demo")
[#3581](https://github.com/mathesar-foundation/mathesar/pull/3581 "Remove the demo reset workflow")

## Maintenance

The following PRs represent work done to reduce technical debt, update dependencies, improve developer documentation, and maintain our workflows.

[#3360](https://github.com/mathesar-foundation/mathesar/pull/3360 "Add script to help resolve git merge conflicts in dict.json i18n file")
[#3535](https://github.com/mathesar-foundation/mathesar/pull/3535 "Update docs to add instructions for loading data from playground")
[#3541](https://github.com/mathesar-foundation/mathesar/pull/3541 "Remove API documentation infrastructure")
[#3544](https://github.com/mathesar-foundation/mathesar/pull/3544 "Bump dependencies")
[#3546](https://github.com/mathesar-foundation/mathesar/pull/3546 "Remove Debian build")
[#3552](https://github.com/mathesar-foundation/mathesar/pull/3552 "Sort frontend imports")
[#3558](https://github.com/mathesar-foundation/mathesar/pull/3558 "Merge pull request #3539 from mathesar-foundation/0.1.7")
[#3559](https://github.com/mathesar-foundation/mathesar/pull/3559 "Resolve merge conflict for #3558")
[#3564](https://github.com/mathesar-foundation/mathesar/pull/3564 "Remove nonsensical cast_to_email and cast_to_uri functions")
[#3567](https://github.com/mathesar-foundation/mathesar/pull/3567 "Revert #3559")
[#3568](https://github.com/mathesar-foundation/mathesar/pull/3568 "Add 0.1.7 release notes to the nav menu")
[#3569](https://github.com/mathesar-foundation/mathesar/pull/3569 "Merge pull request #3568 from mathesar-foundation/release_notes_nav")
[#3587](https://github.com/mathesar-foundation/mathesar/pull/3587 "Architectural overhaul")
[#3604](https://github.com/mathesar-foundation/mathesar/pull/3604 "Bump dependencies")
[#3643](https://github.com/mathesar-foundation/mathesar/pull/3643 "Add SQL code standard for casting OIDs to bigint")
[#3678](https://github.com/mathesar-foundation/mathesar/pull/3678 "Fix install script")
[#3695](https://github.com/mathesar-foundation/mathesar/pull/3695 "Merge breaking changes into `develop`")
[#3763](https://github.com/mathesar-foundation/mathesar/pull/3763 "Update MkDocs dependencies")
[#3918](https://github.com/mathesar-foundation/mathesar/pull/3918 "Add PostgreSQL 17 to the testing matrix")
[#3920](https://github.com/mathesar-foundation/mathesar/pull/3920 "Multi-versioned docs — `0.1.7` updates")
[#3938](https://github.com/mathesar-foundation/mathesar/pull/3938 "Use a semver library to parse our version strings on the front end")
[#3939](https://github.com/mathesar-foundation/mathesar/pull/3939 "Release 0.2.0-testing.1")
[#3943](https://github.com/mathesar-foundation/mathesar/pull/3943 "Remove GitHub action to auto-publish documentation")
[#3947](https://github.com/mathesar-foundation/mathesar/pull/3947 "Remove dead code (part 1)")
[#3949](https://github.com/mathesar-foundation/mathesar/pull/3949 "Release notes for 0.2.0-testing.1")
[#3950](https://github.com/mathesar-foundation/mathesar/pull/3950 "Merge develop into release branch.")
[#3959](https://github.com/mathesar-foundation/mathesar/pull/3959 "Merge master into testing.1 branch")
[#3961](https://github.com/mathesar-foundation/mathesar/pull/3961 "0.2.0")
[#3964](https://github.com/mathesar-foundation/mathesar/pull/3964 "Updates to 0.2.0-testing.1 release notes")
[#3972](https://github.com/mathesar-foundation/mathesar/pull/3972 "Improve front end linting")
[#3975](https://github.com/mathesar-foundation/mathesar/pull/3975 "Remove dead code 2 (the code strikes back)")
[#3981](https://github.com/mathesar-foundation/mathesar/pull/3981 "Code removal 3: clean up")
[#3985](https://github.com/mathesar-foundation/mathesar/pull/3985 "Reduce backend dependencies")
[#3988](https://github.com/mathesar-foundation/mathesar/pull/3988 "Upgrade dependencies")
[#3989](https://github.com/mathesar-foundation/mathesar/pull/3989 "Add python 13 to testing matrix")
[#3990](https://github.com/mathesar-foundation/mathesar/pull/3990 "Bump ipython from 7.34.0 to 8.10.0")
[#3991](https://github.com/mathesar-foundation/mathesar/pull/3991 "Faster CI for running backend tests")
[#3994](https://github.com/mathesar-foundation/mathesar/pull/3994 "Fix broken GitHub Sponsors link in docs")
[#3999](https://github.com/mathesar-foundation/mathesar/pull/3999 "Require all Svelte components to have a TS script block")
[#4025](https://github.com/mathesar-foundation/mathesar/pull/4025 "Add scenario testing framework, initial test")
[#4032](https://github.com/mathesar-foundation/mathesar/pull/4032 "Remove fixture util")
[#4039](https://github.com/mathesar-foundation/mathesar/pull/4039 "Added favicon icons for the page templates in base.html and added respective icons in the static folder")
[#4045](https://github.com/mathesar-foundation/mathesar/pull/4045 "Add spell-checking to MkDocs build process")
[#4060](https://github.com/mathesar-foundation/mathesar/pull/4060 "Bump django from 4.2.16 to 4.2.17")
[#4064](https://github.com/mathesar-foundation/mathesar/pull/4064 "Rename references to mathesar/mathesar-ansible to mathesar-infrastructure")
[#4076](https://github.com/mathesar-foundation/mathesar/pull/4076 "Remove TODO_BETA code comments")
[#4125](https://github.com/mathesar-foundation/mathesar/pull/4125 "Update codeql-analysis.yml to use latest codeql dependencies")
[#4133](https://github.com/mathesar-foundation/mathesar/pull/4133 "Update versions and remove unused dependency")
[#4145](https://github.com/mathesar-foundation/mathesar/pull/4145 "Reset django migrations, document upgrade")
[#3980](https://github.com/mathesar-foundation/mathesar/pull/3980 "Fix row height calculation during grouping removal")
[#4158](https://github.com/mathesar-foundation/mathesar/pull/4158 "Updates for file mathesar\_ui/src/i18n/languages/en/dict.json in ja")
[#4159](https://github.com/mathesar-foundation/mathesar/pull/4159 "Updates for file translations/en/LC\_MESSAGES/django.po in ja")
[#4165](https://github.com/mathesar-foundation/mathesar/pull/4165 "Identify i18n translate function calls made with variables instead of strings")
[#4152](https://github.com/mathesar-foundation/mathesar/pull/4152 "Release 0.2.0")
[#4170](https://github.com/mathesar-foundation/mathesar/pull/4170 "Rpc performance")

## Upgrading to 0.2.0 {:#upgrading}

Upgrading to version 0.2.0 will:

- **Remove** your [user](../user-guide/users.md) accounts, passwords, [explorations](../user-guide/data-explorer.md), and [metadata](../user-guide/metadata.md). You will need to recreate these after the upgrade.
- **Keep** your databases and the data within them.

!!! question "Should I upgrade or reinstall?"
    - If you installed using Docker Compose, and any of your connected databases reside inside Mathesar's internal database server, then proceed to [Upgrade installations using Docker Compose](#upgrade-using-docker-compose) below.
    - If you installed Mathesar using our Docker Compose instructions, and all of your connected databases reside in PostgreSQL servers _outside_ the Mathesar's Docker containers, then proceed to [Reinstall using Docker Compose](#reinstall-using-docker-compose) below.
    - If you installed Mathesar from scratch, use the instructions [For installations from scratch](#for-installations-from-scratch) below.

### Upgrade using Docker Compose

These instructions are for if you have a Docker compose installation (including one from the guided script).

We will assume you're using our provided `docker-compose.yml` file. If you have heavily modified it, you may need to change some details of the provided commands.

1. With your old version of Mathesar still running, log into your internal database server:

    ```bash
    # This assumes your installation DB role is mathesar
    docker exec -it mathesar_db psql -U mathesar -d mathesar_django
    ```

1. At the `psql` prompt, run:
    ```sql
    SELECT db_name, host, port FROM mathesar_database;
    ```
    - The above SQL query will provide the list of connected database names along with their hosts and port.
    - Copy and paste them in a text file somewhere. We will need them after installing 0.2.0.

1. Then create a temporary database:

    ```sql
    CREATE DATABASE mathesar_temp;
    ```

1. Log out with `CTRL+D`, and log back into the `mathesar_temp` database:

    ```bash
    docker exec -it mathesar_db psql -U mathesar -d mathesar_temp
    ```

1. Then drop the old Mathesar Django database, and create a new one:

    ```sql
    DROP DATABASE mathesar_django;
    CREATE DATABASE mathesar_django OWNER mathesar;  -- or whichever role you use to run Mathesar
    ```

1. Log out with `CTRL+D`, and log into your new `mathesar_django` database:

    ```
    docker exec -it mathesar_db psql -U mathesar -d mathesar_django
    ```

1. Then drop the temporary database:

    ```sql
    DROP DATABASE mathesar_temp;
    ```

1. Rename the old Docker Compose file.
    ```
    mv /etc/mathesar/docker-compose.yml /etc/mathesar/docker-compose.old.yml
    ```

1. Download the 0.2.0 [docker-compose.yml](https://github.com/mathesar-foundation/mathesar/raw/0.2.0/docker-compose.yml) file and place it within `/etc/mathesar`.

    ```
    cd /etc/mathesar
    wget https://github.com/mathesar-foundation/mathesar/raw/0.2.0/docker-compose.yml
    ```

1. Modify it as per the [installation instructions](../administration/install-via-docker-compose.md), using values from your old `docker-compose.old.yml` file.

1. Pull the new Docker image, and restart Mathesar:

    ```
    docker compose -f /etc/mathesar/docker-compose.yml up --pull always -d
    ```

1. After Mathesar starts, connect to the databases using the "Connect to an Existing Database" option on the UI.

    - Use the db_name, host, and port information from the previous database backup list to fill the form.
    - For the `mathesar_db` host, the Role Name and Password can be found from the values of `POSTGRES_USER` and `POSTGRES_PASSWORD` environment variables.
    - The values for these environment variables can be found in the `docker-compose.yml` file, or if you've customized them, in your `.env` file.
    - The default values for them are `mathesar` and `mathesar`.
    - If you have any external hosts (other than `mathesar_db`), you should probably have the postgres user and passwords with you.

### Reinstall using Docker Compose

These instructions are for if you have a Docker compose installation (including one from the guided script), and **you do not need to save any data on the internal Mathesar database container**. If you're unsure, use the [Upgrade using Docker Compose](#upgrade-using-docker-compose) instructions instead.

We will assume you're using our provided `docker-compose.yml` file. If you have heavily modified it, you may need to change some details of the provided commands.

1. With your old version of Mathesar still running, log into your internal database server:

    ```bash
    # This assumes your installation DB role is mathesar
    docker exec -it mathesar_db psql -U mathesar -d mathesar_django
    ```

1. At the `psql` prompt, run:
    ```sql
    SELECT db_name, host, port FROM mathesar_database;
    ```
    - The above SQL query will provide the list of connected database names along with their hosts and port.
    - Copy and paste them in a text file somewhere. We will need them after installing 0.2.0.

1. Remove all mathesar containers with
    ```
    docker compose -f /etc/mathesar/docker-compose.yml down --rmi all -v
    ```

1. Rename the old Docker Compose file.
    ```
    mv /etc/mathesar/docker-compose.yml /etc/mathesar/docker-compose.old.yml
    ```

1. Download the 0.2.0 [docker-compose.yml](https://github.com/mathesar-foundation/mathesar/raw/0.2.0/docker-compose.yml) file and place it within `/etc/mathesar`.

    ```
    cd /etc/mathesar
    wget https://github.com/mathesar-foundation/mathesar/raw/0.2.0/docker-compose.yml
    ```

1. Modify it as per the [installation instructions](../administration/install-via-docker-compose.md), using values from your old `docker-compose.old.yml` file.

1. Pull the new Docker image, and restart Mathesar:

    ```
    docker compose -f /etc/mathesar/docker-compose.yml up --pull always -d
    ```

<<<<<<< HEAD
1. After Mathesar starts, connect to the databases using the "Connect to an Existing Database" option on the UI.
=======
1. You can skip the following if you're upgrading from versions 0.1.4 and above.
    - If you're upgrading from versions <= 0.1.3, update your environment variables according to the [the new configuration specification](../administration/environment-variables.md#db).
    - In particular, you must put the connection info for the internal DB into new `POSTGRES_*` variables. The `DJANGO_DATABASE_URL` variable is no longer supported.
>>>>>>> 532876e7

    - Use the db_name, host, and port information from the previous database backup list to fill the form.
    - For the `mathesar_db` host, the Role Name and Password can be found from the values of `POSTGRES_USER` and `POSTGRES_PASSWORD` environment variables.
    - The values for these environment variables can be found in the `docker-compose.yml` file, or if you've customized them, in your `.env` file.
    - The default values for them are `mathesar` and `mathesar`.
    - If you have any external hosts (other than `mathesar_db`), you should probably have the postgres user and passwords with you.

### For installations from scratch

For these instructions, you'll need to be familiar enough with your setup to log into your internal Mathesar Database.

1. Log into your `mathesar_django` database, and run:
    ```sql
    SELECT db_name, host, port FROM mathesar_database;
    ```
    - The above SQL query will provide the list of connected database names along with their hosts and port.
    - Copy and paste them in a text file somewhere. We will need them after installing 0.2.0.

1. Then create a temporary database:

    ```sql
    CREATE DATABASE mathesar_temp;
    ```

1. Log out with `CTRL+D`, and log back into the `mathesar_temp` database.

1. Then drop the old Mathesar Django database, and create a new one:

    ```sql
    DROP DATABASE mathesar_django;
    CREATE DATABASE mathesar_django OWNER mathesar;  -- or whichever role you use to run Mathesar
    ```

1. Log out with `CTRL+D`, and log into your new `mathesar_django` database.

1. Then drop the temporary database:

    ```sql
    DROP DATABASE mathesar_temp;
    ```

1. Log out with `CTRL+D`.

1. Stop Mathesar if it's running.

1. Delete your previous Mathesar installation directory

    ```
    rm -rf xMATHESAR_INSTALLATION_DIRx
    ```

    !!! note
        Your installation directory may be different from above if you used a different directory when installing Mathesar.

1. Install Mathesar 0.2.0 using [the installation steps](../administration/install-from-scratch.md) in the same location: `xMATHESAR_INSTALLATION_DIRx`. You would not have to setup a PostgreSQL database since you already have one running.

1. After Mathesar starts, connect to the databases using the "Connect to an Existing Database" option on the UI.
    - Use the db_name from the previous database backup list to fill the Database Name in the form.
    - The Host name would be same as the value of `POSTGRES_HOST` environment variable for the databases created via Mathesar.
    - The Role Name and Password can be found from the values of `POSTGRES_USER` and `POSTGRES_PASSWORD` environment variables.
    - The values for these environment variables can be found in your `.env` file.
    - If you have any external hosts (other than the one in `POSTGRES_HOST`), you should probably have the postgres user and passwords with you.<|MERGE_RESOLUTION|>--- conflicted
+++ resolved
@@ -592,13 +592,7 @@
     docker compose -f /etc/mathesar/docker-compose.yml up --pull always -d
     ```
 
-<<<<<<< HEAD
 1. After Mathesar starts, connect to the databases using the "Connect to an Existing Database" option on the UI.
-=======
-1. You can skip the following if you're upgrading from versions 0.1.4 and above.
-    - If you're upgrading from versions <= 0.1.3, update your environment variables according to the [the new configuration specification](../administration/environment-variables.md#db).
-    - In particular, you must put the connection info for the internal DB into new `POSTGRES_*` variables. The `DJANGO_DATABASE_URL` variable is no longer supported.
->>>>>>> 532876e7
 
     - Use the db_name, host, and port information from the previous database backup list to fill the form.
     - For the `mathesar_db` host, the Role Name and Password can be found from the values of `POSTGRES_USER` and `POSTGRES_PASSWORD` environment variables.
