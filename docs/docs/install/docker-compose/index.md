--- conflicted
+++ resolved
@@ -29,9 +29,8 @@
 ## Install using the interactive script {#guided}
 
 !!! info "Installation Script Overview"
-<<<<<<< HEAD
     The interactive script is a convenient script to help you set up mathesar. But it is highly opinionated.
-    Although it provides certain configuration options, it might not be suitable if you are planning to modify the services installed or want control over your setup. Please look at the [Manual Install section](#manual-install) if you want to customise the setup process.
+    Although it provides certain configuration options, it might not be suitable if you are planning to modify the services installed or want control over your setup. Please look at the [Manual Install section](#manual) if you want to customise the setup process.
     
     The installation script will set up
 
@@ -39,10 +38,6 @@
     - The Mathesar webserver - Runs the Mathesar APP
     - A reverse proxy - Sets up the SSL certificate needed for `https`, serves the static js, css files. 
     - An upgrade server for upgrading using the UI - A convinence service to allow updating the Mathesar APP using the UI
-=======
-    The interactive script will set up a database server, the Mathesar web server, an upgrade server for upgrading using the UI, and a reverse proxy. If you want to customize the setup process, please look at the [Manual Install section](#manual)
-
->>>>>>> 7a4a0af3
 
 1. Paste this command into your terminal to begin installing the latest version of Mathesar:
 
