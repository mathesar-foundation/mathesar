--- conflicted
+++ resolved
@@ -2,21 +2,12 @@
 
 Mathesar has an API available at `/api/rpc/v0/` which follows the [JSON-RPC](https://www.jsonrpc.org/specification) spec version 2.0.
 
-!!! caution "Not yet stable"
+!!! danger "Not yet stable"
     The RPC API is not yet stable and may change in the future. If you build logic that depends on this API, be mindful that it may change in the future without warning or notice.
 
 ## Usage
 
-<<<<<<< HEAD
-We are currently in the process of [transitioning](https://wiki.mathesar.org/projects/2024/architecture-transition/rpc/) our API architecture from a [RESTful](rest.md) API to this RPC-style API, and we hope to have all functionality available through the RPC API by Mathesar's beta release.
-
-!!! danger "Stability"
-    The RPC API is not yet stable and may change in the future, even after we've completed the transition to the RPC API architecture. If you build logic that depends on this API, be mindful that it may change in the future without warning or notice.
-
-### Usage
-=======
 ### Requests
->>>>>>> fe1e672c
 
 To use an RPC function:
 
