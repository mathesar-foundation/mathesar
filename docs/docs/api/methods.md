# API Methods

## Analytics
::: analytics
    options:
      members:
      - get_state
      - initialize
      - disable
      - view_report
      - upload_feedback
      - AnalyticsReport
      - AnalyticsState

## Collaborators

::: collaborators
    options:
      members:
      - list_
      - add
      - delete
      - set_role
      - CollaboratorInfo

## Columns

::: columns
    options:
      members:
      - list_
      - add
      - add_primary_key_column
      - patch
      - delete
      - list_with_metadata
      - ColumnInfo
      - ColumnListReturn
      - CreatablePkColumnInfo
      - CreatableColumnInfo
      - PreviewableColumnInfo
      - SettableColumnInfo
      - TypeOptions
      - ColumnDefault
 
## Column Metadata

::: columns.metadata
    options:
      members:
      - list_
      - set_
      - ColumnMetaDataRecord
      - ColumnMetaDataBlob

## Configured Databases

::: databases.configured
    options:
      members:
      - list_
      - patch
      - disconnect
      - ConfiguredDatabaseInfo
      - ConfiguredDatabasePatch

## Constraints

::: constraints
    options:
      members:
      - list_
      - add
      - delete
      - Constraint
      - ForeignKeyConstraint
      - PrimaryKeyConstraint
      - UniqueConstraint
      - CreatableConstraintInfo

## Data Modeling

:::data_modeling
    options:
      members:
      - add_foreign_key_column
      - add_mapping_table
      - suggest_types
      - split_table
      - move_columns
      - MappingColumn
      - SplitTableInfo

## Databases

::: databases
    options:
      members:
      - get
      - delete
      - upgrade_sql
      - DatabaseInfo

## Database Privileges

::: databases.privileges
    options:
      members:
      - list_direct
      - replace_for_roles
      - transfer_ownership
      - DBPrivileges

## Database Setup

::: databases.setup
    options:
      members:
      - create_new
      - connect_existing
      - DatabaseConnectionResult

## Explorations

::: explorations
    options:
      members:
      - list_
      - get
      - add
      - delete
      - replace
      - run
      - run_saved
      - ExplorationInfo
      - ExplorationDef
      - ExplorationResult

## Forms

::: forms
    options:
      members:
      - list_
      - get
      - add
      - delete
      - regenerate_token
      - replace
<<<<<<< HEAD
      - set_publish_public
=======
      - submit
>>>>>>> ae33f34e
      - FormInfo
      - FieldInfo
      - AddFormDef
      - AddOrReplaceFieldDef
      - ReplaceableFormDef

## Records

:::records
    options:
      members:
      - list_
      - get
      - add
      - patch
      - delete
      - search
      - RecordList
      - RecordAdded
      - OrderBy
      - Filter
      - FilterAttnum
      - FilterLiteral
      - Grouping
      - Group
      - GroupingResponse
      - SearchParam

## Roles

::: roles
    options:
      members:
      - list_
      - add
      - delete
      - get_current_role
      - set_members
      - RoleInfo
      - RoleMember

## Roles Configured

::: roles.configured
    options:
      members:
      - list_
      - add
      - delete
      - set_password
      - ConfiguredRoleInfo

## Schemas

::: schemas
    options:
      members:
      - list_
      - get
      - add
      - delete
      - patch
      - SchemaInfo
      - SchemaPatch

## Schema Privileges

::: schemas.privileges
    options:
      members:
      - list_direct
      - replace_for_roles
      - transfer_ownership
      - SchemaPrivileges

## Servers

::: servers
    options:
      members:
      - list_
      - patch
      - ConfiguredServerInfo
      - ConfiguredServerPatch

## Tables

::: tables
    options:
      members:
      - list_
      - get
      - add
      - delete
      - patch
      - import_
      - get_import_preview
      - list_joinable
      - list_with_metadata
      - get_with_metadata
      - TableInfo
      - AddedTableInfo
      - SettableTableInfo
      - JoinableTableRecord
      - JoinableTableInfo

## Table Metadata

::: tables.metadata
    options:
      members:
      - list_
      - set_
      - TableMetaDataBlob
      - TableMetaDataRecord

## Table Privileges

::: tables.privileges
    options:
      members:
      - list_direct
      - replace_for_roles
      - transfer_ownership
      - TablePrivileges

## Users

::: users
    options:
      members:
      - list_
      - get
      - add
      - delete
      - patch_self
      - patch_other
      - replace_own
      - revoke
      - UserInfo
      - UserDef<|MERGE_RESOLUTION|>--- conflicted
+++ resolved
@@ -147,11 +147,8 @@
       - delete
       - regenerate_token
       - replace
-<<<<<<< HEAD
       - set_publish_public
-=======
       - submit
->>>>>>> ae33f34e
       - FormInfo
       - FieldInfo
       - AddFormDef
